<script setup lang="ts">
import { onMounted, ref, watch, onBeforeUnmount } from 'vue'
import { RouterView, useRoute, useRouter } from 'vue-router'
import UpdateDialog from './components/ui/UpdateDialog.vue'
import { usePresenter } from './composables/usePresenter'
import SelectedTextContextMenu from './components/message/SelectedTextContextMenu.vue'
import { useArtifactStore } from './stores/artifact'
import { useChatStore } from '@/stores/chat'
import { NOTIFICATION_EVENTS, SHORTCUT_EVENTS } from './events'
import Toaster from './components/ui/toast/Toaster.vue'
import { useToast } from './components/ui/toast/use-toast'
import { useSettingsStore } from '@/stores/settings'
import { useThemeStore } from '@/stores/theme'
import { useLanguageStore } from '@/stores/language'
import { useI18n } from 'vue-i18n'
import TranslatePopup from '@/components/popup/TranslatePopup.vue'
import ModelCheckDialog from '@/components/settings/ModelCheckDialog.vue'
import { useModelCheckStore } from '@/stores/modelCheck'
import MessageDialog from './components/ui/MessageDialog.vue'

const route = useRoute()
const router = useRouter()
const configPresenter = usePresenter('configPresenter')
const artifactStore = useArtifactStore()
const chatStore = useChatStore()
const { toast } = useToast()
const settingsStore = useSettingsStore()
const themeStore = useThemeStore()
const langStore = useLanguageStore()
const modelCheckStore = useModelCheckStore()
const { t } = useI18n()
// 错误通知队列及当前正在显示的错误
const errorQueue = ref<Array<{ id: string; title: string; message: string; type: string }>>([])
const currentErrorId = ref<string | null>(null)
const errorDisplayTimer = ref<number | null>(null)

const isMacOS = ref(false)
const devicePresenter = usePresenter('devicePresenter')
// 监听主题和字体大小变化，直接更新 body class
watch(
  [() => themeStore.themeMode, () => settingsStore.fontSizeClass],
  ([newTheme, newFontSizeClass], [oldTheme, oldFontSizeClass]) => {
    if (oldTheme) {
      document.documentElement.classList.remove(oldTheme)
    }
    if (oldFontSizeClass) {
      document.documentElement.classList.remove(oldFontSizeClass)
    }
    document.documentElement.classList.add(newTheme)
    document.documentElement.classList.add(newFontSizeClass)
    console.log('newTheme', themeStore.themeMode)
  },
  { immediate: false } // 初始化在 onMounted 中处理
)

// 处理错误通知
const showErrorToast = (error: { id: string; title: string; message: string; type: string }) => {
  // 查找队列中是否已存在相同ID的错误，防止重复
  const existingErrorIndex = errorQueue.value.findIndex((e) => e.id === error.id)

  if (existingErrorIndex === -1) {
    // 如果当前有错误正在展示，将新错误放入队列
    if (currentErrorId.value) {
      if (errorQueue.value.length > 5) {
        errorQueue.value.shift()
      }
      errorQueue.value.push(error)
    } else {
      // 否则直接展示这个错误
      displayError(error)
    }
  }
}

// 显示指定的错误
const displayError = (error: { id: string; title: string; message: string; type: string }) => {
  // 更新当前显示的错误ID
  currentErrorId.value = error.id

  // 显示错误通知
  const { dismiss } = toast({
    title: error.title,
    description: error.message,
    variant: 'destructive',
    onOpenChange: (open) => {
      if (!open) {
        // 用户手动关闭时也显示下一个错误
        handleErrorClosed()
      }
    }
  })

  // 设置定时器，3秒后自动关闭当前错误
  if (errorDisplayTimer.value) {
    clearTimeout(errorDisplayTimer.value)
  }

  errorDisplayTimer.value = window.setTimeout(() => {
    console.log('errorDisplayTimer.value', errorDisplayTimer.value)
    // 处理错误关闭后的逻辑
    dismiss()
    handleErrorClosed()
  }, 3000)
}

// 处理错误关闭后的逻辑
const handleErrorClosed = () => {
  // 清除当前错误ID
  currentErrorId.value = null

  // 显示队列中的下一个错误（如果有）
  if (errorQueue.value.length > 0) {
    const nextError = errorQueue.value.shift()
    if (nextError) {
      displayError(nextError)
    }
  } else {
    // 队列为空，清除定时器
    if (errorDisplayTimer.value) {
      clearTimeout(errorDisplayTimer.value)
      errorDisplayTimer.value = null
    }
  }
}

const activeTab = ref('chat')

const getInitComplete = async () => {
  const initComplete = await configPresenter.getSetting('init_complete')
  if (!initComplete) {
    router.push({ name: 'welcome' })
  }
}

// 处理字体缩放
const handleZoomIn = () => {
  // 字体大小增加逻辑
  const currentLevel = settingsStore.fontSizeLevel
  settingsStore.updateFontSizeLevel(currentLevel + 1)
}

const handleZoomOut = () => {
  // 字体大小减小逻辑
  const currentLevel = settingsStore.fontSizeLevel
  settingsStore.updateFontSizeLevel(currentLevel - 1)
}

const handleZoomResume = () => {
  // 重置字体大小
  settingsStore.updateFontSizeLevel(1) // 1 对应 'text-base'，默认字体大小
}

// 处理创建新会话
const handleCreateNewConversation = () => {
  try {
    chatStore.createNewEmptyThread()
    // 简化处理，只记录日志，实际功能待实现
  } catch (error) {
    console.error('创建新会话失败:', error)
  }
}

// 处理进入设置页面
const handleGoSettings = () => {
  const currentRoute = router.currentRoute.value
  // 检查当前路由或其父路由是否已经是settings
  if (!currentRoute.path.startsWith('/settings')) {
    router.push({ name: 'settings' })
  }
}

<<<<<<< HEAD
// 处理 agent 选择

=======
// 处理ESC键 - 关闭悬浮聊天窗口
const handleEscKey = (event: KeyboardEvent) => {
  if (event.key === 'Escape') {
    window.electron.ipcRenderer.send('close-floating-window')
  }
}
>>>>>>> fb4d7f8a

getInitComplete()

onMounted(() => {
  devicePresenter.getDeviceInfo().then((deviceInfo) => {
    isMacOS.value = deviceInfo.platform === 'darwin'
  })
  // 设置初始 body class
  document.body.classList.add(themeStore.themeMode)
  document.body.classList.add(settingsStore.fontSizeClass)

  window.addEventListener('keydown', handleEscKey)

  // 监听全局错误通知事件
  window.electron.ipcRenderer.on(NOTIFICATION_EVENTS.SHOW_ERROR, (_event, error) => {
    showErrorToast(error)
  })

  // 监听快捷键事件
  window.electron.ipcRenderer.on(SHORTCUT_EVENTS.ZOOM_IN, () => {
    handleZoomIn()
  })

  window.electron.ipcRenderer.on(SHORTCUT_EVENTS.ZOOM_OUT, () => {
    handleZoomOut()
  })

  window.electron.ipcRenderer.on(SHORTCUT_EVENTS.ZOOM_RESUME, () => {
    handleZoomResume()
  })

  window.electron.ipcRenderer.on(SHORTCUT_EVENTS.CREATE_NEW_CONVERSATION, () => {
    // 检查当前路由是否为聊天页面
    const currentRoute = router.currentRoute.value
    if (currentRoute.name !== 'chat') {
      return
    }
    handleCreateNewConversation()
  })

  window.electron.ipcRenderer.on(SHORTCUT_EVENTS.GO_SETTINGS, () => {
    handleGoSettings()
  })

  window.electron.ipcRenderer.on(NOTIFICATION_EVENTS.DATA_RESET_COMPLETE_DEV, () => {
    toast({
      title: t('settings.data.resetCompleteDevTitle'),
      description: t('settings.data.resetCompleteDevMessage'),
      variant: 'default',
      duration: 15000
    })
  })

  window.electron.ipcRenderer.on(NOTIFICATION_EVENTS.SYS_NOTIFY_CLICKED, (_, msg) => {
    let threadId: string | null = null

    // 检查msg是否为字符串且是否以chat/开头
    if (typeof msg === 'string' && msg.startsWith('chat/')) {
      // 按/分割，检查是否有三段数据
      const parts = msg.split('/')
      if (parts.length === 3) {
        // 提取中间部分作为threadId
        threadId = parts[1]
      }
    } else if (msg && msg.threadId) {
      // 兼容原有格式，如果msg是对象且包含threadId属性
      threadId = msg.threadId
    }

    if (threadId) {
      chatStore.setActiveThread(threadId)
    }
  })

  watch(
    () => activeTab.value,
    (newVal) => {
      // 避免不必要的路由导航循环
      if (route.name === newVal) {
        return
      }
      // 只有在切换到不同路由时才导航，不保留查询参数避免跨路由污染
      router.push({ name: newVal })
    }
  )

  watch(
    () => route.fullPath,
    (newVal) => {
      const pathWithoutQuery = newVal.split('?')[0]
      const newTab =
        pathWithoutQuery === '/'
          ? (route.name as string)
          : pathWithoutQuery.split('/').filter(Boolean)[0] || ''
      if (newTab !== activeTab.value) {
        activeTab.value = newTab
      }
      // 路由变化时关闭 artifacts 页面
      artifactStore.hideArtifact()
    }
  )

  // 监听当前对话的变化
  watch(
    () => chatStore.getActiveThreadId(),
    () => {
      // 当切换对话时关闭 artifacts 页面
      artifactStore.hideArtifact()
    }
  )

  watch(
    () => artifactStore.isOpen,
    () => {
      chatStore.isSidebarOpen = false
    }
  )
})

// 在组件卸载前清除定时器和事件监听
onBeforeUnmount(() => {
  if (errorDisplayTimer.value) {
    clearTimeout(errorDisplayTimer.value)
    errorDisplayTimer.value = null
  }

  window.removeEventListener('keydown', handleEscKey)

  // 移除快捷键事件监听
  window.electron.ipcRenderer.removeAllListeners(SHORTCUT_EVENTS.ZOOM_IN)
  window.electron.ipcRenderer.removeAllListeners(SHORTCUT_EVENTS.ZOOM_OUT)
  window.electron.ipcRenderer.removeAllListeners(SHORTCUT_EVENTS.ZOOM_RESUME)
  window.electron.ipcRenderer.removeAllListeners(SHORTCUT_EVENTS.CREATE_NEW_CONVERSATION)
  window.electron.ipcRenderer.removeAllListeners(SHORTCUT_EVENTS.GO_SETTINGS)
  window.electron.ipcRenderer.removeAllListeners(NOTIFICATION_EVENTS.SYS_NOTIFY_CLICKED)
  window.electron.ipcRenderer.removeAllListeners(NOTIFICATION_EVENTS.DATA_RESET_COMPLETE_DEV)
})
</script>

<template>
  <div class="flex flex-col h-screen bg-container">
    <div
      class="flex flex-row h-0 flex-grow relative overflow-hidden px-[1px] py-[1px]"
      :dir="langStore.dir"
    >
      <!-- 主内容区域 -->

      <RouterView />
    </div>
    <!-- 全局更新弹窗 -->
    <UpdateDialog />
    <!-- 全局消息弹窗 -->
    <MessageDialog />
    <!-- 全局Toast提示 -->
    <Toaster />
    <SelectedTextContextMenu />
    <TranslatePopup />
    <!-- 全局模型检查弹窗 -->
    <ModelCheckDialog
      :open="modelCheckStore.isDialogOpen"
      :provider-id="modelCheckStore.currentProviderId"
      @update:open="
        (open) => {
          if (!open) modelCheckStore.closeDialog()
        }
      "
    />
  </div>
</template><|MERGE_RESOLUTION|>--- conflicted
+++ resolved
@@ -169,17 +169,14 @@
   }
 }
 
-<<<<<<< HEAD
 // 处理 agent 选择
 
-=======
 // 处理ESC键 - 关闭悬浮聊天窗口
 const handleEscKey = (event: KeyboardEvent) => {
   if (event.key === 'Escape') {
     window.electron.ipcRenderer.send('close-floating-window')
   }
 }
->>>>>>> fb4d7f8a
 
 getInitComplete()
 
