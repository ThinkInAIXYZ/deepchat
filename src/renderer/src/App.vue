--- conflicted
+++ resolved
@@ -10,13 +10,10 @@
 import { useToast } from './components/ui/toast/use-toast'
 import Toaster from './components/ui/toast/Toaster.vue'
 import { useSettingsStore } from '@/stores/settings'
-<<<<<<< HEAD
+import { useThemeStore } from '@/stores/theme'
+import TranslatePopup from '@/components/popup/TranslatePopup.vue'
 import { useUserStore } from '@/stores/user'
 import { useAuthStore } from '@/stores/auth'
-=======
-import { useThemeStore } from '@/stores/theme'
-import TranslatePopup from '@/components/popup/TranslatePopup.vue'
->>>>>>> 9d7b4efa
 
 const route = useRoute()
 const configPresenter = usePresenter('configPresenter')
