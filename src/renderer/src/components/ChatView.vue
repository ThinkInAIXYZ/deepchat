--- conflicted
+++ resolved
@@ -63,8 +63,6 @@
 })
 const handleSend = async (msg: UserMessageContent) => {
   scrollToBottom()
-<<<<<<< HEAD
-
   // 检查是否是 Agent 模式
   if (props.isAgentMode && props.agentId) {
     // Agent 模式：使用 agentManager 发送消息
@@ -73,15 +71,7 @@
     // 普通聊天模式：使用 chatStore 发送消息
     await chatStore.sendMessage(msg)
   }
-
-  // 只有当用户在底部时才自动滚动
-  if (!messageList.value?.aboveThreshold) {
-    scrollToBottom()
-  }
-=======
-  await chatStore.sendMessage(msg)
   scrollToBottom()
->>>>>>> 0a684442
 }
 
 // Agent 模式的消息发送逻辑
