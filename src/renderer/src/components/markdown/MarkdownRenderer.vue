<!-- eslint-disable vue/no-v-html -->
<template>
  <div class="prose prose-zinc prose-sm dark:prose-invert w-full max-w-none break-all">
<<<<<<< HEAD
    <NodeRenderer v-if="content" :content="content" @copy="$emit('copy', $event)" />
=======
    <NodeRenderer :content="debouncedContent" @copy="$emit('copy', $event)" />
>>>>>>> f7527c13
  </div>
</template>

<script setup lang="ts">
import { usePresenter } from '@/composables/usePresenter'
import { useArtifactStore } from '@/stores/artifact'
import { useReferenceStore } from '@/stores/reference'
import { nanoid } from 'nanoid'
import { useDebounceFn } from '@vueuse/core'
import { h, ref, watch } from 'vue'
import NodeRenderer, {
  CodeBlockNode,
  ReferenceNode,
  setCustomComponents,
  setKaTeXWorker,
  setMermaidWorker,
  getUseMonaco
} from 'vue-renderer-markdown'
import KatexWorker from 'vue-renderer-markdown/workers/katexRenderer.worker?worker&inline'
import MermaidWorker from 'vue-renderer-markdown/workers/mermaidParser.worker?worker&inline'

const props = defineProps<{
  content: string
  debug?: boolean
}>()
getUseMonaco()
setKaTeXWorker(new KatexWorker())
setMermaidWorker(new MermaidWorker())
// 组件映射表
const artifactStore = useArtifactStore()
// 生成唯一的 message ID 和 thread ID，用于 MarkdownRenderer
const messageId = `artifact-msg-${nanoid()}`
const threadId = `artifact-thread-${nanoid()}`
const referenceStore = useReferenceStore()
const threadPresenter = usePresenter('threadPresenter')
const referenceNode = ref<HTMLElement | null>(null)
const debouncedContent = ref(props.content)

const updateContent = useDebounceFn(
  (value: string) => {
    debouncedContent.value = value
  },
  32,
  { maxWait: 64 }
)

watch(
  () => props.content,
  (value) => {
    updateContent(value)
  }
)

setCustomComponents({
  reference: (_props) =>
    h(ReferenceNode, {
      ..._props,
      messageId,
      threadId,
      onClick() {
        threadPresenter.getSearchResults(_props.messageId ?? '').then((results) => {
          const index = parseInt(_props.node.id)
          if (index < results.length) {
            window.open(results[index - 1].url, '_blank', 'noopener,noreferrer')
          }
        })
      },
      onMouseEnter() {
        console.log('Mouse entered')
        referenceStore.hideReference()
        threadPresenter.getSearchResults(_props.messageId ?? '').then((results) => {
          const index = parseInt(_props.node.id)
          if (index - 1 < results.length && referenceNode.value) {
            referenceStore.showReference(
              results[index - 1],
              referenceNode.value.getBoundingClientRect()
            )
          }
        })
      },
      onMouseLeave() {
        console.log('Mouse left')
        referenceStore.hideReference()
      }
    }),
  code_block: (_props) =>
    h(CodeBlockNode, {
      ..._props,
      onPreviewCode(v) {
        artifactStore.showArtifact(
          {
            id: v.id,
            type: v.artifactType,
            title: v.artifactTitle,
            language: v.language,
            content: v.node.code,
            status: 'loaded'
          },
          messageId,
          threadId,
          { force: true }
        )
      }
    })
})

defineEmits(['copy'])
</script>

<style lang="css">
@reference '../../assets/style.css';

.prose {
  pre {
    margin-top: 0;
    margin-bottom: 0;
  }

  .mermaid-block-header img {
    margin: 0 !important;
  }

  p {
    @apply my-2;
  }

  li p {
    padding-top: 0;
    padding-bottom: 0;
    margin-top: 0;
    margin-bottom: 0;
  }
  h1 {
    @apply text-2xl font-bold my-3 py-0;
  }
  h2 {
    @apply text-xl font-medium my-3 py-0;
  }
  h3 {
    @apply text-base font-medium my-2 py-0;
  }
  h4 {
    @apply text-sm font-medium my-2 py-0;
  }
  h5 {
    @apply text-sm my-1.5 py-0;
  }
  h6 {
    @apply text-sm my-1.5 py-0;
  }

  ul,
  ol {
    @apply my-1.5;
  }

  hr {
    @apply my-8;
  }

  /*
    精准定位到那个被错误地渲染在 <a> 标签内部的 <div>，
    并强制其以行内方式显示，从而修正换行 bug。
    这可以保留链接组件原有的所有样式（包括颜色）。
  */
  a .markdown-renderer {
    display: inline;
  }

  .table-node-wrapper {
    @apply border border-border rounded-lg py-0 my-0 overflow-hidden shadow-sm;
  }

  table {
    @apply py-0 my-0;
    /* @apply bg-card border block rounded-lg my-0 py-0 overflow-hidden; */
    border-collapse: collapse;
  }

  thead,
  thead tr,
  thead th {
    @apply bg-muted;
  }

  th,
  td {
    @apply border-b not-last:border-r border-border;
  }

  tbody tr:last-child td {
    @apply border-b-0;
  }
}
</style><|MERGE_RESOLUTION|>--- conflicted
+++ resolved
@@ -1,11 +1,7 @@
 <!-- eslint-disable vue/no-v-html -->
 <template>
   <div class="prose prose-zinc prose-sm dark:prose-invert w-full max-w-none break-all">
-<<<<<<< HEAD
-    <NodeRenderer v-if="content" :content="content" @copy="$emit('copy', $event)" />
-=======
     <NodeRenderer :content="debouncedContent" @copy="$emit('copy', $event)" />
->>>>>>> f7527c13
   </div>
 </template>
 
