--- conflicted
+++ resolved
@@ -392,24 +392,18 @@
     contextLength?: number
     maxRows?: number
     rows?: number
-<<<<<<< HEAD
     isAgentMode?: boolean
     agentId?: string
     agentConfig?: any
-=======
     disabled?: boolean
->>>>>>> d78c05c1
   }>(),
   {
     maxRows: 10,
     rows: 1,
-<<<<<<< HEAD
     isAgentMode: false,
     agentId: '',
-    agentConfig: null
-=======
+    agentConfig: null,
     disabled: false
->>>>>>> d78c05c1
   }
 )
 
