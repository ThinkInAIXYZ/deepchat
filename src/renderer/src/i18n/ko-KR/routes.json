--- conflicted
+++ resolved
@@ -11,10 +11,7 @@
   "settings-display": "디스플레이 설정",
   "settings-knowledge-base": "지식 기반",
   "settings-prompt": "프롬프트 관리",
-<<<<<<< HEAD
   "settings-agent": "에이전트 설정",
-  "agent": "Agent"
-=======
+  "agent": "Agent",
   "settings-mcp-market": "MCP 시장"
->>>>>>> fb4d7f8a
 }