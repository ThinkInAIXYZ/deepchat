{
  "title": "MCP 설정",
  "description": "MCP(Model Context Protocol) 서버 및 도구 관리 및 구성",
  "enabledTitle": "MCP 활성화",
  "enabledDescription": "MCP 기능 및 도구 활성화 또는 비활성화",
  "enableToAccess": "구성 옵션에 액세스하려면 먼저 MCP를 활성화하세요",
  "tabs": {
    "servers": "서버",
    "tools": "도구"
  },
  "serverList": "서버 목록",
  "addServer": "서버 추가",
  "running": "실행 중",
  "stopped": "중지됨",
  "stopServer": "서버 중지",
  "startServer": "서버 시작",
  "noServersFound": "서버 없음",
  "addServerDialog": {
    "title": "서버 추가",
    "description": "새 MCP 서버 구성"
  },
  "editServerDialog": {
    "title": "서버 편집",
    "description": "MCP 서버 구성 편집"
  },
  "serverForm": {
    "name": "서버 이름",
    "namePlaceholder": "서버 이름 입력",
    "nameRequired": "서버 이름이 필요합니다",
    "type": "서버 유형",
    "typePlaceholder": "서버 유형 선택",
    "typeStdio": "표준 입출력",
    "typeSse": "서버 전송 이벤트",
    "typeInMemory": "인메모리",
    "baseUrl": "기본 URL",
    "baseUrlPlaceholder": "서버 기본 URL 입력(예: http://localhost:3000)",
    "command": "명령어",
    "commandPlaceholder": "명령어 입력",
    "commandRequired": "명령어는 비어 있을 수 없습니다",
    "args": "매개변수",
    "argsPlaceholder": "매개변수 입력, 공백으로 구분",
    "argsRequired": "매개변수는 비어 있을 수 없습니다",
    "env": "환경 변수",
    "envPlaceholder": "JSON 형식의 환경 변수 입력",
    "envInvalid": "환경 변수는 유효한 JSON 형식이어야 합니다",
    "description": "설명",
    "descriptionPlaceholder": "서버 설명 입력",
    "descriptions": "설명",
    "descriptionsPlaceholder": "서버 설명 입력",
    "icon": "아이콘",
    "iconPlaceholder": "아이콘 입력",
    "icons": "아이콘",
    "iconsPlaceholder": "아이콘 입력",
    "autoApprove": "자동 승인",
    "autoApproveAll": "전체",
    "autoApproveRead": "읽기",
    "autoApproveWrite": "쓰기",
    "autoApproveHelp": "자동 승인할 작업 유형을 선택하세요. 사용자 확인 없이 실행할 수 있습니다",
    "submit": "제출",
    "add": "추가",
    "update": "업데이트",
    "cancel": "취소",
    "jsonConfigIntro": "JSON 구성을 직접 붙여넣거나 서버를 수동으로 구성하는 것 중에서 선택할 수 있습니다.",
    "jsonConfig": "JSON 구성",
    "jsonConfigPlaceholder": "MCP 서버의 JSON 형식 구성을 붙여넣으세요",
    "jsonConfigExample": "JSON 구성 예시",
    "parseSuccess": "구성 파싱 성공",
    "configImported": "구성을 성공적으로 가져왔습니다",
    "parseError": "파싱 오류",
    "skipToManual": "수동 구성으로 건너뛰기",
    "parseAndContinue": "파싱 및 계속",
    "addFolder": "폴더를 추가하십시오",
    "folders": "폴더 목록",
    "noFoldersSelected": "폴더가 선택되지 않았습니다",
    "selectFolder": "폴더를 선택하십시오",
    "selectFolderError": "폴더를 선택하지 못했습니다"
  },
  "deleteServer": "서버 삭제",
  "editServer": "서버 편집",
  "setDefault": "기본 설정",
  "removeDefault": "기본 설정 제거",
  "isDefault": "기본 서버",
  "default": "기본",
  "setAsDefault": "기본 설정",
  "removeServer": "서버 삭제",
  "confirmRemoveServer": "서버 {name}을(를) 삭제하시겠습니까? 이 작업은 취소할 수 없습니다.",
  "removeServerDialog": {
    "title": "서버 삭제"
  },
  "confirmDelete": {
    "title": "삭제 확인",
    "description": "서버 {name}을(를) 삭제하시겠습니까? 이 작업은 취소할 수 없습니다.",
    "confirm": "삭제",
    "cancel": "취소"
  },
  "resetToDefault": "기본값으로 재설정",
  "resetConfirmTitle": "기본 서버로 재설정",
  "resetConfirmDescription": "이 작업은 사용자 정의 서버를 유지하면서 모든 기본 서버를 복원합니다. 기본 서버에 대한 모든 수정 사항이 손실됩니다.",
  "resetConfirm": "재설정",
  "tools": {
    "searchPlaceholder": "도구 검색...",
    "noToolsAvailable": "사용 가능한 도구 없음",
    "toolList": "도구 목록",
    "functionDescription": "기능 설명",
    "path": "경로",
    "pathPlaceholder": "파일 경로 입력",
    "searchPattern": "검색 패턴",
    "searchPatternPlaceholder": "정규식 입력",
    "filePattern": "파일 패턴",
    "filePatternPlaceholder": "파일 패턴 입력, 예: *.md",
    "executeButton": "실행",
    "resultTitle": "실행 결과",
    "runningTool": "실행 중...",
    "loading": "로딩 중...",
    "error": "로딩 실패",
    "available": "{count}개 도구 사용 가능",
    "none": "사용 가능한 도구 없음",
    "title": "MCP 도구",
    "description": "MCP 서버가 제공하는 도구",
    "loadError": "도구 로딩 실패",
    "parameters": "매개변수",
    "refresh": "새로고침",
    "disabled": "MCP가 비활성화됨",
    "enableToUse": "도구를 사용하려면 MCP를 활성화하세요",
    "enabled": "MCP 활성화",
    "enabledDescription": "도구 호출을 사용하도록 MCP 기능 활성화",
    "empty": "비어있음",
    "invalidJsonFormat": "유효하지 않은 JSON 형식",
    "jsonInputPlaceholder": "JSON 형식의 매개 변수를 입력하십시오",
    "input": "매개 변수를 입력하십시오",
    "type": "유형",
    "annotations": "주석",
    "selectToolToDebug": "디버그할 도구 선택",
    "dialogDescription": "MCP 서버에서 제공하는 도구 디버그 및 테스트",
    "toolsCount": "도구",
    "availableTools": "사용 가능한 도구",
    "invalidJson": "잘못된 JSON 형식",
    "inputHint": "JSON 형식으로 매개변수를 입력하세요",
    "required": "필수",
    "noDescription": "설명 없음"
  },
  "inmemory": {
    "Artifacts": {
      "desc": "DeepChat에서 다양한 Artifacts 콘텐츠를 출력할 수 있게 해줍니다",
      "name": "Artifacts"
    },
    "bochaSearch": {
      "desc": "Bocha 검색 API https://open.bochaai.com/",
      "name": "Bocha Search"
    },
    "buildInFileSystem": {
      "desc": "DeepChat이 로컬 파일을 조작할 수 있도록 해줍니다",
      "name": "파일 시스템"
    },
    "imageServer": {
      "desc": "활성화 후 DeepChat의 모든 모델이 이미지를 이해하고 생성할 수 있습니다",
      "name": "이미지 서비스"
    },
    "braveSearch": {
      "desc": "Brave 검색 API https://brave.com/search/api/",
      "name": "Brave 검색"
    },
    "powerpack": {
      "desc": "모든 대형 모델에 시간 조회, 웹 정보 수집, 안전한 코드 실행 등의 향상된 기능을 제공하여 더 강력하고 정확한 정보 수집 능력을 제공합니다",
      "name": "파워팩 도구"
    },
    "difyKnowledge": {
      "name": "Dify 지식 기반 검색",
      "desc": "Dify 지식 기반 검색 서비스, Dify 지식 기반의 콘텐츠를 검색할 수 있습니다."
    },
    "ragflowKnowledge": {
      "name": "RAGFlow 지식 베이스 검색",
      "desc": "RAGFlow 지식 베이스 검색 서비스, RAGFlow 지식 베이스 콘텐츠를 검색할 수 있습니다"
    },
    "fastGptKnowledge": {
      "name": "FastGPT 지식 베이스 검색",
      "desc": "FastGPT 지식 베이스 검색 서비스, FastGPT 지식 베이스 콘텐츠를 검색할 수 있습니다"
    },
    "deepchat-inmemory/custom-prompts-server": {
      "desc": "DeepChat 내장 사용자 정의 프롬프트 단어 서비스",
      "name": "사용자 정의 프롬프트 단어"
    },
    "deepchat-inmemory/deep-research-server": {
      "desc": "Bocha 검색을 기반으로 한 DeepChat 내장 내장 연구 서비스 (긴 컨텍스트 모델을 사용해야하고 컨텍스트가 불충분 한 모델이 실패 할 수 있습니다)",
      "name": "DeepResearch"
    },
    "deepchat-inmemory/auto-prompting-server": {
      "name": "자동 템플릿 프롬프트",
      "desc": "사용자 입력을 기반으로 가장 적합한 사용자 정의 프롬프트를 자동으로 선택하고, 프롬프트 템플릿을 지능적으로 채웁니다."
    },
    "deepchat-inmemory/conversation-search-server": {
      "name": "대화 기록 검색",
      "desc": "DeepChat 내장 대화 기록 검색 서비스, 과거 대화 기록과 메시지 내용을 검색할 수 있습니다"
    },
    "deepchat-inmemory/meeting-server": {
      "name": "멀티 에이전트 회의",
      "desc": "DeepChat의 내장 회의 서비스는 다중 에이전트 토론의 주최와 진행을 지원합니다."
    },
<<<<<<< HEAD
    "builtinKnowledge": {
      "desc": "Deepchat 내장 지식 기반 검색 서비스, Deepchat 내장 지식 기반의 내용을 검색 할 수있는 Deepchat 내장 지식 기반 검색 서비스",
      "name": "내장 된 지식 기반 검색"
=======
    "deepchat/apple-server": {
      "desc": "모델이 캘린더, 연락처, 이메일,지도, 메모, 알림 및 기타 시스템과 같은 MacOS의 시스템 기능을 작동하도록합니다.",
      "name": "MACOS 시스템 어시스턴트"
>>>>>>> 6bf2cf7e
    }
  },
  "prompts": {
    "noPromptsAvailable": "사용 가능한 프롬프트가 없습니다",
    "noDescription": "아직 설명이 없습니다",
    "selectPrompt": "여기에 표시됩니다",
    "parameters": "프롬프트 매개 변수",
    "input": "입력 매개 변수",
    "runningPrompt": "프롬프트가 얻고 있습니다",
    "executeButton": "클릭하려면 클릭하십시오",
    "resultTitle": "신속한 세부 사항",
    "invalidJson": "유효하지 않은 JSON 형식",
    "parametersHint": "JSON 형식의 매개 변수를 입력하고 자동 형식을 지원하십시오.",
    "resetToDefault": "기본 매개 변수로 재설정하십시오",
    "dialogDescription": "MCP 서버가 제공하는 프롬프트를 디버그하고 테스트합니다"
  },
  "resources": {
    "noResourcesAvailable": "자원이 없습니다",
    "selectResource": "여기에 리소스 콘텐츠를 표시하십시오",
    "loading": "로딩",
    "loadContent": "리소스 컨텐츠를 얻으십시오",
    "pleaseSelect": "디스플레이 리소스 세부 정보를 얻으려면 클릭하십시오",
    "dialogDescription": "MCP 서버가 제공하는 리소스를 탐색하고 봅니다"
  },
  "errors": {
    "loadConfigFailed": "MCP 구성 로드 실패",
    "setEnabledFailed": "MCP 활성화 상태 설정 실패",
    "getServerStatusFailed": "서버 {serverName} 상태 가져오기 실패",
    "addServerFailed": "서버 추가 실패",
    "updateServerFailed": "서버 업데이트 실패",
    "removeServerFailed": "서버 제거 실패",
    "maxDefaultServersReached": "기본 서버 최대 수(30)에 도달했습니다",
    "toggleDefaultServerFailed": "기본 서버 상태 전환 실패",
    "resetToDefaultFailed": "기본 서버로 재설정 실패",
    "toggleServerFailed": "서버 {serverName} 상태 전환 실패",
    "loadToolsFailed": "도구 로드 실패",
    "loadPromptsFailed": "프롬프트 로드 실패",
    "loadResourcesFailed": "리소스 로드 실패",
    "callToolFailed": "도구 {toolName} 호출 실패",
    "toolCallError": "도구 호출 오류: {error}",
    "mcpDisabled": "MCP가 비활성화되어 있습니다",
    "getPromptFailed": "프롬프트 가져오기 실패",
    "readResourceFailed": "리소스 읽기 실패"
  }
}<|MERGE_RESOLUTION|>--- conflicted
+++ resolved
@@ -196,15 +196,13 @@
       "name": "멀티 에이전트 회의",
       "desc": "DeepChat의 내장 회의 서비스는 다중 에이전트 토론의 주최와 진행을 지원합니다."
     },
-<<<<<<< HEAD
     "builtinKnowledge": {
       "desc": "Deepchat 내장 지식 기반 검색 서비스, Deepchat 내장 지식 기반의 내용을 검색 할 수있는 Deepchat 내장 지식 기반 검색 서비스",
       "name": "내장 된 지식 기반 검색"
-=======
+    },
     "deepchat/apple-server": {
       "desc": "모델이 캘린더, 연락처, 이메일,지도, 메모, 알림 및 기타 시스템과 같은 MacOS의 시스템 기능을 작동하도록합니다.",
       "name": "MACOS 시스템 어시스턴트"
->>>>>>> 6bf2cf7e
     }
   },
   "prompts": {
