{
  "title": "تنظیمات",
  "common": {
    "title": "تنظیمات عمومی",
    "resetData": "بازنشانی داده‌ها",
    "language": "زبان",
    "languageSelect": "انتخاب زبان",
    "searchEngine": "موتور جستجو",
    "searchEngineSelect": "انتخاب موتور جستجو",
    "searchPreview": "پیش‌نمایش جستجو",
    "searchAssistantModel": "مدل دستیار",
    "selectModel": "انتخاب مدل",
    "proxyMode": "حالت پراکسی",
    "proxyModeSelect": "انتخاب حالت پراکسی",
    "proxyModeSystem": "پراکسی سامانه",
    "proxyModeNone": "بدون پراکسی",
    "proxyModeCustom": "پراکسی دلخواه",
    "customProxyUrl": "نشانی پراکسی دلخواه",
    "customProxyUrlPlaceholder": "نمونه: http://127.0.0.1:7890",
    "invalidProxyUrl": "نشانی پراکسی نادرست است، لطفاً نشانی http/https معتبر وارد کنید",
    "addCustomSearchEngine": "افزودن موتور جستجوی دلخواه",
    "addCustomSearchEngineDesc": "با فراهم کردن نام و نشانی جستجو، موتور جستجوی دلخواه بیافزایید. نشانی باید دارای {query} به‌عنوان جایگاه پرسش باشد.",
    "searchEngineName": "نام موتور جستجو",
    "searchEngineNamePlaceholder": "نام موتور جستجو را وارد کنید",
    "searchEngineUrl": "نشانی جستجو",
    "searchEngineUrlPlaceholder": "مثال: https://a.com/search?q={query}",
    "searchEngineUrlError": "نشانی باید دارای {query} به‌عنوان جایگاه پرسش باشد",
    "deleteCustomSearchEngine": "پاک کردن موتور جستجوی دلخواه",
    "deleteCustomSearchEngineDesc": "آیا مطمئن هستید که می‌خواهید موتور جستجوی دلخواه \"{name}\" را پاک کنید؟ این کنش بازگشت‌پذیر نیست.",
    "testSearchEngine": "آزمایش موتور جستجو",
    "testSearchEngineDesc": "جستجویی آزمایشی برای \"آب‌وهوا\" با به‌کارگیری موتور جستجوی {engine} انجام خواهد شد.",
    "testSearchEngineNote": "اگر صفحه جستجو نیاز به ورود یا کنش‌های دیگر دارد، می‌توانید آن‌ها را در پنجره آزمایشی انجام دهید. لطفاً پس از اتمام، پنجره آزمایشی را ببندید.",
    "theme": "پوسته",
    "themeSelect": "انتخاب پوسته",
    "closeToQuit": "خروج از برنامه هنگام بستن پنجره",
    "contentProtection": "حفاظت نمایشگر",
    "contentProtectionDialogTitle": "پذیرش تغییر حفاظت نمایشگر",
    "contentProtectionEnableDesc": "روشن کردن حفاظت نمایشگر از ضبط پنجره دیپ‌چت به‌دست برنامه‌های هم‌رسانی نمایشگر جلوگیری میکند و از حریم خصوصی محتوای شما محافظت می‌کند. توجه داشته باشید که این ویژگی همه رابط‌ها را کاملاً مخفی نمی‌کند. لطفاً از این ویژگی به‌طور مسئولانه و مطابق با مقررات استفاده کنید. همچنین، برخی برنامه‌های هم‌رسانی نمایشگر ممکن است از این ویژگی پشتیبانی نکنند. در برخی محیط‌ها ممکن است پنجره‌ای سیاه باقی بماند.",
    "contentProtectionDisableDesc": "خاموش کردن حفاظت نمایشگر به برنامه‌های هم‌رسانی نمایشگر اجازه می‌دهد پنجره دیپ‌چت را ضبط کنند.",
    "contentProtectionRestartNotice": "تغییر این تنظیم برنامه را بازراه‌اندازی می‌کند. آیا می‌خواهید ادامه دهید؟",
    "soundEnabled": "روشن کردن جلوه‌های صوتی",
    "copyWithCotEnabled": "رونوشت دارای جزئیات COT",
    "loggingEnabled": "روشن کردن ثبت رخدادها",
    "loggingDialogTitle": "پذیرش تغییر تنظیم ثبت رخدادها",
    "loggingEnableDesc": "روشن کردن ثبت رخدادها به ما کمک می‌کند مشکلات را عیب‌یابی کرده و برنامه را بهبود دهیم. پرونده‌های رخدادها ممکن است دارای اطلاعات حساس باشند.",
    "loggingDisableDesc": "خاموش کردن ثبت رخدادها، جمع‌آوری رخداد‌های برنامه را متوقف می‌کند.",
    "loggingRestartNotice": "تغییر این تنظیم برنامه را بازراه‌اندازی می‌کند. آیا می‌خواهید ادامه دهید؟",
    "openLogFolder": "باز کردن پوشه رخدادها",
    "shortcut": {
      "newChat": "ساختن گفت‌وگوی جدید",
      "title": "تنظیمات کلید میانبر"
    },
    "notifications": "آگاه‌ساز سامانه",
    "notificationsDesc": "هنگامی که دیپ‌چت در پیش‌زمینه نیست، اگر نشستی تولید شود، یک آگاه‌ساز سامانه فرستاده خواهد شد"
  },
  "data": {
    "title": "تنظیمات داده",
    "syncEnable": "روشن کردن همگام‌سازی داده",
    "syncFolder": "پوشه همگام‌سازی",
    "openSyncFolder": "باز کردن پوشه همگام‌سازی",
    "lastSyncTime": "آخرین زمان همگام‌سازی",
    "never": "هرگز",
    "startBackup": "همین حالا پشتیبان‌گیری کن",
    "backingUp": "در حال پشتیبان‌گیری...",
    "importData": "وارد کردن داده",
    "incrementImport": "وروردی افزایشی باشد",
    "overwriteImport": "ورودی بازنویسی کند",
    "importConfirmTitle": "پذیرش وارد کردن داده",
    "importConfirmDescription": "وارد کردن داده همه داده‌های کنونی، دارای تاریخچه گفت‌وگو و تنظیمات را بازنویسی می‌کند. مطمئن شوید که از داده‌های مهم پشتیبان گرفته‌اید. پس از وارد کردن، نیاز به بازراه‌اندازی برنامه است.",
    "importing": "در حال وارد کردن...",
    "confirmImport": "پذیرش وارد کردن",
    "importSuccessTitle": "وارد کردن موفق",
    "importErrorTitle": "وارد کردن ناموفق",
    "resetData": "بازنشانی داده‌ها",
    "resetConfirmTitle": "پذیرش بازنشانی داده‌ها",
    "resetConfirmDescription": "لطفاً نوع داده‌هایی که می‌خواهید بازنشانی کنید را انتخاب کنید. این عملیات غیرقابل بازگشت است و پس از بازنشانی، برنامه به طور خودکار مجدداً راه‌اندازی خواهد شد.",
    "resetChatData": "بازنشانی داده‌های گفت‌وگو",
    "resetChatDataDesc": "حذف تمام تاریخچه گفت‌وگوها و سوابق مکالمات",
    "resetConfig": "بازنشانی پیکربندی",
    "resetConfigDesc": "حذف تمام تنظیمات برنامه، پیکربندی‌های مدل و دستورکارهای سفارشی",
    "resetAll": "بازنشانی کامل",
    "resetAllDesc": "حذف تمام داده‌ها شامل تاریخچه گفت‌وگوها، پیکربندی‌ها و فایل‌های کش",
    "resetting": "در حال بازنشانی...",
    "confirmReset": "پذیرش بازنشانی",
    "resetCompleteDevTitle": "بازنشانی داده‌ها تکمیل شد",
    "resetCompleteDevMessage": "در محیط توسعه لطفاً برنامه را به صورت دستی مجدداً راه‌اندازی کنید. فرآیند فعلی را متوقف کرده و pnpm run dev را دوباره اجرا کنید"
  },
  "model": {
    "title": "تنظیمات مدل",
    "systemPrompt": {
      "label": "دستورکار سامانه",
      "placeholder": "لطفاً دستورکار سامانه را وارد کنید...",
      "description": "دستورکار سامانه را برای دستیار هوش مصنوعی تنظیم کنید تا رفتار و نقش آن را تعریف کند"
    },
    "temperature": {
      "label": "دمای مدل",
      "description": "تصادفی‌بودن خروجی را هدایت می‌کند؛ مقادیر بالاتر پاسخ‌های خلاقانه‌تری تولید می‌کنند"
    },
    "contextLength": {
      "label": "طول زمینه",
      "description": "بیشینه طول زمینه گفت‌وگو را تنظیم کنید"
    },
    "responseLength": {
      "label": "طول پاسخ",
      "description": "بیشینه طول پاسخ هوش مصنوعی را تنظیم کنید"
    },
    "artifacts": {
      "description": "روشن کردن ویژگی محصولات امکان تولید محتوای غنی‌تر توسط هوش مصنوعی را فراهم می‌کند",
      "title": "جلوه‌های محصولات"
    },
    "addModel": "افزودن مدل",
    "configureModel": "پیکربندی مدل",
    "modelList": "فهرست مدل‌ها",
    "provider": "فراهم‌کننده خدمات",
    "providerSetting": "تنظیمات فراهم‌کننده خدمات",
    "selectModel": "انتخاب مدل",
    "modelConfig": {
      "cancel": "لغو کردن",
      "contextLength": {
        "description": "طول زمینه ای را که مدل می تواند انجام دهد تنظیم کنید",
        "label": "طول متن"
      },
      "description": "لطفاً توجه داشته باشید که این پیکربندی فقط برای مدل فعلی معتبر است و بر سایر مدل ها تأثیر نمی گذارد. لطفاً آن را با احتیاط اصلاح کنید. پارامترهای نادرست ممکن است باعث شود که مدل به درستی کار نکند.",
      "functionCall": {
        "description": "این که آیا مدل از عملکردهای عملکردی پشتیبانی می کند (DeepChat پس از خاموش کردن این گزینه ، به طور خودکار تماس های عملکردی را شبیه سازی می کند)",
        "label": "تماسهای عملکردی"
      },
      "maxTokens": {
        "description": "حداکثر تعداد نشانه ها را برای یک خروجی واحد از مدل تنظیم کنید",
        "label": "حداکثر طول خروجی"
      },
      "reasoning": {
        "description": "آیا مدل از توانایی استدلال پشتیبانی می کند؟",
        "label": "توانایی استدلال"
      },
      "thinkingBudget": {
        "label": "بودجه تفکر",
        "description": "محدود کردن طول تفکر مدل",
        "dynamic": "تفکر پویا",
        "range": "محدوده: {min} - {max}",
        "onlySupported": "فقط در Gemini 2.5 Flash، 2.5 Pro و 2.5 Flash-Lite پشتیبانی می‌شود",
        "valueLabel": "مقدار بودجه تفکر",
        "placeholder": "مقدار بودجه تفکر را وارد کنید",
        "forceEnabled": "مدل‌های سری Gemini 2.5 بودجه تفکر را به صورت اجباری فعال می‌کنند",
        "dynamicPrefix": "-1 = تفکر پویا",
        "notice": "توجه: ",
        "warnings": {
          "proNoDisable": "این مدل از غیرفعال کردن تفکر پشتیبانی نمی‌کند، حداقل مقدار 128",
          "proCannotDisable": "Gemini 2.5 Pro نمی‌تواند عملکرد تفکر را غیرفعال کند",
          "flashLiteCannotSetZero": "Gemini 2.5 Flash-Lite نمی‌تواند روی 0 تنظیم شود، حداقل مقدار 512 است",
          "modelCannotDisable": "این مدل نمی‌تواند عملکرد تفکر را غیرفعال کند",
          "flashLiteMinValue": "بودجه تفکر نمی‌تواند کمتر از 512 باشد هنگام تنظیم روی مقدار مشخص (یا از 0 برای غیرفعال کردن تفکر، -1 برای فعال کردن تفکر پویا استفاده کنید)",
          "belowMin": "بودجه تفکر نمی‌تواند کمتر از {min} باشد{hint}",
          "aboveMax": "بودجه تفکر نمی‌تواند بیشتر از {max} باشد"
        },
        "hints": {
          "flashLiteDisable": "، 0 = غیرفعال کردن تفکر، مقدار مشخص حداقل 512",
          "normalDisable": "، 0 = غیرفعال کردن تفکر",
          "withZeroAndDynamic": "(یا از 0 برای غیرفعال کردن تفکر، -1 برای فعال کردن تفکر پویا استفاده کنید)",
          "withDynamic": "(یا از -1 برای فعال کردن تفکر پویا استفاده کنید)"
        }
      },
      "resetConfirm": {
        "confirm": "تأیید مجدد",
        "message": "آیا مطمئن هستید که می خواهید پیکربندی این مدل را به صورت پیش فرض تنظیم کنید؟ این عمل غیرقابل برگشت است.",
        "title": "تأیید مجدد"
      },
      "resetToDefault": "تنظیم مجدد به طور پیش فرض",
      "saveConfig": "پیکربندی را ذخیره کنید",
      "useModelDefault": "استفاده از پیکربندی پیش‌فرض مدل",
      "currentUsingModelDefault": "در حال حاضر از پیکربندی پیش‌فرض مدل استفاده می‌کند",
      "temperature": {
        "description": "تصادفی بودن خروجی را کنترل کنید. بیشتر مدل ها 0-1 و برخی از پشتیبانی بین 0-2 هستند. هرچه تصادفی بالاتر باشد.",
        "label": "درجه حرارت"
      },
      "title": "پارامترهای مدل سفارشی",
      "type": {
        "description": "نوع مدل را انتخاب کنید",
        "label": "نوع مدل",
        "options": {
          "chat": "مدل زبان",
          "embedding": "مدل",
          "imageGeneration": "مدل تولید تصویر",
          "rerank": "مدل را دوباره مرتب کنید"
        }
      },
      "validation": {
        "contextLengthMax": "طول زمینه نمی تواند از 10000000 فراتر رود",
        "contextLengthMin": "طول زمینه باید بیشتر از 0 باشد",
        "contextLengthRequired": "طول زمینه نمی تواند خالی باشد",
        "maxTokensMax": "حداکثر طول خروجی نمی تواند از 1000000 فراتر رود",
        "maxTokensMin": "حداکثر طول خروجی باید بیشتر از 0 باشد",
        "maxTokensRequired": "حداکثر طول خروجی نمی تواند خالی باشد",
        "temperatureMax": "دما باید کمتر از یا برابر با 2 باشد",
        "temperatureMin": "دما باید بیشتر یا برابر با 0 باشد",
        "temperatureRequired": "درجه حرارت نمی تواند خالی باشد"
      },
      "vision": {
        "description": "آیا مدل از توانایی بصری پشتیبانی می کند؟",
        "label": "توانایی بصری"
      }
    }
  },
  "provider": {
    "enable": "روشن کردن خدمات",
    "enabled": "فعال",
    "disabled": "غیرفعال",
    "urlPlaceholder": "لطفاً نشانی API را وارد کنید",
    "keyPlaceholder": "لطفاً کلید API را وارد کنید",
    "verifyKey": "پذیرش کلید",
    "howToGet": "چگونه دریافت کنیم",
    "getKeyTip": "لطفاً به",
    "getKeyTipEnd": "بروید تا کلید API را دریافت کنید",
    "urlFormat": "نمونه API: {defaultUrl}",
    "modelList": "فهرست مدل‌ها",
    "enableModels": "روشن کردن مدل‌ها",
    "disableAllModels": "خاموش کردن همه مدل‌ها",
    "modelsEnabled": "مدل‌ها روشن شده‌اند",
    "verifyLink": "پیوند راستی‌آزمایی",
    "syncModelsFailed": "همگام‌سازی مدل‌ها ناموفق بود...",
    "addCustomProvider": "افزودن فراهم‌کننده دلخواه",
    "delete": "پاک کردن",
    "stopModel": "ایست مدل",
    "pulling": "در حال دریافت...",
    "runModel": "اجرای مدل",
    "dialog": {
      "disableModel": {
        "title": "پذیرش خاموش کردن مدل",
        "content": "آیا مطمئن هستید که می‌خواهید مدل \"{name}\" را خاموش کنید؟",
        "confirm": "خاموش کردن"
      },
      "disableAllModels": {
        "title": "پذیرش خاموش کردن همه مدل‌ها",
        "content": "آیا مطمئن هستید که می‌خواهید همه مدل‌ها را خاموش کنید؟",
        "confirm": "خاموش کردن همه"
      },
      "configModels": {
        "title": "پیکربندی فهرست مدل‌ها"
      },
      "verify": {
        "missingFields": "لطفاً کلید API و نشانی API را وارد کنید",
        "failed": "راستی‌آزمایی ناموفق",
        "success": "راستی‌آزمایی موفق"
      },
      "addCustomProvider": {
        "title": "افزودن فراهم‌کننده دلخواه",
        "description": "لطفاً اطلاعات لازم برای فراهم‌کننده را پر کنید",
        "name": "نام",
        "namePlaceholder": "لطفاً نام فراهم‌کننده را وارد کنید",
        "apiType": "نوع API",
        "apiTypePlaceholder": "لطفاً نوع API را انتخاب کنید",
        "apiKey": "کلید API",
        "apiKeyPlaceholder": "لطفاً کلید API را وارد کنید",
        "baseUrl": "نشانی پایه API",
        "baseUrlPlaceholder": "لطفاً نشانی پایه API را وارد کنید",
        "enable": "روشن کردن فراهم‌کننده"
      },
      "deleteProvider": {
        "title": "پذیرش پاک کردن فراهم‌کننده",
        "content": "آیا مطمئن هستید که می‌خواهید فراهم‌کننده \"{name}\" را پاک کنید؟ این کنش بازگشت‌پذیر نیست.",
        "confirm": "پاک کردن"
      },
      "deleteModel": {
        "title": "پذیرش پاک کردن مدل",
        "content": "آیا مطمئن هستید که می‌خواهید مدل \"{name}\" را پاک کنید؟ این کنش بازگشت‌پذیر نیست.",
        "confirm": "پاک کردن"
      },
      "pullModel": {
        "title": "دریافت مدل",
        "pull": "دریافت"
      },
      "modelCheck": {
        "checking": "تست ...",
        "description": "مدلی را برای تست اتصال و قابلیت استفاده انتخاب کنید",
        "failed": "آزمون مدل انجام نشد",
        "model": "یک مدل را انتخاب کنید",
        "modelPlaceholder": "لطفاً مدل را برای آزمایش انتخاب کنید",
        "noModels": "هیچ مدلی برای این ارائه دهنده خدمات در دسترس نیست",
        "success": "تست مدل موفق شد",
        "test": "آزمون را شروع کنید",
        "title": "بررسی مدل"
      }
    },
    "pullModels": "دریافت مدل‌ها",
    "refreshModels": "تازه‌سازی مدل‌ها",
    "modelsRunning": "مدل‌های در حال اجرا",
    "runningModels": "مدل‌های در حال اجرا",
    "noRunningModels": "بدون مدل در حال اجرا",
    "deleteModel": "پاک کردن مدل",
    "deleteModelConfirm": "آیا مطمئن هستید که می‌خواهید مدل \"{name}\" را پاک کنید؟ این کنش بازگشت‌پذیر نیست.",
    "noLocalModels": "بدون مدل محلی",
    "localModels": "مدل‌های محلی",
    "azureApiVersion": "نگارش API",
    "safety": {
      "title": "تنظیمات ایمنی",
      "blockHighest": "ریسک بالا",
      "blockMost": "خطرات متوسط ​​را مسدود کنید",
      "blockNone": "مسدود نشده",
      "blockSome": "بلوک ریسک کم"
    },
    "serverList": "فهرست کارسازها",
    "totalServers": "مجموع کارسازها",
    "addServer": "افزودن کارساز",
    "autoStart": "آغاز خودکار",
    "githubCopilotAuth": "احراز هویت گیت‌هاب کوپایلت",
    "githubCopilotConnected": "گیت‌هاب کوپایلت پیوند داده شده",
    "githubCopilotNotConnected": "گیت‌هاب کوپایلت پیوند داده نشده",
    "loginWithGitHub": "ورود با گیت‌هاب",
    "loggingIn": "در حال ورود...",
    "githubCopilotLoginTip": "دیپ‌چت را برای دسترسی به اشتراک گیت‌هاب کوپایلت خود مجاز کنید. دسترسی‌های 'read:user' و 'read:org' برای دسترسی به API کوپایلت لازم است.",
    "loginSuccess": "ورود موفق",
    "loginFailed": "ورود ناموفق",
    "tokenValid": "توکن معتبر است",
    "tokenInvalid": "توکن نامعتبر است",
    "disconnect": "جدا کردن",
    "disconnected": "جدا شدن موفق",
    "disconnectFailed": "جدا شدن ناموفق",
    "keyStatus": {
      "remaining": "مقدار باقی مانده",
      "usage": "مورد استفاده"
    },
    "refreshingModels": "طراوت ...",
    "toast": {
      "modelRunning": "مدل در حال اجرا است",
      "modelRunningDesc": "لطفاً ابتدا مدل {مدل را متوقف کرده و سپس آن را حذف کنید."
<<<<<<< HEAD
    }
=======
    },
    "anthropicApiKeyTip": "لطفاً برای دریافت کلید API خود به کنسول انسان شناسی بروید",
    "anthropicConnected": "انسان شناسی متصل",
    "anthropicNotConnected": "انسان شناسی متصل نیست",
    "anthropicOAuthTip": "برای دسترسی به حساب انسان شناسی خود ، روی مجوز DeepChat کلیک کنید",
    "oauthLogin": "ورود به سیستم",
    "authMethod": "روش صدور گواهینامه",
    "authMethodPlaceholder": "روش احراز هویت را انتخاب کنید",
    "apiKeyLabel": "کلید API",
    "apiUrlLabel": "آدرس API",
    "anthropicOAuthFlowTip": "سیستم به طور خودکار پنجره مجوز را باز می کند. لطفا برگردید و پس از مجوز کد مجوز را وارد کنید.",
    "anthropicBrowserOpened": "مرورگر خارجی باز است",
    "anthropicCodeInstruction": "لطفاً مجوز را در یک مرورگر خارجی تکمیل کرده و کد مجوز به دست آمده را در کادر ورودی زیر بچسبانید",
    "browserOpenedSuccess": "مرورگر خارجی باز است ، لطفاً مجوز را تکمیل کنید",
    "codeRequired": "لطفاً کد مجوز را وارد کنید",
    "inputOAuthCode": "کد مجوز را وارد کنید",
    "codeExchangeFailed": "مبادله کد مجوز انجام نشد",
    "invalidCode": "کد مجوز نامعتبر",
    "oauthCodeHint": "لطفاً پس از تکمیل مجوز در یک مرورگر خارجی ، کد مجوز را در اینجا بچسبانید",
    "oauthCodePlaceholder": "لطفاً کد مجوز را وارد کنید ...",
    "verifyConnection": "تأیید اتصال",
    "manageModels": "مدیریت مدل‌ها",
    "anthropicOAuthActiveTip": "احراز هویت OAuth فعال است، می‌توانید مستقیماً از سرویس‌های Anthropic استفاده کنید",
    "oauthVerifySuccess": "اتصال OAuth با موفقیت تأیید شد",
    "oauthVerifyFailed": "تأیید اتصال OAuth ناموفق بود"
>>>>>>> c7e72cd9
  },
  "knowledgeBase": {
    "title": "تنظیمات پایگاه دانش",
    "addKnowledgeBase": "افزودن پایگاه دانش",
    "selectKnowledgeBaseType": "لطفاً نوع پایگاه دانش برای افزودن را انتخاب کنید",
    "difyDescription": "پایگاه دانش دیفای به شما کمک می‌کند داده‌های سند را مدیریت و استفاده کنید",
    "comingSoon": "به‌زودی",
    "featureNotAvailable": "این ویژگی هنوز در دسترس نیست",
    "addDifyConfig": "افزودن پیکربندی دیفای",
    "apiKey": "کلید API",
    "datasetId": "شناسه مجموعه‌داده",
    "endpoint": "نشانی دسترسی",
    "configAdded": "پیکربندی افزوده شد",
    "configAddedDesc": "{name} پیکربندی با موفقیت اضافه شده است",
    "addConfig": "افزودن پیکربندی",
    "moreComingSoon": "انواع پایگاه دانش بیشتر به‌زودی",
    "configUpdated": "پیکربندی به‌روزرسانی شد",
    "configUpdatedDesc": "{name} پیکربندی با موفقیت به روز شده است",
    "descriptionPlaceholder": "مثال: پایگاه دانش اسناد محصولات شرکت",
    "ragflowTitle": "پایگاه دانش رگ‌فلو",
    "ragflowDescription": "رگ‌فلو یک سامانه مدیریت پایگاه دانش قدرتمند است که از روش‌های بازیابی بسیار و ویژگی‌های مدیریت سند پشتیبانی می‌کند.",
    "addRagflowConfig": "افزودن پیکربندی رگ‌فلو",
    "editRagflowConfig": "ویرایش پیکربندی رگ‌فلو",
    "dify": "پایگاه دانش دیفای",
    "editDifyConfig": "ویرایش پیکربندی دیفای",
    "fastgptTitle": "پایگاه دانش فست‌جی‌پی‌تی",
    "fastgptDescription": "فست‌جی‌پی‌تی یک سامانه مدیریت پایگاه دانش قدرتمند است که از روش‌های بازیابی بسیار و ویژگی‌های مدیریت سند پشتیبانی می‌کند.",
    "addFastGptConfig": "افزودن پیکربندی فست‌جی‌پی‌تی",
    "editFastGptConfig": "ویرایش پیکربندی فست‌جی‌پی‌تی",
    "builtInKnowledgeDescription": "پایگاه دانش داخلی برخی از پیاده سازی های ساده را ارائه می دهد که برخی از کارکردهای اساسی را در یک محیط آفلاین امکان پذیر می کند.",
    "builtInKnowledgeTitle": "پایگاه دانش داخلی",
    "addBuiltinKnowledgeConfig": "پیکربندی پایه دانش داخلی را اضافه کنید",
    "editBuiltinKnowledgeConfig": "پیکربندی پایه دانش داخلی را ویرایش کنید",
    "chunkSize": "اندازه بلوک",
    "chunkSizeHelper": "سند را به بخش ها برش دهید ، اندازه هر بخش نمی تواند از حد زمینه مدل فراتر رود",
    "chunkOverlap": "اندازه همپوشانی",
    "chunkOverlapHelper": "میزان محتوای تکرار شده بین بلوک های متنی مجاور ، تضمین می کند که هنوز یک ارتباط متنی بین بلوک های متنی تقسیم شده وجود دارد ، و تأثیر کلی پردازش مدل متون طولانی را بهبود می بخشد",
    "selectEmbeddingModel": "یک مدل تعبیه شده را انتخاب کنید",
    "modelNotFound": "ارائه دهنده خدمات {provider} یا مدل {model} یافت نشد",
    "modelNotFoundDesc": "اطمینان حاصل کنید که مدل به درستی پیکربندی شده و مدل فعال شده است. می توانید پیکربندی مدل را در تنظیمات ارائه دهنده خدمات بررسی کنید.",
    "removeBuiltinKnowledgeConfirmDesc": "حذف پیکربندی پایه دانش داخلی ، تمام داده های مربوطه را حذف می کند و قابل ترمیم نیست. لطفا محتاط باشید",
    "removeBuiltinKnowledgeConfirmTitle": "تایید می‌کنید که پایگاه دانش داخلی {name} حذف شود؟",
    "descriptionDesc": "شرح پایگاه دانش به گونه ای که هوش مصنوعی تصمیم بگیرد که آیا این پایگاه دانش را بازیابی کند",
    "advanced": "گزینه های پیشرفته",
    "autoDetectDimensions": "به طور خودکار ابعاد تعبیه شده را تشخیص دهید",
    "autoDetectHelper": "به طور خودکار ابعاد تعبیه شده را تشخیص دهید ، مقدار کمی از نشانه ها را مصرف می کند",
    "chunkOverlapPlaceholder": "مقدار پیش فرض ، هیچ اصلاح توصیه نمی شود",
    "chunkSizePlaceholder": "مقدار پیش فرض ، هیچ اصلاح توصیه نمی شود",
    "dimensions": "ابعاد جاسازی شده",
    "dimensionsPlaceholder": "اندازه ابعاد تعبیه شده ، مانند 1024",
    "selectEmbeddingModelHelper": "مدل های تعبیه شده پس از ایجاد پایگاه دانش ممنوع است",
    "dimensionsHelper": "اطمینان حاصل کنید که مدل از اندازه ابعاد تعبیه شده پشتیبانی می کند",
    "autoDetectDimensionsError": "به طور خودکار خرابی بعد تعبیه شده را تشخیص دهید",
    "fragmentsNumber": "تعداد قطعات سند درخواست شده",
    "fragmentsNumberHelper": "هرچه بخش های بیشتر از سند درخواست شده بیشتر باشد ، اطلاعات بیشتری به آن می رسد ، اما نشانه های بیشتری برای مصرف آن وجود دارد",
    "selectRerankModel": "مدل تنظیم مجدد را انتخاب کنید",
    "rerankModel": "مدل را دوباره مرتب کنید",
    "embeddingModel": "مدل",
    "return": "بازگشت",
    "uploadHelper": "برای بارگذاری یا کشیدن پرونده در اینجا کلیک کنید",
    "onlySupport": "فقط پشتیبانی می شود",
    "searchKnowledge": "پایگاه دانش را جستجو کنید",
    "searchKnowledgePlaceholder": "لطفاً محتوای پرس و جو را وارد کنید",
    "noData": "هنوز اطلاعاتی وجود ندارد",
    "file": "مدرک",
    "uploadProcessing": "بارگذاری",
    "uploadCompleted": "بارگذاری کامل",
    "reAdd": "بارگذاری مجدد",
    "uploadError": "بارگذاری ناموفق بود",
    "delete": "حذف کردن",
    "reason": "دلیل",
    "deleteSuccess": "با موفقیت حذف کنید",
    "copy": "کپی کردن",
    "copySuccess": "با موفقیت کپی کنید",
    "source": "منبع",
    "normalized": "عادی سازی L2",
    "normalizedHelper": "لطفاً تأیید کنید که این مدل از نرمال سازی L2 بردارهای خروجی پشتیبانی می کند",
    "dialog": {
      "beforequit": {
        "cancel": "لغو کردن",
        "confirm": "تأیید کردن",
        "title": "تأیید خروج",
        "description": "یک کار پایه دانش در حال اجرا وجود دارد. آیا مطمئناً از نرم افزار خارج می شوید؟ کارهای سقط شده را می توان پس از شروع مجدد نرم افزار بازگرداند."
      }
    },
    "searchError": "پرس و جو انجام نشد"
  },
  "mcp": {
    "title": "تنظیمات MCP",
    "description": "مدیریت و پیکربندی کارسازها و ابزارهای MCP (پروتکل کنترل مدل)",
    "enabledTitle": "روشن کردن MCP",
    "enabledDescription": "روشن یا خاموش کردن امکانات و ابزارهای MCP",
    "enableToAccess": "لطفاً MCP را روشن کنید تا به گزینه‌های پیکربندی دسترسی پیدا کنید",
    "marketplace": "رفتن به بازار MCP برای نصب با یک دکمه",
    "technicalDetails": "جزئیات فنی",
    "httpServer": "کارساز HTTP",
    "localProcess": "فرآیند محلی",
    "restartServer": "بازراه‌اندازی کارساز",
    "viewLogs": "مشاهده رخدادها",
    "starting": "در حال راه‌اندازی",
    "error": "حطا",
    "tabs": {
      "servers": "کارسازها",
      "tools": "ابزارها",
      "prompts": "دستورکارها",
      "resources": "منابع"
    },
    "serverList": "فهرست کارسازها",
    "totalServers": "کل کارسازها",
    "addServer": "افزودن کارساز",
    "running": "در حال اجرا",
    "stopped": "ایستاده",
    "stopServer": "ایست کارساز",
    "startServer": "راه‌اندازی کارساز",
    "noServersFound": "کارسازی یافت نشد",
    "addServerDialog": {
      "title": "افزودن کارساز",
      "description": "پیکربندی کارساز جدید MCP"
    },
    "editServerDialog": {
      "title": "ویرایش کارساز",
      "description": "ویرایش پیکربندی کارساز MCP"
    },
    "serverForm": {
      "name": "نام کارساز",
      "namePlaceholder": "نام کارساز را وارد کنید",
      "nameRequired": "نام کارساز لازم است",
      "type": "نوع کارساز",
      "typePlaceholder": "نوع کارساز را انتخاب کنید",
      "typeStdio": "ورودی و خروجی استاندارد (Stdio)",
      "typeSse": "فرستاده رویدادهای کارساز (SSE)",
      "typeInMemory": "در حافظه",
      "typeHttp": "درخواست‌های HTTP جریانی (HTTP)",
      "baseUrl": "نشانی پایه",
      "baseUrlPlaceholder": "نشانی پایه کارساز را وارد کنید (مثال: http://localhost:3000)",
      "command": "دستور",
      "commandPlaceholder": "دستور را وارد کنید",
      "commandRequired": "دستور لازم است",
      "args": "ورودی‌ها",
      "argsPlaceholder": "ورودی‌ها را با فاصله وارد کنید",
      "argsRequired": "ورودی‌ها لازم اند",
      "env": "متغیرهای محیط",
      "envPlaceholder": "متغیرهای محیط را در قالب JSON وارد کنید",
      "envInvalid": "متغیرهای محیط باید در قالب JSON معتبر باشند",
      "description": "توصیف",
      "descriptionPlaceholder": "توصیف کارساز را وارد کنید",
      "descriptions": "توصیف",
      "descriptionsPlaceholder": "توصیف کارساز را وارد کنید",
      "icon": "نماد",
      "iconPlaceholder": "نماد را وارد کنید",
      "icons": "نماد",
      "iconsPlaceholder": "نماد را وارد کنید",
      "autoApprove": "پذیرش خودکار",
      "autoApproveAll": "همه",
      "autoApproveRead": "خواندن",
      "autoApproveWrite": "نوشتن",
      "autoApproveHelp": "نوع کنش‌هایی که بدون پذیرش کاربر به‌صورت خودکار پذیرفته می‌شوند را انتخاب کنید",
      "submit": "فرستادن",
      "add": "افزودن",
      "update": "به‌روزرسانی",
      "cancel": "رد کردن",
      "jsonConfigIntro": "می‌توانید پیکربندی JSON را مستقیم جای‌گذاری کنید یا کارساز را به‌صورت دستی پیکربندی کنید.",
      "jsonConfig": "پیکربندی JSON",
      "jsonConfigPlaceholder": "پیکربندی JSON کارساز MCP خود را در جای‌گذاری کنید",
      "jsonConfigExample": "نمونه پیکربندی JSON",
      "parseSuccess": "پیکربندی تجزیه شد",
      "configImported": "پیکربندی با موفقیت وارد شد",
      "parseError": "خطای تجزیه",
      "skipToManual": "پرش به پیکربندی دستی",
      "parseAndContinue": "تجزیه و ادامه",
      "jsonParseError": "تجزیه JSON ناموفق بود",
      "browseMarketplace": "مرور بازار MCP",
      "imageModel": "انتخاب مدل بصری",
      "customHeadersParseError": "تجزیه سربرگ دلخواه ناموفق بود",
      "customHeaders": "سربرگ درخواست دلخواه",
      "invalidKeyValueFormat": "قالب سربرگ درخواست نادرست است، لطفاً بررسی کنید که ورودی صحیح باشد.",
      "npmRegistry": "مخزن NPM دلخواه",
      "npmRegistryPlaceholder": "مخزن NPM دلخواه را تنظیم کنید، سامانه به‌صورت خودکار سریع‌ترین را انتخاب می‌کند",
      "browseHigress": "مشاهده بازار MCP هایگرس",
      "selectFolderError": "خطای انتخاب پوشه",
      "folders": "پوشه‌های مجاز برای دسترسی",
      "addFolder": "افزودن پوشه",
      "noFoldersSelected": "هیچ پوشه‌ای انتخاب نشده است",
      "useE2B": "ماسه جعبه E2B را فعال کنید",
      "e2bDescription": "کد پایتون را با استفاده از جعبه ماسه ای E2B اجرا کنید",
      "e2bApiKey": "e2b apikey",
      "e2bApiKeyPlaceholder": "کلیدهای API E2B خود را در اینجا وارد کنید ، مانند E2B_11111XX *******",
      "e2bApiKeyHelp": "برای بدست آوردن apikey خود به e2b.dev بروید",
      "e2bApiKeyRequired": "برای فعال کردن عملکرد E2B باید Apikey وارد شود"
    },
    "deleteServer": "پاک کردن کارساز",
    "editServer": "ویرایش کارساز",
    "setDefault": "تنظیم به‌عنوان پیش‌فرض",
    "removeDefault": "برداشتن پیش‌فرض",
    "isDefault": "کارساز پیش‌فرض",
    "default": "پیش‌فرض",
    "setAsDefault": "تنظیم به‌عنوان پیش‌فرض",
    "removeServer": "پاک کردن کارساز",
    "autoStart": "آغاز خودکار",
    "confirmRemoveServer": "آیا مطمئن هستید که می‌خواهید کارساز {name} را پاک کنید؟ این کنش بازگشت‌پذیر نیست.",
    "removeServerDialog": {
      "title": "پاک کردن کارساز"
    },
    "confirmDelete": {
      "title": "پذیرش پاک کردن",
      "description": "آیا مطمئن هستید که می‌خواهید کارساز {name} را پاک کنید؟ این کنش بازگشت‌پذیر نیست.",
      "confirm": "پاک کردن",
      "cancel": "رد کردن"
    },
    "resetToDefault": "بازنشانی به پیش‌فرض",
    "resetConfirmTitle": "بازنشانی به کارسازهای پیش‌فرض",
    "resetConfirmDescription": "این کار همه کارسازهای پیش‌فرض را بازیابی می‌کند در حالی که کارسازهای دلخواه شما نگه داشته می‌شوند. هرگونه دگرگونی در کارسازهای پیش‌فرض از دست خواهد رفت.",
    "resetConfirm": "بازنشانی",
    "builtInServers": "کارسازهای داخلی",
    "customServers": "کارسازهای دلخواه",
    "builtIn": "داخلی",
    "cannotRemoveBuiltIn": "نمی‌توان کارساز داخلی را پاک کرد",
    "builtInServerCannotBeRemoved": "کارسازهای داخلی پاک شدنی نیستند، فقط داده‌ها و متغیرهای محیط می‌توانند ویرایش شوند",
    "maxDefaultServersReached": "بیشینه ۳ کارساز پیش‌فرض می‌توان تنظیم کرد",
    "removeDefaultFirst": "لطفاً ابتدا برخی کارسازهای پیش‌فرض را بردارید",
    "higressMarket": "رفتن به نصب MCP هایگرس"
  },
  "about": {
    "title": "درباره ما",
    "version": "نگارش",
    "checkUpdate": "بررسی به‌روزرسانی",
    "checking": "در حال بررسی...",
    "latestVersion": "آخرین نگارش"
  },
  "display": {
    "fontSize": "اندازه قلم",
    "text-2xl": "بسیار  بسیار بزرگ",
    "text-base": "پیش‌فرض",
    "text-lg": "بزرگ",
    "text-sm": "کوچک",
    "text-xl": "بسیار بزرگ",
    "floatingButton": "دکمه شناور",
    "floatingButtonDesc": "نمایش یک دکمه شناور بر روی دسکتاپ برای فعال‌سازی سریع پنجره برنامه"
  },
  "shortcuts": {
    "title": "تنظیمات کلید میانبر",
    "pressKeys": "کلیدها را فشار دهید",
    "pressEnterToSave": "برای نگهداری Enter را فشار دهید، برای رد کردن Esc را بزنید",
    "noModifierOnly": "نمی‌توان از کلید اصلاح‌کننده به‌تنهایی به‌عنوان میانبر استفاده کرد",
    "keyConflict": "ناسازگاری کلید میانبر، لطفاً ترکیب دیگری انتخاب کنید",
    "clearShortcut": "پاک کردن میانبر",
    "cleanHistory": "تمیز کردن تاریخچه گفت‌وگو",
    "deleteConversation": "پاک کردن گفت‌وگو",
    "goSettings": "باز کردن تنظیمات",
    "hideWindow": "مخفی کردن پنجره",
    "quitApp": "خروج از برنامه",
    "zoomIn": "بزرگ‌نمایی",
    "zoomOut": "کوچک‌نمایی",
    "zoomReset": "بازنشانی بزرگ‌نمایی",
    "closeTab": "بستن برگه کنونی",
    "newTab": "ساختن برگه جدید",
    "newWindow": "باز کردن پنجره جدید",
    "showHideWindow": "نمایش/مخفی کردن پنجره",
    "newConversation": "گفت‌وگوی جدید",
    "nextTab": "رفتن به برگه بعدی",
    "previousTab": "رفتن به برگه پیشین",
    "specificTab": "رفتن به برگه خاص (1-8)",
    "lastTab": "رفتن به آخرین برگه"
  }
}<|MERGE_RESOLUTION|>--- conflicted
+++ resolved
@@ -323,9 +323,6 @@
     "toast": {
       "modelRunning": "مدل در حال اجرا است",
       "modelRunningDesc": "لطفاً ابتدا مدل {مدل را متوقف کرده و سپس آن را حذف کنید."
-<<<<<<< HEAD
-    }
-=======
     },
     "anthropicApiKeyTip": "لطفاً برای دریافت کلید API خود به کنسول انسان شناسی بروید",
     "anthropicConnected": "انسان شناسی متصل",
@@ -351,7 +348,6 @@
     "anthropicOAuthActiveTip": "احراز هویت OAuth فعال است، می‌توانید مستقیماً از سرویس‌های Anthropic استفاده کنید",
     "oauthVerifySuccess": "اتصال OAuth با موفقیت تأیید شد",
     "oauthVerifyFailed": "تأیید اتصال OAuth ناموفق بود"
->>>>>>> c7e72cd9
   },
   "knowledgeBase": {
     "title": "تنظیمات پایگاه دانش",
