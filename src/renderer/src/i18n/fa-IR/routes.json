--- conflicted
+++ resolved
@@ -10,10 +10,7 @@
   "settings-shortcut": "میان‌برها",
   "settings-display": "تنظیمات نمایش",
   "settings-knowledge-base": "پایگاه دانش",
-<<<<<<< HEAD
-  "settings-prompt": "مدیریت پرامپت",
-  "settings-agent": "تنظیمات عامل"
-=======
-  "settings-prompt": "مدیریت پرامپت‌ها"
->>>>>>> d78c05c1
+  "settings-prompt": "مدیریت پرامپت‌ها",
+  "settings-agent": "تنظیمات عامل",
+  "agent": "Agent"
 }