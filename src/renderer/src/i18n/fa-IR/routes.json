{
  "chat": "گفتگو",
  "welcome": "خوش آمدید",
  "settings": "تنظیمات",
  "settings-common": "تنظیمات عمومی",
  "settings-provider": "تنظیمات فراهم‌کننده",
  "settings-mcp": "تنظیمات MCP",
  "settings-database": "تنظیمات پایگاه داده",
  "settings-about": "درباره",
  "settings-shortcut": "میان‌برها",
  "settings-display": "تنظیمات نمایش",
  "settings-knowledge-base": "پایگاه دانش",
  "settings-prompt": "مدیریت پرامپت‌ها",
<<<<<<< HEAD
  "settings-agent": "تنظیمات عامل",
  "agent": "Agent"
=======
  "settings-mcp-market": "بازار MCP"
>>>>>>> fb4d7f8a
}<|MERGE_RESOLUTION|>--- conflicted
+++ resolved
@@ -11,10 +11,7 @@
   "settings-display": "تنظیمات نمایش",
   "settings-knowledge-base": "پایگاه دانش",
   "settings-prompt": "مدیریت پرامپت‌ها",
-<<<<<<< HEAD
   "settings-agent": "تنظیمات عامل",
-  "agent": "Agent"
-=======
+  "agent": "Agent",
   "settings-mcp-market": "بازار MCP"
->>>>>>> fb4d7f8a
 }