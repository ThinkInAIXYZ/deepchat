{
  "title": "設置",
  "common": {
    "title": "通用設置",
    "resetData": "重置數據",
    "language": "語言",
    "languageSelect": "選擇語言",
    "searchEngine": "搜索引擎",
    "searchEngineSelect": "選擇搜索引擎",
    "searchPreview": "搜索預覽",
    "searchAssistantModel": "助手模型",
    "selectModel": "選擇模型",
    "proxyMode": "代理模式",
    "proxyModeSelect": "選擇代理模式",
    "proxyModeSystem": "系統代理",
    "proxyModeNone": "不使用代理",
    "proxyModeCustom": "自定義代理",
    "customProxyUrl": "自定義代理地址",
    "customProxyUrlPlaceholder": "例如: http://127.0.0.1:7890",
    "invalidProxyUrl": "無效的代理地址，請輸入有效的 http/https URL",
    "addCustomSearchEngine": "添加自訂搜尋引擎",
    "addCustomSearchEngineDesc": "添加一個新的搜尋引擎，需要提供名稱和搜尋URL。URL中必須包含{\"{\"}query{\"}\"}作為查詢佔位符。",
    "searchEngineName": "搜尋引擎名稱",
    "searchEngineNamePlaceholder": "請輸入搜尋引擎名稱",
    "searchEngineUrl": "搜尋URL",
    "searchEngineUrlPlaceholder": "如: https://a.com/search?q={\"{\"}query{\"}\"}",
    "searchEngineUrlError": "URL必須包含{\"{\"}query{\"}\"}作為查詢占位符",
    "deleteCustomSearchEngine": "刪除自定義搜索引擎",
    "deleteCustomSearchEngineDesc": "確定要刪除自定義搜索引擎 \"{name}\" 嗎？此操作無法撤銷。",
    "testSearchEngine": "測試搜索引擎",
    "testSearchEngineDesc": "即將使用 {engine} 搜索引擎進行測試搜索，將搜索關鍵詞 \"天氣\"。",
    "testSearchEngineNote": "如果搜索頁面需要登錄或其他操作，您可以在測試窗口中進行。完成測試後請關閉測試窗口。",
    "theme": "主題",
    "themeSelect": "選擇主題",
    "closeToQuit": "點擊關閉按鈕時退出程序",
    "contentProtection": "投屏保護",
    "contentProtectionDialogTitle": "確認切換投屏保護",
    "contentProtectionEnableDesc": "開啟投屏保護可以防止投屏軟件捕獲DeepChat主窗口，用來保護您的內容隱私。請注意，此功能不會徹底隱藏所有界面，請合理合規使用。並且，並不是所有投屏軟件都遵守用戶隱私設定，該功能可能在一些不遵守隱私設定的投屏軟件上失效，且部分環境中可能會殘留一個黑色窗體。",
    "contentProtectionDisableDesc": "關閉投屏保護將允許投屏軟件捕獲DeepChat窗口。",
    "contentProtectionRestartNotice": "切換此設置將導致程序重啟，請確認是否繼續？",
    "soundEnabled": "啟用音效",
    "copyWithCotEnabled": "複製COT資訊",
    "loggingEnabled": "啟用日誌",
    "loggingDialogTitle": "確認日誌設定變更",
    "loggingEnableDesc": "啟用日誌將幫助我們診斷問題並改進應用程式。日誌檔案可能包含敏感資訊。",
    "loggingDisableDesc": "停用日誌將停止收集應用程式日誌。",
    "loggingRestartNotice": "切換此設定將導致程序重啟，請確認是否繼續？",
    "openLogFolder": "打開日誌文件夾",
    "shortcut": {
      "newChat": "新建聊天",
      "title": "快捷鍵設置"
    },
    "notifications": "系統通知",
    "notificationsDesc": "當 DeepChat 不在前台時，如有會話生成完畢會發送系統通知"
  },
  "data": {
    "title": "數據設置",
    "syncEnable": "啟用數據同步",
    "syncFolder": "同步資料夾",
    "openSyncFolder": "打開同步資料夾",
    "lastSyncTime": "最後同步時間",
    "never": "從未同步",
    "startBackup": "立即備份",
    "backingUp": "備份中...",
    "importData": "導入數據",
    "incrementImport": "增量導入",
    "overwriteImport": "覆蓋導入",
    "importConfirmTitle": "確認導入數據",
    "importConfirmDescription": "導入將會覆蓋所有當前數據，包括聊天記錄和設置。請確保已備份重要數據。導入後需要重新啟動應用程序。",
    "importing": "導入中...",
    "confirmImport": "確認導入",
    "importSuccessTitle": "導入成功",
    "importErrorTitle": "導入失敗",
    "resetData": "重置數據",
    "resetConfirmTitle": "確認重置數據",
    "resetConfirmDescription": "請選擇要重置的數據類型。此操作不可撤銷，重置後應用程式將自動重新啟動。",
    "resetChatData": "重置聊天數據",
    "resetChatDataDesc": "刪除所有聊天記錄和對話歷史",
    "resetKnowledgeData": "重置知識庫數據",
    "resetKnowledgeDataDesc": "刪除所有知識庫檔案和向量數據",
    "resetConfig": "重置配置",
    "resetConfigDesc": "刪除所有應用程式設置、模型配置和自定義提示詞",
    "resetAll": "完全重置",
    "resetAllDesc": "刪除所有數據，包括聊天記錄、配置和快取檔案",
    "resetting": "重置中...",
    "confirmReset": "確認重置",
    "resetCompleteDevTitle": "數據重置完成",
    "resetCompleteDevMessage": "開發環境下請手動重新啟動應用程式。請停止當前進程並重新執行 pnpm run dev"
  },
  "model": {
    "title": "模型設置",
    "systemPrompt": {
      "label": "系統提示詞",
      "placeholder": "請輸入系統提示詞...",
      "description": "設置AI助手的系統提示詞，用於定義其行為和角色"
    },
    "temperature": {
      "label": "模型溫度",
      "description": "控制輸出的隨機性，較高的值會產生更具創造性的響應"
    },
    "contextLength": {
      "label": "上下文長度",
      "description": "設置對話上下文的最大長度"
    },
    "responseLength": {
      "label": "返回文本長度",
      "description": "設置AI響應的最大長度"
    },
    "artifacts": {
      "description": "啟用Artifacts功能允許AI生成更豐富的內容",
      "title": "Artifacts效果"
    },
    "addModel": "添加模型",
    "configureModel": "配置模型",
    "modelList": "模型列表",
    "provider": "服務商",
    "providerSetting": "服務商設置",
    "selectModel": "選擇模型",
    "modelConfig": {
      "cancel": "取消",
      "contextLength": {
        "description": "設置模型能夠處理的上下文長度",
        "label": "上下文長度"
      },
      "description": "請注意，此配置僅對當前模型有效，不會影響其他模型，請謹慎修改，錯誤的參數可能導致模型無法正常工作。",
      "functionCall": {
        "description": "模型是否原生支持函數調用(關閉這個選項後DeepChat會自動模擬函數調用)",
        "label": "函數調用"
      },
      "maxTokens": {
        "description": "設置模型單次輸出的最大Token數量",
        "label": "最大輸出長度"
      },
      "reasoning": {
        "description": "模型是否支持推理能力",
        "label": "推理能力"
      },
      "thinkingBudget": {
        "label": "思考預算",
        "description": "限制模型思考長度",
        "dynamic": "動態思維",
        "range": "範圍: {min} - {max}",
        "onlySupported": "僅在 Gemini 2.5 Flash、2.5 Pro 和 2.5 Flash-Lite 中受支援",
        "valueLabel": "思考預算值",
        "placeholder": "輸入思考預算值",
        "forceEnabled": "Gemini 2.5 系列模型強制開啟思考預算",
        "dynamicPrefix": "-1 = 動態思維",
        "notice": "注意：",
        "warnings": {
          "proNoDisable": "此模型不支援停用思考，最小值 128",
          "proCannotDisable": "Gemini 2.5 Pro 無法停用思考功能",
          "flashLiteCannotSetZero": "Gemini 2.5 Flash-Lite 不能設定為 0，最小值為 512",
          "modelCannotDisable": "此模型無法停用思考功能",
          "flashLiteMinValue": "思考預算設定為具體數值時不能小於 512（或使用 0 停用思考，-1 啟用動態思維）",
          "belowMin": "思考預算不能小於 {min}{hint}",
          "aboveMax": "思考預算不能大於 {max}"
        },
        "hints": {
          "flashLiteDisable": "，0 = 停用思考，具體數值最小 512",
          "normalDisable": "，0 = 停用思考",
          "withZeroAndDynamic": "（或使用 0 停用思考，-1 啟用動態思維）",
          "withDynamic": "（或使用 -1 啟用動態思維）"
        }
      },
      "resetConfirm": {
        "confirm": "確定重置",
        "message": "確定要重置此模型的配置為默認值嗎？\n此操作不可撤銷。",
        "title": "確認重置"
      },
      "reasoningEffort": {
        "label": "推理努力程度",
        "description": "控制模型的推理深度，更高的努力程度會產生更好的結果但響應更慢",
        "placeholder": "選擇推理努力程度",
        "options": {
          "minimal": "Minimal - 最快響應",
          "low": "Low - 低努力",
          "medium": "Medium - 中等努力",
          "high": "High - 高努力"
        }
      },
      "verbosity": {
        "label": "詳細程度",
        "description": "控制模型回答的詳細程度和長度",
        "placeholder": "選擇詳細程度",
        "options": {
          "low": "Low - 簡潔回答",
          "medium": "Medium - 平衡詳細",
          "high": "High - 詳細回答"
        }
      },
      "resetToDefault": "重置為默認",
      "saveConfig": "保存配置",
      "useModelDefault": "使用模型預設配置",
      "currentUsingModelDefault": "目前使用模型預設配置",
      "temperature": {
        "description": "控制輸出的隨機性，大部分模型0-1，部分支持0-2之間，越高越隨機",
        "label": "溫度"
      },
      "title": "自定義模型參數",
      "type": {
        "description": "選擇模型的類型",
        "label": "模型類型",
        "options": {
          "chat": "語言模型",
          "embedding": "嵌入模型",
          "imageGeneration": "圖像生成模型",
          "rerank": "重排序模型"
        }
      },
      "validation": {
        "contextLengthMax": "上下文長度不能超過10000000",
        "contextLengthMin": "上下文長度必須大於0",
        "contextLengthRequired": "上下文長度不能為空",
        "maxTokensMax": "最大輸出長度不能超過1000000",
        "maxTokensMin": "最大輸出長度必須大於0",
        "maxTokensRequired": "最大輸出長度不能為空",
        "temperatureMax": "溫度必須小於等於2",
        "temperatureMin": "溫度必須大於等於0",
        "temperatureRequired": "溫度不能為空"
      },
      "vision": {
        "description": "模型是否支持視覺能力",
        "label": "視覺能力"
      }
    }
  },
  "provider": {
    "enable": "開啟服務",
    "enabled": "已啟用",
    "disabled": "已禁用",
    "urlPlaceholder": "請輸入API URL",
    "keyPlaceholder": "請輸入API Key",
    "verifyKey": "驗證密鑰",
    "howToGet": "如何獲取",
    "getKeyTip": "請前往",
    "getKeyTipEnd": "獲取API Key",
    "urlFormat": "API範例：{defaultUrl}",
    "modelList": "模型列表",
    "enableModels": "模型已經啟用",
    "verifyLink": "驗證鏈接",
    "syncModelsFailed": "同步模型失敗...",
    "addCustomProvider": "添加自定義服務商",
    "disableAllModels": "禁用全部模型",
    "delete": "刪除",
    "stopModel": "停止模型",
    "pulling": "拉取中...",
    "runModel": "運行模型",
    "dialog": {
      "disableModel": {
        "title": "確認禁用模型",
        "content": "是否確認禁用模型 \"{name}\"？",
        "confirm": "禁用"
      },
      "configModels": {
        "title": "配置模型列表",
        "description": "選擇要啟用或禁用的模型"
      },
      "disableAllModels": {
        "title": "確認禁用全部模型",
        "content": "是否確認禁用 \"{name}\" 的全部模型？",
        "confirm": "全部禁用"
      },
      "verify": {
        "missingFields": "請輸入 API Key 和 API URL",
        "failed": "驗證失敗",
        "success": "驗證成功",
        "failedDesc": "API 密鑰或配置驗證失敗，請檢查配置信息",
        "successDesc": "API 密鑰和配置驗證成功，可以正常使用"
      },
      "addCustomProvider": {
        "title": "添加自定義服務商",
        "description": "請填寫服務商的必要信息",
        "name": "名稱",
        "namePlaceholder": "請輸入服務商名稱",
        "apiType": "API類型",
        "apiTypePlaceholder": "請選擇API類型",
        "apiKey": "API密鑰",
        "apiKeyPlaceholder": "請輸入API密鑰",
        "baseUrl": "API基礎地址",
        "baseUrlPlaceholder": "請輸入API基礎地址",
        "enable": "啟用服務商"
      },
      "deleteProvider": {
        "title": "確認刪除服務商",
        "content": "是否確認刪除服務商 \"{name}\"？此操作不可恢復。",
        "confirm": "刪除"
      },
      "deleteModel": {
        "title": "確認刪除模型",
        "content": "是否確認刪除模型 \"{name}\"？此操作不可恢復。",
        "confirm": "刪除"
      },
      "pullModel": {
        "title": "拉取模型",
        "description": "選擇要下載到本地的模型",
        "pull": "拉取"
      },
      "modelCheck": {
        "checking": "測試中...",
        "description": "選擇一個模型進行連接性和可用性測試",
        "failed": "模型測試失敗",
        "model": "選擇模型",
        "modelPlaceholder": "請選擇要測試的模型",
        "noModels": "該服務商沒有可用的模型",
        "success": "模型測試成功",
        "test": "開始測試",
        "title": "模型檢查"
      }
    },
    "pullModels": "拉取模型",
    "refreshModels": "刷新模型",
    "modelsRunning": "模型正在運行",
    "runningModels": "運行中的模型",
    "noRunningModels": "沒有運行中的模型",
    "deleteModel": "刪除模型",
    "deleteModelConfirm": "是否確認刪除模型 \"{name}\"？此操作不可恢復。",
    "noLocalModels": "沒有本地模型",
    "localModels": "本地模型",
    "modelsEnabled": "模型已經啟用",
    "azureApiVersion": "API 版本",
    "safety": {
      "title": "安全設置",
      "blockHighest": "屏蔽高風險",
      "blockMost": "屏蔽中風險",
      "blockNone": "不屏蔽",
      "blockSome": "屏蔽低風險"
    },
    "serverList": "服務器列表",
    "totalServers": "服務器總數",
    "addServer": "添加服務器",
    "autoStart": "自啟動",
    "githubCopilotAuth": "GitHub Copilot 認證",
    "githubCopilotConnected": "GitHub Copilot 已連接",
    "githubCopilotNotConnected": "GitHub Copilot 未連接",
    "loginWithGitHub": "用 GitHub 登入",
    "loggingIn": "登入中...",
    "githubCopilotLoginTip": "請授權 DeepChat 存取你的 GitHub Copilot 訂閱。需要 'read:user' 及 'read:org' 權限才能正常使用 Copilot API。",
    "loginSuccess": "登入成功",
    "loginFailed": "登入失敗",
    "tokenValid": "Token 有效",
    "tokenInvalid": "Token 無效",
    "disconnect": "斷開連接",
    "disconnected": "已成功斷開連接",
    "disconnectFailed": "斷開連接失敗",
    "keyStatus": {
      "remaining": "剩餘額度",
      "usage": "已使用"
    },
    "refreshingModels": "刷新中...",
    "toast": {
      "modelRunning": "模型正在運行",
      "modelRunningDesc": "請先停止模型 {model}，然後再刪除。"
    },
    "anthropicApiKeyTip": "請前往 Anthropic Console 獲取您的 API Key",
    "anthropicConnected": "Anthropic 已連接",
    "anthropicNotConnected": "Anthropic 未連接",
    "anthropicOAuthTip": "點擊授權 DeepChat 訪問您的 Anthropic 賬戶",
    "oauthLogin": "OAuth 登錄",
    "authMethod": "認證方式",
    "authMethodPlaceholder": "選擇認證方式",
    "apiKeyLabel": "API Key",
    "apiUrlLabel": "API URL",
    "anthropicOAuthFlowTip": "系統將自動打開授權窗口，授權後請回來輸入授權碼",
    "anthropicBrowserOpened": "外部瀏覽器已打開",
    "anthropicCodeInstruction": "請在外部瀏覽器中完成授權，然後將獲得的授權碼粘貼到下方輸入框中",
    "browserOpenedSuccess": "外部瀏覽器已打開，請完成授權",
    "codeRequired": "請輸入授權碼",
    "inputOAuthCode": "輸入授權碼",
    "codeExchangeFailed": "授權碼交換失敗",
    "invalidCode": "授權碼無效",
    "oauthCodeHint": "請在外部瀏覽器中完成授權後，將獲得的授權碼粘貼到此處",
    "oauthCodePlaceholder": "請輸入授權碼...",
    "verifyConnection": "驗證連接",
    "manageModels": "管理模型",
    "anthropicOAuthActiveTip": "OAuth 認證已啟用，您可以直接使用 Anthropic 服務",
    "oauthVerifySuccess": "OAuth 連接驗證成功",
    "oauthVerifyFailed": "OAuth 連接驗證失敗"
  },
  "knowledgeBase": {
    "fastgptTitle": "FastGPT知識庫",
    "fastgptDescription": "FastGPT是一個強大的知識庫管理系統，支援多種檢索方式和文件管理功能。",
    "addFastGptConfig": "新增FastGPT設定",
    "editFastGptConfig": "編輯FastGPT設定",
    "title": "知識庫設置",
    "addKnowledgeBase": "添加知識庫",
    "selectKnowledgeBaseType": "請選擇要添加的知識庫類型",
    "difyDescription": "Dify知識庫可以幫助您管理和使用文檔數據",
    "comingSoon": "即將推出",
    "featureNotAvailable": "該功能暫未開放，敬請期待",
    "addDifyConfig": "添加Dify配置",
    "apiKey": "API密鑰",
    "datasetId": "數據集ID",
    "endpoint": "API地址",
    "configAdded": "配置已添加",
    "configAddedDesc": "{name}配置已成功添加",
    "addConfig": "添加配置",
    "moreComingSoon": "更多知識庫類型即將推出",
    "configUpdated": "配置已更新",
    "configUpdatedDesc": "{name}配置已成功更新",
    "descriptionPlaceholder": "例如：公司產品文檔知識庫",
    "ragflowTitle": "RAGFlow 知識庫",
    "ragflowDescription": "RAGFlow 是一個強大的知識庫管理系統，支援多種檢索方式和文件管理功能。",
    "addRagflowConfig": "新增 RAGFlow 設定",
    "editRagflowConfig": "編輯 RAGFlow 設定",
    "dify": "Dify知識庫",
    "editDifyConfig": "修改Dify配置",
    "builtInKnowledgeDescription": "內置知識庫提供了一些簡單實現，能夠在離線環境下實現部分基礎功能。",
    "builtInKnowledgeTitle": "內置知識庫",
    "addBuiltinKnowledgeConfig": "添加內置知識庫配置",
    "editBuiltinKnowledgeConfig": "編輯內置知識庫配置",
    "chunkSize": "分塊大小",
    "chunkSizeHelper": "將文檔切割分段，每段的大小，不能超過模型上下文限制",
    "chunkOverlap": "重疊大小",
    "chunkOverlapHelper": "相鄰文本塊之間重複的內容量，確保分段後的文本塊之間仍然有上下文聯繫，提升模型處理長文本的整體效果",
    "selectEmbeddingModel": "選擇嵌入模型",
    "modelNotFound": "服務商 {provider} 或模型 {model} 未找到",
    "modelNotFoundDesc": "請確保已正確配置模型，並且模型處於啟用狀態。\n您可以在服務商設置中檢查模型配置。",
    "removeBuiltinKnowledgeConfirmDesc": "刪除內置知識庫配置將會刪除所有相關數據，且無法恢復，請謹慎操作。",
    "removeBuiltinKnowledgeConfirmTitle": "確認刪除內置知識庫 {name} 嗎？",
    "descriptionDesc": "知識庫的描述，以便 AI 決定是否檢索此知識庫",
    "advanced": "高級選項",
    "autoDetectDimensions": "自動檢測嵌入維度",
    "autoDetectHelper": "自動檢測嵌入維度，會消耗少量 Tokens",
    "chunkOverlapPlaceholder": "默認值，不建議修改",
    "chunkSizePlaceholder": "默認值，不建議修改",
    "dimensions": "嵌入維度",
    "dimensionsPlaceholder": "嵌入維度大小，如 1024",
    "selectEmbeddingModelHelper": "嵌入模型在知識庫創建後禁止修改",
    "dimensionsHelper": "請確保模型支持所設置的嵌入維度大小",
    "autoDetectDimensionsError": "自動檢測嵌入維度失敗",
    "fragmentsNumber": "請求文檔片段數量",
    "fragmentsNumberHelper": "請求文檔片段數量越多，附帶的信息越多，但需要消耗的token也越多",
    "selectRerankModel": "選擇重排序模型",
    "rerankModel": "重排序模型",
    "embeddingModel": "嵌入模型",
    "return": "返回",
    "uploadHelper": "點擊上傳或拖拽文件到此處",
    "onlySupport": "僅支持",
    "searchKnowledge": "搜索知識庫",
    "searchKnowledgePlaceholder": "請輸入查詢內容",
    "noData": "暫無數據",
    "file": "文件",
    "uploadProcessing": "上傳中",
    "uploadCompleted": "上傳完成",
    "reAdd": "重新上傳",
    "uploadError": "上傳失敗",
    "delete": "刪除",
    "reason": "原因",
    "deleteSuccess": "刪除成功",
    "copy": "複製",
    "copySuccess": "複製成功",
    "source": "來源",
    "normalized": "L2 歸一化",
    "normalizedHelper": "請確認模型支持對輸出向量進行 L2 歸一化",
    "dialog": {
      "beforequit": {
        "cancel": "取消",
        "confirm": "確認",
        "title": "退出確認",
        "description": "有正在運行的知識庫任務，是否確認退出軟件？\n被中止的任務可在重啟軟件後恢復。"
      }
    },
    "searchError": "查詢失敗",
    "processing": "正在上傳",
    "paused": "上傳暫停",
    "unknown": "未知狀態",
    "reAddFile": {
      "title": "重新上傳確認",
      "content": "是否確認重新上傳文件 \"{fileName}\"？"
    },
    "deleteFile": {
      "title": "刪除文件確認",
      "content": "是否確認刪除文件 \"{fileName}\"？\n此操作不可恢復。"
    },
    "resumeAllPausedTasks": "一鍵恢復",
    "pauseAllRunningTasks": "一鍵暫停"
  },
  "mcp": {
    "title": "MCP設置",
    "description": "管理和配置MCP（Model Context Protocol）服務器和工具",
    "enabledTitle": "啟用MCP",
    "enabledDescription": "啟用或禁用MCP功能和工具",
    "enableToAccess": "請先啟用MCP以訪問配置選項",
    "tabs": {
      "servers": "服務器",
      "tools": "工具",
      "prompts": "提示詞",
      "resources": "資源"
    },
    "serverList": "服務器列表",
    "totalServers": "服務器總數",
    "addServer": "添加服務器",
    "running": "運行中",
    "stopped": "已停止",
    "stopServer": "停止服務器",
    "startServer": "啟動服務器",
    "noServersFound": "未找到服務器",
    "addServerDialog": {
      "title": "添加服務器",
      "description": "配置新的MCP服務器"
    },
    "editServerDialog": {
      "title": "編輯服務器",
      "description": "編輯MCP服務器配置"
    },
    "serverForm": {
      "name": "伺服器名稱",
      "namePlaceholder": "輸入伺服器名稱",
      "nameRequired": "伺服器名稱不能為空",
      "type": "伺服器類型",
      "typePlaceholder": "選擇伺服器類型",
      "typeStdio": "標準輸入輸出(Stdio)",
      "typeSse": "服務器發送事件(SSE)",
      "typeInMemory": "記憶體",
      "baseUrl": "基礎URL",
      "baseUrlPlaceholder": "輸入伺服器基礎URL（如：http://localhost:3000）",
      "command": "命令",
      "commandPlaceholder": "輸入命令",
      "commandRequired": "命令不能為空",
      "args": "參數",
      "argsPlaceholder": "輸入參數，用空格分隔",
      "argsRequired": "參數不能為空",
      "env": "環境變量",
      "envPlaceholder": "輸入JSON格式的環境變量",
      "envInvalid": "環境變量必須是有效的JSON格式",
      "description": "描述",
      "descriptionPlaceholder": "輸入伺服器描述",
      "descriptions": "描述",
      "descriptionsPlaceholder": "輸入伺服器描述",
      "icon": "圖標",
      "iconPlaceholder": "輸入圖標",
      "icons": "圖標",
      "iconsPlaceholder": "輸入圖標",
      "autoApprove": "自動授權",
      "autoApproveAll": "全部",
      "autoApproveRead": "讀取",
      "autoApproveWrite": "寫入",
      "autoApproveHelp": "選擇需要自動授權的操作類型，無需用戶確認即可執行",
      "submit": "提交",
      "add": "添加",
      "update": "更新",
      "cancel": "取消",
      "jsonConfigIntro": "您可以直接粘貼JSON配置或選擇手動配置伺服器。",
      "jsonConfig": "JSON配置",
      "jsonConfigPlaceholder": "請粘貼MCP伺服器的JSON格式配置",
      "jsonConfigExample": "JSON配置示例",
      "parseSuccess": "配置解析成功",
      "configImported": "配置導入成功",
      "parseError": "解析錯誤",
      "skipToManual": "跳過至手動配置",
      "parseAndContinue": "解析並繼續",
      "jsonParseError": "JSON解析失敗",
      "typeHttp": "可流式傳輸的HTTP請求(HTTP)",
      "browseMarketplace": "瀏覽MCP服務市場",
      "imageModel": "選擇視覺模型",
      "customHeadersParseError": "自定義Header解析失敗",
      "customHeaders": "自定義請求頭",
      "invalidKeyValueFormat": "錯誤的請求頭格式，請檢查輸入是否正確",
      "npmRegistry": "自定義NPM Registry",
      "npmRegistryPlaceholder": "設置自定義NPM Registry,留空系統會自動選擇最快的一個",
      "browseHigress": "瀏覽 Higress MCP 市場",
      "selectFolderError": "文件夾選擇錯誤",
      "folders": "允許訪問的文件夾",
      "addFolder": "添加文件夾",
      "noFoldersSelected": "未選擇任何文件夾",
      "useE2B": "啟用E2B沙盒",
      "e2bDescription": "使用E2B沙盒執行Python代碼",
      "e2bApiKey": "E2B ApiKey",
      "e2bApiKeyPlaceholder": "這裡輸入你的E2B Api Keys，如 e2b_1111xx*****",
      "e2bApiKeyHelp": "前往 e2b.dev 獲取你的 ApiKey",
      "e2bApiKeyRequired": "啟用E2B功能必須要輸入 ApiKey"
    },
    "deleteServer": "刪除伺服器",
    "editServer": "編輯伺服器",
    "setDefault": "設為默認",
    "removeDefault": "移除默認",
    "isDefault": "默認伺服器",
    "default": "默認",
    "setAsDefault": "設為默認",
    "removeServer": "刪除伺服器",
    "autoStart": "自啟動",
    "confirmRemoveServer": "確定要刪除伺服器 {name} 嗎？此操作無法撤銷。",
    "removeServerDialog": {
      "title": "刪除伺服器"
    },
    "confirmDelete": {
      "title": "確認刪除",
      "description": "確定要刪除伺服器 {name} 嗎？此操作無法撤銷。",
      "confirm": "刪除",
      "cancel": "取消"
    },
    "resetToDefault": "恢復預設服務",
    "resetConfirmTitle": "恢復預設服務",
    "resetConfirmDescription": "此操作將恢復所有預設伺服器，同時保留您自定義的伺服器。對預設伺服器的任何修改將會丟失。",
    "resetConfirm": "恢復",
    "builtInServers": "內置服務",
    "customServers": "自定義服務",
    "builtIn": "內置",
    "cannotRemoveBuiltIn": "無法刪除內置服務",
    "builtInServerCannotBeRemoved": "內置服務不能被刪除，僅支持修改參數和環境變量",
    "marketplace": "前往MCP市場一鍵安裝",
    "maxDefaultServersReached": "最多只能設置3個默認服務器",
    "removeDefaultFirst": "請先移除一些默認服務器",
    "higressMarket": "前往 Higress MCP 安裝",
    "npmRegistry": {
      "title": "NPM源配置",
      "currentSource": "當前源",
      "cached": "緩存",
      "lastChecked": "上次檢測",
      "refresh": "刷新",
      "advanced": "高級",
      "advancedSettings": "高級設置",
      "advancedSettingsDesc": "配置NPM源的高級選項，包括自動檢測和自定義源設置",
      "autoDetect": "自動檢測最優源",
      "autoDetectDesc": "啟動時自動檢測並使用最快的NPM源",
      "customSource": "自定義源",
      "customSourcePlaceholder": "輸入自定義NPM源地址",
      "currentCustom": "當前自定義源",
      "justNow": "剛剛",
      "minutesAgo": "{minutes}分鐘前",
      "hoursAgo": "{hours}小時前",
      "daysAgo": "{days}天前",
      "refreshSuccess": "NPM源刷新成功",
      "refreshSuccessDesc": "已重新檢測並更新最優NPM源",
      "refreshFailed": "NPM源刷新失敗",
      "autoDetectUpdated": "自動檢測設置已更新",
      "autoDetectEnabled": "已啟用自動檢測最優NPM源",
      "autoDetectDisabled": "已禁用自動檢測，將使用默認源",
      "updateFailed": "設置更新失敗",
      "customSourceSet": "自定義源已設置",
      "customSourceSetDesc": "已設置自定義NPM源：{registry}",
      "customSourceCleared": "自定義源已清除",
      "customSourceClearedDesc": "已清除自定義NPM源，將使用自動檢測",
      "invalidUrl": "無效的URL",
      "invalidUrlDesc": "請輸入有效的HTTP或HTTPS地址",
      "testing": "正在測試NPM源",
      "testingDesc": "正在測試源 {registry} 的連通性...",
      "testFailed": "NPM源測試失敗",
      "testFailedDesc": "無法連接到 {registry}，錯誤：{error}。請檢查URL是否正確或網絡連接。",
      "redetectingOptimal": "正在重新檢測最優NPM源...",
      "redetectComplete": "重新檢測完成",
      "redetectCompleteDesc": "已檢測並設置當前最優的NPM源",
      "redetectFailed": "重新檢測失敗",
      "redetectFailedDesc": "無法重新檢測最優源，將使用默認配置"
    },
    "technicalDetails": "技術詳情",
    "httpServer": "HTTP服務器",
    "localProcess": "本地進程",
    "restartServer": "重啟服務器",
    "viewLogs": "查看日誌",
    "starting": "啟動中",
    "error": "錯誤"
  },
  "about": {
    "title": "關於我們",
    "version": "版本",
    "checkUpdate": "檢查更新",
    "checking": "檢查中...",
    "latestVersion": "已是最新版本"
  },
  "display": {
    "fontSize": "文字大小",
    "text-2xl": "超大",
    "text-base": "預設",
    "text-lg": "大",
    "text-sm": "小",
    "text-xl": "特大",
    "floatingButton": "懸浮按鈕",
    "floatingButtonDesc": "在桌面顯示一個懸浮按鈕，可以快速喚起應用程式視窗"
  },
  "shortcuts": {
    "title": "快捷鍵設置",
    "pressKeys": "輸入快捷鍵",
    "pressEnterToSave": "按Enter保存，Esc取消",
    "noModifierOnly": "不能僅使用修飾鍵作為快捷鍵",
    "keyConflict": "快捷鍵衝突，請選擇其他組合",
    "clearShortcut": "清除快捷鍵",
    "cleanHistory": "清除聊天歷史",
    "deleteConversation": "刪除對話",
    "goSettings": "打開設置",
    "hideWindow": "隱藏窗口",
    "quitApp": "退出程序",
    "zoomIn": "放大字體",
    "zoomOut": "縮小字體",
    "zoomReset": "重置字體",
    "closeTab": "關閉當前標籤頁",
    "newTab": "新建標籤頁",
    "newWindow": "打開新窗口",
    "showHideWindow": "顯示/隱藏窗口",
    "newConversation": "新會話",
    "lastTab": "切換到最後一個標籤頁",
    "previousTab": "切換到上一個標籤頁",
    "specificTab": "切換到指定標籤頁 (1-8)",
    "nextTab": "切換到下一個標籤頁"
  },
<<<<<<< HEAD
  "agent": {
    "addAgent": "添加Agent",
    "agentId": "AgentID",
    "agentList": "Agent列表",
    "apiUrl": "API地址",
    "checking": "檢測中...",
    "connected": "連接正常",
    "description": "配置智能體服務，支持多種類型的Agent如Datlas等。",
    "dialog": {
      "add": "添加",
      "cancel": "取消",
      "edit": {
        "title": "編輯代理"
      },
      "form": {
        "agentId": "AgentID",
        "agentIdPlaceholder": "請輸入AgentID",
        "apiUrl": "API地址",
        "apiUrlPlaceholder": "https://ai.maicedata.com/api/knowbase/rag",
        "name": "代理名稱",
        "namePlaceholder": "請輸入代理名稱",
        "token": "Token",
        "tokenPlaceholder": "請輸入Token",
        "type": "代理類型",
        "typePlaceholder": "選擇代理類型"
      },
      "save": "保存"
    },
    "disabled": "禁用",
    "enabled": "啟用",
    "noAgents": "暫無配置的Agent，點擊\"添加Agent\"開始配置",
    "notTested": "未檢測",
    "status": "狀態",
    "testConnection": "測試連接",
    "title": "Agent配置",
    "types": {
      "datlas": "Datlas"
    }
=======
  "rateLimit": {
    "title": "速率限制",
    "description": "控制請求時間間隔，避免超出 API 限制",
    "intervalLimit": "請求間隔",
    "intervalUnit": "秒",
    "intervalHelper": "兩個請求之間的最小間隔，不需要時請關閉速率限制",
    "lastRequestTime": "最後請求",
    "queueLength": "佇列長度",
    "nextAllowedTime": "下次允許請求",
    "never": "從未",
    "justNow": "剛才",
    "secondsAgo": "秒前",
    "minutesAgo": "分鐘前",
    "immediately": "立即",
    "secondsLater": "秒後",
    "confirmDisableTitle": "確認關閉速率限制",
    "confirmDisableMessage": "該值不能小於或等於0，是否關閉速率限制功能？",
    "confirmDisable": "關閉限制",
    "disabled": "速率限制已關閉",
    "disabledDescription": "速率限制功能已關閉"
>>>>>>> d78c05c1
  }
}<|MERGE_RESOLUTION|>--- conflicted
+++ resolved
@@ -693,46 +693,48 @@
     "specificTab": "切換到指定標籤頁 (1-8)",
     "nextTab": "切換到下一個標籤頁"
   },
-<<<<<<< HEAD
   "agent": {
+    "title": "Agent配置",
+    "description": "配置智能體服務，支持多種類型的Agent如Datlas等。",
+    "agentList": "Agent列表",
     "addAgent": "添加Agent",
+    "noAgents": "暫無配置的Agent，點擊\"添加Agent\"開始配置",
+    "enabled": "啟用",
+    "disabled": "禁用",
+    "apiUrl": "API地址",
     "agentId": "AgentID",
-    "agentList": "Agent列表",
-    "apiUrl": "API地址",
+    "status": "狀態",
     "checking": "檢測中...",
     "connected": "連接正常",
-    "description": "配置智能體服務，支持多種類型的Agent如Datlas等。",
+    "notTested": "未檢測",
+    "testConnection": "測試連接",
     "dialog": {
-      "add": "添加",
-      "cancel": "取消",
+      "add": {
+        "title": "編輯代理"
+      },
       "edit": {
         "title": "編輯代理"
       },
       "form": {
+        "name": "代理名稱",
+        "namePlaceholder": "請輸入代理名稱",
+        "type": "代理類型",
+        "typePlaceholder": "選擇代理類型",
+        "apiUrl": "API地址",
+        "apiUrlPlaceholder": "https://ai.maicedata.com/api/knowbase/rag",
         "agentId": "AgentID",
         "agentIdPlaceholder": "請輸入AgentID",
-        "apiUrl": "API地址",
-        "apiUrlPlaceholder": "https://ai.maicedata.com/api/knowbase/rag",
-        "name": "代理名稱",
-        "namePlaceholder": "請輸入代理名稱",
         "token": "Token",
         "tokenPlaceholder": "請輸入Token",
-        "type": "代理類型",
-        "typePlaceholder": "選擇代理類型"
-      },
-      "save": "保存"
-    },
-    "disabled": "禁用",
-    "enabled": "啟用",
-    "noAgents": "暫無配置的Agent，點擊\"添加Agent\"開始配置",
-    "notTested": "未檢測",
-    "status": "狀態",
-    "testConnection": "測試連接",
-    "title": "Agent配置",
+        "cancel": "取消",
+        "save": "保存",
+        "add": "添加"
+      }
+    },
     "types": {
       "datlas": "Datlas"
     }
-=======
+  },
   "rateLimit": {
     "title": "速率限制",
     "description": "控制請求時間間隔，避免超出 API 限制",
@@ -753,6 +755,5 @@
     "confirmDisable": "關閉限制",
     "disabled": "速率限制已關閉",
     "disabledDescription": "速率限制功能已關閉"
->>>>>>> d78c05c1
   }
 }