{
  "chat": "聊天",
  "welcome": "歡迎",
  "settings": "設置",
  "settings-common": "通用設置",
  "settings-provider": "服務商設置",
  "settings-about": "關於",
  "settings-database": "數據設置",
  "settings-shortcut": "快捷鍵",
  "settings-mcp": "MCP設置",
  "settings-display": "顯示設置",
  "settings-knowledge-base": "知識庫",
  "settings-prompt": "Prompt管理",
<<<<<<< HEAD
  "settings-agent": "智能體設置",
  "agent": "智能體"
=======
  "settings-mcp-market": "MCP市場"
>>>>>>> fb4d7f8a
}<|MERGE_RESOLUTION|>--- conflicted
+++ resolved
@@ -11,10 +11,7 @@
   "settings-display": "顯示設置",
   "settings-knowledge-base": "知識庫",
   "settings-prompt": "Prompt管理",
-<<<<<<< HEAD
   "settings-agent": "智能體設置",
-  "agent": "智能體"
-=======
+  "agent": "智能體",
   "settings-mcp-market": "MCP市場"
->>>>>>> fb4d7f8a
 }