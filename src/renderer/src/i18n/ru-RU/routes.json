{
  "chat": "Чат",
  "welcome": "Добро пожаловать",
  "settings": "Настройки",
  "settings-common": "Общие настройки",
  "settings-provider": "Настройки провайдера",
  "settings-about": "О программе",
  "settings-database": "Настройки данных",
  "settings-shortcut": "Горячие клавиши",
  "settings-mcp": "Настройки MCP",
  "settings-display": "Настройки отображения",
  "settings-knowledge-base": "База знаний",
<<<<<<< HEAD
  "settings-prompt": "Управление Prompt",
  "settings-agent": "Настройки агента"
=======
  "settings-prompt": "Управление промптами"
>>>>>>> d78c05c1
}<|MERGE_RESOLUTION|>--- conflicted
+++ resolved
@@ -10,10 +10,7 @@
   "settings-mcp": "Настройки MCP",
   "settings-display": "Настройки отображения",
   "settings-knowledge-base": "База знаний",
-<<<<<<< HEAD
-  "settings-prompt": "Управление Prompt",
-  "settings-agent": "Настройки агента"
-=======
-  "settings-prompt": "Управление промптами"
->>>>>>> d78c05c1
+  "settings-prompt": "Управление промптами",
+  "settings-agent": "Настройки агента",
+  "agent": "Agent"
 }