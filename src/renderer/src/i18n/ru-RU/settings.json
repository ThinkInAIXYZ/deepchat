--- conflicted
+++ resolved
@@ -323,9 +323,6 @@
     "toast": {
       "modelRunning": "Модель работает",
       "modelRunningDesc": "Пожалуйста, остановите модель {model} сначала, а затем удалите ее."
-<<<<<<< HEAD
-    }
-=======
     },
     "anthropicApiKeyTip": "Пожалуйста, перейдите на антропную консоль, чтобы получить ключ API",
     "anthropicConnected": "Антропическая связь",
@@ -351,7 +348,6 @@
     "anthropicOAuthActiveTip": "Аутентификация OAuth включена, вы можете использовать сервисы Anthropic напрямую",
     "oauthVerifySuccess": "Соединение OAuth успешно проверено",
     "oauthVerifyFailed": "Ошибка проверки соединения OAuth"
->>>>>>> c7e72cd9
   },
   "knowledgeBase": {
     "title": "Настройки базы знаний",
