<template>
  <div class="w-full h-full flex-row flex">
    <!-- Agent 选择界面 -->
    <div v-if="showAgentSelector" class="w-full h-full flex items-center justify-center">
      <div class="max-w-md w-full p-6">
        <div class="text-center mb-6">
          <Icon icon="lucide:bot" class="w-16 h-16 mx-auto mb-4 text-primary" />
          <h2 class="text-2xl font-bold mb-2">{{ $t('agent.selectAgent') }}</h2>
          <p class="text-muted-foreground">{{ $t('agent.selectAgentType') }}</p>
        </div>
        <AgentSelectorDialog
          :is-open="true"
          @update:open="handleAgentSelectorClose"
          @agent-selected="handleAgentSelected"
        />
      </div>
    </div>

    <!-- 正常聊天界面 -->
    <div
      v-else
      :class="[
        'flex-1 w-0 h-full transition-all duration-200 max-lg:!mr-0',
        artifactStore.isOpen && route.name === 'chat' ? 'mr-[calc(60%_-_104px)]' : ''
      ]"
    >
      <div class="flex h-full">
        <!-- 会话列表 (根据语言方向自适应位置) -->
        <Transition
          enter-active-class="transition-all duration-300 ease-out"
          leave-active-class="transition-all duration-300 ease-in"
          :enter-from-class="
            langStore.dir === 'rtl' ? 'translate-x-full opacity-0' : '-translate-x-full opacity-0'
          "
          :leave-to-class="
            langStore.dir === 'rtl' ? 'translate-x-full opacity-0' : '-translate-x-full opacity-0'
          "
        >
          <div
            v-show="chatStore.isSidebarOpen"
            ref="sidebarRef"
            :class="[
              'w-60 max-w-60 h-full fixed z-20 lg:relative',
              langStore.dir === 'rtl' ? 'right-0' : 'left-0'
            ]"
            :dir="langStore.dir"
          >
            <ThreadsView class="transform" />
          </div>
        </Transition>

        <!-- 主聊天区域 -->
        <div class="flex-1 flex flex-col w-0">
          <!-- 新会话 -->
          <NewThread v-if="!chatStore.getActiveThreadId()" />
          <template v-else>
            <!-- 标题栏 -->
            <TitleView :model="activeModel" />

            <!-- 聊天内容区域 -->
            <ChatView />
          </template>
        </div>
      </div>
    </div>
    <!-- Artifacts 预览区域 -->
    <ArtifactDialog />
  </div>
</template>

<script setup lang="ts">
import { defineAsyncComponent, computed, watch } from 'vue'
import { useChatStore } from '@/stores/chat'
<<<<<<< HEAD
=======
import { computed, watch, ref } from 'vue'
import { onClickOutside, useTitle, useMediaQuery } from '@vueuse/core'
>>>>>>> 0a684442
import { useSettingsStore } from '@/stores/settings'
import { RENDERER_MODEL_META } from '@shared/presenter'
import { useArtifactStore } from '@/stores/artifact'
import ArtifactDialog from '@/components/artifacts/ArtifactDialog.vue'
<<<<<<< HEAD
import { useRoute, useRouter } from 'vue-router'
import { useTitle } from '@vueuse/core'
=======
import { useRoute } from 'vue-router'
>>>>>>> 0a684442
import { useLanguageStore } from '@/stores/language'
import { Icon } from '@iconify/vue'
import AgentSelectorDialog from '@/components/agent/AgentSelectorDialog.vue'
import type { AgentConfig } from '@shared/agent'
const ThreadsView = defineAsyncComponent(() => import('@/components/ThreadsView.vue'))
const TitleView = defineAsyncComponent(() => import('@/components/TitleView.vue'))
const ChatView = defineAsyncComponent(() => import('@/components/ChatView.vue'))
const NewThread = defineAsyncComponent(() => import('@/components/NewThread.vue'))
const artifactStore = useArtifactStore()
const settingsStore = useSettingsStore()
const route = useRoute()
const router = useRouter()
const chatStore = useChatStore()
const title = useTitle()
const langStore = useLanguageStore()

// 检查是否显示 agent 选择器
const showAgentSelector = computed(() => {
  return route.query.action === 'select-agent'
})

// 处理 agent 选择器关闭
const handleAgentSelectorClose = (open: boolean) => {
  if (!open) {
    // 如果关闭了选择器，跳转回普通聊天页面
    router.push({ name: 'chat' })
  }
}

// 处理 agent 选择
const handleAgentSelected = (agent: AgentConfig) => {
  console.log('Agent selected in ChatTabView via dialog:', agent)
  // Agent 选择器会自动处理路由跳转，这里不需要额外操作
}
// 添加标题更新逻辑
const updateTitle = () => {
  const activeThread = chatStore.activeThread
  if (activeThread) {
    title.value = activeThread.title
  } else {
    title.value = 'New Chat'
  }
}

// 监听活动会话变化
watch(
  () => chatStore.activeThread,
  () => {
    updateTitle()
  },
  { immediate: true }
)

// 监听会话标题变化
watch(
  () => chatStore.threads,
  () => {
    if (chatStore.activeThread) {
      updateTitle()
    }
  },
  { deep: true }
)

// 点击外部区域关闭侧边栏
const sidebarRef = ref<HTMLElement>()
const isLargeScreen = useMediaQuery('(min-width: 1024px)')

onClickOutside(sidebarRef, () => {
  if (chatStore.isSidebarOpen && !isLargeScreen.value) {
    chatStore.isSidebarOpen = false
  }
})

const activeModel = computed(() => {
  let model: RENDERER_MODEL_META | undefined
  const modelId = chatStore.activeThread?.settings.modelId
  const providerId = chatStore.activeThread?.settings.providerId

  if (modelId && providerId) {
    // 首先在启用的模型中查找，同时匹配 modelId 和 providerId
    for (const group of settingsStore.enabledModels) {
      if (group.providerId === providerId) {
        const foundModel = group.models.find((m) => m.id === modelId)
        if (foundModel) {
          model = foundModel
          break
        }
      }
    }

    // 如果在启用的模型中没找到，再在自定义模型中查找
    if (!model) {
      for (const group of settingsStore.customModels) {
        if (group.providerId === providerId) {
          const foundModel = group.models.find((m) => m.id === modelId)
          if (foundModel) {
            model = foundModel
            break
          }
        }
      }
    }
  }

  if (!model) {
    model = {
      name: chatStore.activeThread?.settings.modelId || '',
      id: chatStore.activeThread?.settings.modelId || '',
      group: '',
      providerId: chatStore.activeThread?.settings.providerId || '',
      enabled: false,
      isCustom: false,
      contextLength: 0,
      maxTokens: 0
    }
  }
  return {
    name: model.name,
    id: model.id,
    providerId: model.providerId,
    tags: []
  }
})
</script>

<style>
.bg-grid-pattern {
  background-image:
    linear-gradient(to right, #000 1px, transparent 1px),
    linear-gradient(to bottom, #000 1px, transparent 1px);
  background-size: 20px 20px;
}

/* 添加全局样式 */
::-webkit-scrollbar {
  width: 8px;
  height: 8px;
}

::-webkit-scrollbar-track {
  background: transparent;
}

::-webkit-scrollbar-thumb {
  background: #d1d5db80;
  border-radius: 4px;
}

::-webkit-scrollbar-thumb:hover {
  background: #9ca3af80;
}
</style><|MERGE_RESOLUTION|>--- conflicted
+++ resolved
@@ -71,21 +71,14 @@
 <script setup lang="ts">
 import { defineAsyncComponent, computed, watch } from 'vue'
 import { useChatStore } from '@/stores/chat'
-<<<<<<< HEAD
-=======
 import { computed, watch, ref } from 'vue'
 import { onClickOutside, useTitle, useMediaQuery } from '@vueuse/core'
->>>>>>> 0a684442
 import { useSettingsStore } from '@/stores/settings'
 import { RENDERER_MODEL_META } from '@shared/presenter'
 import { useArtifactStore } from '@/stores/artifact'
 import ArtifactDialog from '@/components/artifacts/ArtifactDialog.vue'
-<<<<<<< HEAD
 import { useRoute, useRouter } from 'vue-router'
 import { useTitle } from '@vueuse/core'
-=======
-import { useRoute } from 'vue-router'
->>>>>>> 0a684442
 import { useLanguageStore } from '@/stores/language'
 import { Icon } from '@iconify/vue'
 import AgentSelectorDialog from '@/components/agent/AgentSelectorDialog.vue'
