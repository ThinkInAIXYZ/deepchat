--- conflicted
+++ resolved
@@ -81,21 +81,21 @@
           }
         },
         {
-<<<<<<< HEAD
           path: 'agent',
           name: 'settings-agent',
           component: () => import('@/components/settings/AgentSettings.vue'),
           meta: {
             titleKey: 'routes.settings-agent',
             icon: 'lucide:bot'
-=======
+          }
+        },
+        {
           path: 'mcp-market',
           name: 'settings-mcp-market',
           component: () => import('@/components/settings/McpBuiltinMarket.vue'),
           meta: {
             titleKey: 'routes.settings-mcp-market',
             icon: 'lucide:shopping-bag'
->>>>>>> fb4d7f8a
           }
         },
         {
