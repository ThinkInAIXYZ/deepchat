--- conflicted
+++ resolved
@@ -129,16 +129,13 @@
 import { useTabStore } from '@shell/stores/tab'
 import { useThemeStore } from '@/stores/theme'
 import { useElementSize } from '@vueuse/core'
-<<<<<<< HEAD
 import { useLanguageStore } from '@/stores/language'
-=======
 import { useUserStore } from '@/stores/user'
 
 const userStore = useUserStore()
 const userInfo = userStore.getUserInfo()
 console.log('AppBar - userInfo', userInfo)
 
->>>>>>> 4619732f
 const tabStore = useTabStore()
 const langStore = useLanguageStore()
 const windowPresenter = usePresenter('windowPresenter')
