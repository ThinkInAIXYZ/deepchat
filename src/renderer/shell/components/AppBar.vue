<template>
  <div
    class="flex flex-row h-9 min-h-9 bg-window-background border border-b-0 border-window-inner-border box-border rounded-t-[10px] relative overflow-hidden"
    :dir="langStore.dir"
  >
    <div class="absolute bottom-0 left-0 w-full h-[1px] bg-border"></div>
    <div
      class="h-full shrink-0 w-0 flex-1 flex select-none text-center text-sm font-medium flex-row items-center justify-start window-drag-region"
    >
      <div v-if="!isFullscreened" class="shrink-0 w-20 h-full window-drag-region"></div>
      <!-- App title/content in center -->
      <Button
        v-if="isTabContainerOverflowingLeft"
        variant="ghost"
        class="window-no-drag-region shrink-0 w-10 bg-transparent shadow-none rounded-none hover:bg-bg-card/80 text-xs font-medium text-foreground flex items-center justify-center transition-all duration-200 group border-r border-border"
        @click="scrollTabContainer('left')"
      >
        <Icon icon="lucide:chevron-left" class="w-4 h-4" />
      </Button>
      <Button
        v-if="isTabContainerOverflowingRight"
        variant="ghost"
        class="window-no-drag-region shrink-0 w-10 bg-transparent shadow-none rounded-none hover:bg-bg-card/80 text-xs font-medium text-foreground flex items-center justify-center transition-all duration-200 group border-border"
        @click="scrollTabContainer('right')"
      >
        <Icon icon="lucide:chevron-right" class="w-4 h-4" />
      </Button>
      <div
        ref="tabContainerWrapper"
        class="h-full self-stretch inline-flex flex-row items-center justify-start overflow-y-hidden overflow-x-auto scrollbar-hide"
        @scroll="onTabContainerWrapperScroll"
      >
        <div
          ref="tabContainer"
          class="h-full flex flex-row items-center justify-start relative"
          @dragover="onTabContainerDragOver"
          @drop="onTabContainerDrop"
        >
          <AppBarTabItem
            v-for="(tab, idx) in tabStore.tabs"
            :key="tab.id"
            :active="tab.id === tabStore.currentTabId"
            :size="tabStore.tabs.length"
            :index="idx"
            class="window-no-drag-region"
            @click="tabStore.setCurrentTabId(tab.id)"
            @close="tabStore.removeTab(tab.id)"
            @dragstart="onTabDragStart(tab.id, $event)"
            @dragover="onTabItemDragOver(idx, $event)"
          >
            <img src="@/assets/logo.png" class="w-4 h-4 mr-2 rounded-sm" />
            <span class="truncate">{{ tab.title ?? 'DeepChat' }}</span>
          </AppBarTabItem>
          <!-- 拖拽插入指示器 -->
          <div
            v-if="dragInsertIndex !== -1"
            class="absolute top-0 bottom-0 w-0.5 bg-blue-500 z-10 pointer-events-none"
            :style="{ left: dragInsertPosition + 'px' }"
          ></div>
          <div ref="endOfTabs" class="w-0 shrink-0 h-full"></div>
        </div>
      </div>

      <Button
        size="icon"
        class="window-no-drag-region shrink-0 w-10 bg-transparent shadow-none rounded-none hover:bg-bg-card/80 text-xs font-medium text-foreground flex items-center justify-center transition-all duration-200 group"
        @click="onNewTabClick"
      >
        <Icon icon="lucide:plus" class="w-4 h-4" />
      </Button>
      <div class="flex-1"></div>

      <Button
        size="icon"
        class="window-no-drag-region shrink-0 w-10 bg-transparent shadow-none rounded-none hover:bg-bg-card/80 text-xs font-medium text-foreground flex items-center justify-center transition-all duration-200 group border-r border-l border-border"
        @click="onHistoryClick"
      >
        <!-- TODO: add history click event -->
        <Icon icon="lucide:history" class="w-4 h-4" />
      </Button>
      <Button
<<<<<<< HEAD
        size="icon"
        class="window-no-drag-region shrink-0 w-10 bg-transparent shadow-none rounded-none hover:bg-bg-card/80 text-xs font-medium text-foreground flex items-center justify-center transition-all duration-200 group not-last:border-r border-border"
=======
        variant="ghost"
        class="text-xs font-medium px-2 h-7 bg-transparent rounded-md flex items-center justify-center hover:bg-zinc-500/20"
        @click="toggleThreadView"
      >
        <Icon icon="lucide:history" class="w-4 h-4" />
      </Button>
      <Button
        variant="ghost"
        class="text-xs font-medium px-2 h-7 bg-transparent rounded-md flex items-center justify-center hover:bg-zinc-500/20"
>>>>>>> 301b14f4
        @click="openSettings"
      >
        <Icon icon="lucide:ellipsis" class="w-4 h-4" />
      </Button>
      <Button
        v-if="!isMacOS"
        class="window-no-drag-region shrink-0 inline-flex items-center justify-center h-full w-12 hover:bg-zinc-500/20"
        @click="minimizeWindow"
      >
        <MinimizeIcon class="h-3 w-3" />
      </Button>
      <Button
        v-if="!isMacOS"
        class="window-no-drag-region shrink-0 inline-flex items-center justify-center h-full w-12 hover:bg-zinc-500/20"
        @click="toggleMaximize"
      >
        <MaximizeIcon v-if="!isMaximized" class="h-3 w-3" />
        <RestoreIcon v-else class="h-3 w-3" />
      </Button>
      <Button
        v-if="!isMacOS"
        class="window-no-drag-region shrink-0 inline-flex items-center justify-center h-full w-12 hover:bg-destructive hover:text-destructive-foreground"
        @click="closeWindow"
      >
        <CloseIcon class="h-3 w-3" />
      </Button>

      <!-- <Button
        class="text-xs font-medium px-2 h-7 bg-transparent rounded-md flex items-center justify-center"
        @click="openNewWindow"
      >
        <Icon v-if="isMacOS" icon="lucide:app-window-mac" class="w-4 h-4" />
        <Icon v-else icon="lucide:app-window" class="w-4 h-4" />
      </Button> -->
    </div>
  </div>
</template>

<script setup lang="ts">
import { ref, onMounted, nextTick, computed } from 'vue'
import MaximizeIcon from './icons/MaximizeIcon.vue'
import RestoreIcon from './icons/RestoreIcon.vue'
import { usePresenter } from '@/composables/usePresenter'
import { Button } from '@shadcn/components/ui/button'
import { Icon } from '@iconify/vue'
import AppBarTabItem from './app-bar/AppBarTabItem.vue'
import { useTabStore } from '@shell/stores/tab'
import { useElementSize } from '@vueuse/core'
import { useLanguageStore } from '@/stores/language'
import { useI18n } from 'vue-i18n'
<<<<<<< HEAD
import { WINDOW_EVENTS } from '../lib/events'
import CloseIcon from './icons/CloseIcon.vue'
import MinimizeIcon from './icons/MinimizeIcon.vue'
=======
import { THREAD_VIEW_EVENTS } from '@/events'
>>>>>>> 301b14f4
const tabStore = useTabStore()
const langStore = useLanguageStore()
const windowPresenter = usePresenter('windowPresenter')
const devicePresenter = usePresenter('devicePresenter')
const tabPresenter = usePresenter('tabPresenter')
const endOfTabs = ref<HTMLElement | null>(null)

const { t } = useI18n()

const isMacOS = ref(false)
const isMaximized = ref(false)
const isFullscreened = ref(false)

const { ipcRenderer } = window.electron

const tabContainerWrapper = ref<HTMLElement | null>(null)
const tabContainer = ref<HTMLElement | null>(null)

let draggedTabId: number | null = null
const dragInsertIndex = ref(-1)
const dragInsertPosition = ref(0)

const tabContainerWrapperSize = useElementSize(tabContainerWrapper)
const tabContainerSize = useElementSize(tabContainer)
const tabContainerWrapperScrollLeft = ref(0)

const onTabContainerWrapperScroll = () => {
  requestAnimationFrame(() => {
    tabContainerWrapperScrollLeft.value = tabContainerWrapper.value?.scrollLeft ?? 0
  })
}

const toggleThreadView = async () => {
  try {
    const windowId = window.api.getWindowId()
    if (windowId == null) {
      console.warn('Failed to toggle thread view: unable to determine window id.')
      return
    }
    const success = await windowPresenter.sendToActiveTab(windowId, THREAD_VIEW_EVENTS.TOGGLE)
    if (!success) {
      console.warn('Failed to toggle thread view: no active tab found.')
    }
  } catch (error) {
    console.warn('Failed to toggle thread view via windowPresenter.', error)
  }
}

const isTabContainerOverflowingLeft = computed(() => {
  return (
    tabContainerWrapperSize.width.value < tabContainerSize.width.value &&
    tabContainerWrapperScrollLeft.value > 0
  )
})

const isTabContainerOverflowingRight = computed(() => {
  return (
    tabContainerWrapperSize.width.value < tabContainerSize.width.value &&
    tabContainerWrapperScrollLeft.value <
      (tabContainerWrapper.value?.scrollWidth ?? 0) - tabContainerWrapperSize.width.value
  )
})

const onTabDragStart = (tabId: number, event: DragEvent) => {
  const tab = tabStore.tabs.find((t) => t.id === tabId)
  if (!tab) {
    console.warn(`Tab with id ${tabId} not found for drag start.`)
    return
  }

  if (event.dataTransfer) {
    event.dataTransfer.setData('text/plain', tabId.toString())
    event.dataTransfer.effectAllowed = 'all' // 允许所有拖拽效果，动态判断
    draggedTabId = tabId
    console.log('onTabDragStart - Tab ID:', tabId, 'Name:', tab.title)

    // Create the drag preview element
    const preview = document.createElement('div')
    preview.style.position = 'absolute'
    preview.style.top = '-1000px'
    preview.style.left = '-1000px'
    preview.style.backgroundColor = 'hsl(var(--background))'
    preview.style.color = 'hsl(var(--foreground))'
    preview.style.border = `1px solid hsl(var(--border))`
    preview.style.borderRadius = '6px'
    preview.style.padding = '48px'
    preview.style.boxShadow = '0 2px 4px rgba(0,0,0,0.1), 0 4px 8px rgba(0,0,0,0.1)'
    preview.style.fontSize = '13px'
    preview.style.fontFamily = 'inherit'
    preview.style.display = 'inline-block'
    preview.style.whiteSpace = 'nowrap'
    preview.style.zIndex = '9999'

    preview.textContent = tab.title || 'Untitled Tab'

    document.body.appendChild(preview)
    event.dataTransfer.setDragImage(preview, 10, 10)

    setTimeout(() => {
      if (preview.parentNode === document.body) {
        document.body.removeChild(preview)
      }
    }, 0)
  }
}

// 标签页项目拖拽悬停处理（窗口内重排序）
const onTabItemDragOver = (index: number, event: DragEvent) => {
  event.preventDefault()
  event.stopPropagation()

  // 检查是否是当前窗口的标签页拖拽
  const isCurrentWindowDrag = draggedTabId !== null
  // 检查是否是外部拖拽（跨窗口）
  const isExternalDrag = !isCurrentWindowDrag && event.dataTransfer?.types.includes('text/plain')

  if (!isCurrentWindowDrag && !isExternalDrag) return

  // 窗口内拖拽使用 move
  if (event.dataTransfer) {
    event.dataTransfer.dropEffect = 'move'
  }

  // 计算插入位置
  const tabElement = event.currentTarget as HTMLElement
  const rect = tabElement.getBoundingClientRect()
  const containerRect = tabContainer.value?.getBoundingClientRect()

  if (containerRect) {
    const mouseX = event.clientX
    const tabCenterX = rect.left + rect.width / 2

    // 判断插入到左侧还是右侧
    if (mouseX < tabCenterX) {
      dragInsertIndex.value = index
      dragInsertPosition.value = rect.left - containerRect.left
    } else {
      dragInsertIndex.value = index + 1
      dragInsertPosition.value = rect.right - containerRect.left
    }
  }
}

// 标签页容器拖拽悬停处理
const onTabContainerDragOver = (event: DragEvent) => {
  // 检查是否是当前窗口的标签页拖拽或外部拖拽
  const isCurrentWindowDrag = draggedTabId !== null
  const isExternalDrag = !isCurrentWindowDrag && event.dataTransfer?.types.includes('text/plain')

  if (!isCurrentWindowDrag && !isExternalDrag) return

  event.preventDefault()
  // 设置正确的 dropEffect 以支持窗口内拖拽
  if (event.dataTransfer) {
    event.dataTransfer.dropEffect = 'move'
  }
}

// 标签页容器放置处理（窗口内重排序和跨窗口拖拽）
const onTabContainerDrop = async (event: DragEvent) => {
  event.preventDefault()

  // Helper to reset drag state
  const resetDragState = () => {
    dragInsertIndex.value = -1
    dragInsertPosition.value = 0
  }

  if (dragInsertIndex.value === -1) {
    resetDragState()
    return
  }

  // 获取拖拽的标签页ID
  const draggedTabIdFromEvent = event.dataTransfer?.getData('text/plain')
  const finalDraggedTabId =
    draggedTabId || (draggedTabIdFromEvent ? parseInt(draggedTabIdFromEvent) : null)

  if (!finalDraggedTabId) {
    resetDragState()
    return
  }

  const currentWindowId = window.api.getWindowId()
  if (!currentWindowId) {
    resetDragState()
    return
  }

  try {
    // 检查是否是当前窗口的标签页
    const isFromCurrentWindow = tabStore.tabs.some((tab) => tab.id === finalDraggedTabId)

    if (isFromCurrentWindow) {
      // 窗口内重排序
      const draggedTabIndex = tabStore.tabs.findIndex((tab) => tab.id === finalDraggedTabId)
      if (draggedTabIndex === -1) {
        resetDragState()
        return
      }

      let targetIndex = dragInsertIndex.value

      // 如果拖拽到原位置，不需要重排序
      if (targetIndex === draggedTabIndex || targetIndex === draggedTabIndex + 1) {
        resetDragState()
        return
      }

      // 调整目标索引（如果拖拽到后面的位置，需要减1）
      if (targetIndex > draggedTabIndex) {
        targetIndex -= 1
      }

      // 创建新的标签页顺序
      const newTabs = [...tabStore.tabs]
      const [draggedTab] = newTabs.splice(draggedTabIndex, 1)
      newTabs.splice(targetIndex, 0, draggedTab)

      // 调用后端重排序方法，同步到主进程
      const newTabIds = newTabs.map((tab) => tab.id)
      const success = await tabStore.reorderTabs(newTabIds)
      if (!success) {
        console.error('Failed to reorder tabs')
      }
    } else {
      // 跨窗口拖拽
      console.log(
        'Cross-window drag detected:',
        finalDraggedTabId,
        'to window:',
        currentWindowId,
        'at index:',
        dragInsertIndex.value
      )

      // 调用主进程的 moveTab 方法
      const success = await tabPresenter.moveTab(
        finalDraggedTabId,
        currentWindowId,
        dragInsertIndex.value
      )
      if (success) {
        console.log('Tab moved successfully')
      } else {
        console.error('Failed to move tab')
      }
    }
  } catch (error) {
    console.error('Error during tab drop operation:', error)
  } finally {
    resetDragState()
  }
}

const handleDragOver = (event: DragEvent) => {
  // 只处理当前窗口的标签页拖拽
  if (!draggedTabId) return

  // 检查鼠标是否在标签页容器区域内
  const containerRect = tabContainer.value?.getBoundingClientRect()
  if (containerRect) {
    const isOverTabContainer =
      event.clientX >= containerRect.left &&
      event.clientX <= containerRect.right &&
      event.clientY >= containerRect.top &&
      event.clientY <= containerRect.bottom

    if (isOverTabContainer) {
      // 在标签页区域内，允许拖拽
      event.preventDefault()
      if (event.dataTransfer) {
        event.dataTransfer.dropEffect = 'move'
      }
    } else {
      // 在标签页区域外，设置为 none 以支持拖拽到窗口外
      if (event.dataTransfer) {
        event.dataTransfer.dropEffect = 'none'
      }
    }
  }
}

const handleDragEnd = async (event: DragEvent) => {
  console.log(
    'handleDragEnd',
    event.clientX,
    event.clientY,
    window.innerWidth,
    window.innerHeight,
    'dropEffect:',
    event.dataTransfer?.dropEffect
  )

  // 清理拖拽状态
  dragInsertIndex.value = -1

  if (tabStore.tabs.length <= 1) {
    event.preventDefault()
    draggedTabId = null
    return
  }

  // 检查是否拖拽到窗口外创建新窗口
  // 当 dropEffect 为 'none' 时，说明没有有效的放置目标
  if (draggedTabId && event.dataTransfer?.dropEffect === 'none') {
    // Check if the mouse is outside the window bounds or in non-droppable area
    const isOutsideWindow =
      event.clientX <= 0 ||
      event.clientY <= 0 ||
      event.clientX >= window.innerWidth ||
      event.clientY >= window.innerHeight

    if (isOutsideWindow) {
      console.log('Tab dragged outside window:', draggedTabId)
      // Call main process to move tab to new window
      await tabPresenter.moveTabToNewWindow(draggedTabId, event.clientX, event.clientY)
    }
  }
  draggedTabId = null
}

// const onThemeClick = () => {
//   console.log('onThemeClick')
//   themeStore.cycleTheme()
// }

const onHistoryClick = () => {
  console.log('onHistoryClick')
  // Open history panel or tab
}

onMounted(() => {
  console.log('onMounted', tabStore.tabs)
  // Listen for window maximize/unmaximize events
  devicePresenter.getDeviceInfo().then((deviceInfo) => {
    isMacOS.value = deviceInfo.platform === 'darwin'
  })
  ipcRenderer?.on(WINDOW_EVENTS.WINDOW_MAXIMIZED, () => {
    isMaximized.value = true
  })
  ipcRenderer?.on(WINDOW_EVENTS.WINDOW_ENTER_FULL_SCREEN, () => {
    isFullscreened.value = true
  })
  ipcRenderer?.on(WINDOW_EVENTS.WINDOW_UNMAXIMIZED, () => {
    isMaximized.value = false
  })
  ipcRenderer?.on(WINDOW_EVENTS.WINDOW_LEAVE_FULL_SCREEN, () => {
    isFullscreened.value = false
  })

  window.addEventListener('dragover', handleDragOver)
  window.addEventListener('dragend', handleDragEnd)
})

const isPlaygroundEnabled = import.meta.env.VITE_ENABLE_PLAYGROUND === 'true'

const openNewTab = (event?: MouseEvent, forcePlayground = false) => {
  const shouldOpenPlayground = isPlaygroundEnabled && (forcePlayground || event?.shiftKey)

  const config = shouldOpenPlayground
    ? {
        name: t('routes.playground'),
        icon: 'lucide:flask-conical',
        viewType: 'playground'
      }
    : {
        name: t('common.newTab'),
        icon: 'lucide:plus',
        viewType: 'chat'
      }

  tabStore.addTab(config)
  setTimeout(() => {
    nextTick(() => {
      if (endOfTabs.value) {
        console.log('newTabButton', endOfTabs.value)
        endOfTabs.value.scrollIntoView({ behavior: 'smooth', block: 'center' })
      }
    })
  }, 300)
}

const onNewTabClick = (event: MouseEvent) => {
  openNewTab(event)
}

const scrollTabContainer = (direction: 'left' | 'right') => {
  if (tabContainerWrapper.value) {
    tabContainerWrapper.value.scrollTo({
      left: tabContainerWrapper.value.scrollLeft + (direction === 'left' ? -100 : 100),
      behavior: 'smooth'
    })
  }
}

// const openNewWindow = () => {
//   windowPresenter.createShellWindow({
//     initialTab: {
//       url: 'local://chat'
//     }
//   })
// }

const minimizeWindow = () => {
  const id = window.api.getWindowId()
  if (id != null) {
    windowPresenter.minimize(id)
  }
}

const toggleMaximize = () => {
  const id = window.api.getWindowId()
  if (id != null) {
    windowPresenter.maximize(id)
  }
}

const closeWindow = () => {
  const id = window.api.getWindowId()
  if (id != null) {
    windowPresenter.close(id)
  }
}

const openSettings = () => {
  const windowId = window.api.getWindowId()
  if (windowId != null) {
    windowPresenter.openOrFocusSettingsTab(windowId)
  }
}
</script>

<style scoped>
.window-drag-region {
  -webkit-app-region: drag;
}

.window-no-drag-region {
  -webkit-app-region: no-drag;
}

button {
  -webkit-app-region: no-drag;
}

/* For Webkit-based browsers (Chrome, Safari, newer versions of Edge) */
.overflow-x-auto::-webkit-scrollbar {
  height: 4px;
  /* Adjust as needed for thickness */
}

.overflow-x-auto::-webkit-scrollbar-track {
  background: transparent;
  /* Or a very subtle color like #f1f1f1 or theme background */
}

.overflow-x-auto::-webkit-scrollbar-thumb {
  background: #a1a1aa;
  /* Scrollbar thumb color - zinc-400 */
  border-radius: 2px;
  /* Rounded corners for the thumb */
}

.overflow-x-auto::-webkit-scrollbar-thumb:hover {
  background: #71717a;
  /* Scrollbar thumb color on hover - zinc-500 */
}

/* For Firefox - already handled by inline style for simplicity, can also be moved here */
/*
.overflow-x-auto {
  scrollbar-width: thin;
  scrollbar-color: #a1a1aa transparent;
}
*/
</style><|MERGE_RESOLUTION|>--- conflicted
+++ resolved
@@ -72,52 +72,39 @@
 
       <Button
         size="icon"
-        class="window-no-drag-region shrink-0 w-10 bg-transparent shadow-none rounded-none hover:bg-bg-card/80 text-xs font-medium text-foreground flex items-center justify-center transition-all duration-200 group border-r border-l border-border"
+        class="window-no-drag-region shrink-0 w-10 bg-transparent shadow-none rounded-none hover:bg-bg-card/80 text-xs font-medium text-foreground flex items-center justify-center transition-all duration-200 group"
         @click="onHistoryClick"
       >
-        <!-- TODO: add history click event -->
         <Icon icon="lucide:history" class="w-4 h-4" />
       </Button>
       <Button
-<<<<<<< HEAD
-        size="icon"
-        class="window-no-drag-region shrink-0 w-10 bg-transparent shadow-none rounded-none hover:bg-bg-card/80 text-xs font-medium text-foreground flex items-center justify-center transition-all duration-200 group not-last:border-r border-border"
-=======
         variant="ghost"
-        class="text-xs font-medium px-2 h-7 bg-transparent rounded-md flex items-center justify-center hover:bg-zinc-500/20"
-        @click="toggleThreadView"
-      >
-        <Icon icon="lucide:history" class="w-4 h-4" />
-      </Button>
-      <Button
-        variant="ghost"
-        class="text-xs font-medium px-2 h-7 bg-transparent rounded-md flex items-center justify-center hover:bg-zinc-500/20"
->>>>>>> 301b14f4
+        class="window-no-drag-region shrink-0 w-10 bg-transparent shadow-none rounded-none hover:bg-bg-card/80 text-xs font-medium text-foreground flex items-center justify-center transition-all duration-200 group"
         @click="openSettings"
       >
         <Icon icon="lucide:ellipsis" class="w-4 h-4" />
       </Button>
       <Button
         v-if="!isMacOS"
-        class="window-no-drag-region shrink-0 inline-flex items-center justify-center h-full w-12 hover:bg-zinc-500/20"
+        class="window-no-drag-region shrink-0 w-12 bg-transparent shadow-none rounded-none hover:bg-bg-card/80 text-xs font-medium text-foreground flex items-center justify-center transition-all duration-200 group"
         @click="minimizeWindow"
       >
-        <MinimizeIcon class="h-3 w-3" />
+        <MinimizeIcon class="h-3! w-3!" />
       </Button>
       <Button
         v-if="!isMacOS"
-        class="window-no-drag-region shrink-0 inline-flex items-center justify-center h-full w-12 hover:bg-zinc-500/20"
+        class="window-no-drag-region shrink-0 w-12 bg-transparent shadow-none rounded-none hover:bg-bg-card/80 text-xs font-medium text-foreground flex items-center justify-center transition-all duration-200 group"
         @click="toggleMaximize"
       >
-        <MaximizeIcon v-if="!isMaximized" class="h-3 w-3" />
-        <RestoreIcon v-else class="h-3 w-3" />
+        <MaximizeIcon v-if="!isMaximized" class="h-3! w-3!" />
+        <RestoreIcon v-else class="h-3! w-3!" />
       </Button>
       <Button
         v-if="!isMacOS"
-        class="window-no-drag-region shrink-0 inline-flex items-center justify-center h-full w-12 hover:bg-destructive hover:text-destructive-foreground"
+        class="window-no-drag-region shrink-0 w-12 bg-transparent shadow-none rounded-none hover:bg-bg-card/80 text-xs font-medium text-foreground flex items-center justify-center transition-all duration-200 group"
         @click="closeWindow"
       >
-        <CloseIcon class="h-3 w-3" />
+        <CloseIcon class="h-3! w-3!" />
       </Button>
 
       <!-- <Button
@@ -143,13 +130,10 @@
 import { useElementSize } from '@vueuse/core'
 import { useLanguageStore } from '@/stores/language'
 import { useI18n } from 'vue-i18n'
-<<<<<<< HEAD
 import { WINDOW_EVENTS } from '../lib/events'
 import CloseIcon from './icons/CloseIcon.vue'
 import MinimizeIcon from './icons/MinimizeIcon.vue'
-=======
 import { THREAD_VIEW_EVENTS } from '@/events'
->>>>>>> 301b14f4
 const tabStore = useTabStore()
 const langStore = useLanguageStore()
 const windowPresenter = usePresenter('windowPresenter')
@@ -182,7 +166,7 @@
   })
 }
 
-const toggleThreadView = async () => {
+const onHistoryClick = async () => {
   try {
     const windowId = window.api.getWindowId()
     if (windowId == null) {
@@ -476,11 +460,6 @@
 //   console.log('onThemeClick')
 //   themeStore.cycleTheme()
 // }
-
-const onHistoryClick = () => {
-  console.log('onHistoryClick')
-  // Open history panel or tab
-}
 
 onMounted(() => {
   console.log('onMounted', tabStore.tabs)
