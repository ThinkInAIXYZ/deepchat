<template>
  <div class="w-screen h-screen flex flex-col" :class="isWinMacOS ? '' : 'bg-background'">
    <AppBar ref="appBarRef" :window-type="windowType" />
    <BrowserToolbar v-if="shouldShowToolbar" ref="toolbarRef" />
    <main class="content-container flex-1 relative overflow-hidden">
      <!-- WebContentsView will be rendered here by the main process -->
      <!-- Show placeholder when browser tab is about:blank -->
      <BrowserPlaceholder v-if="shouldShowPlaceholder" />
    </main>
  </div>
</template>

<script setup lang="ts">
import { computed, nextTick, onMounted, ref, watch } from 'vue'
import { useRouter } from 'vue-router'
import AppBar from './components/AppBar.vue'
import BrowserToolbar from './components/BrowserToolbar.vue'
import BrowserPlaceholder from './components/BrowserPlaceholder.vue'
import { useDeviceVersion } from '@/composables/useDeviceVersion'
import { useMcpStore } from '@/stores/mcp'
<<<<<<< HEAD
import { useTabStore } from '@shell/stores/tab'
import { useElementSize } from '@vueuse/core'
=======
import { useFontManager } from '@/composables/useFontManager'
>>>>>>> 6040f3f5

// Detect platform to apply proper styling
const { isWinMacOS } = useDeviceVersion()
const router = useRouter()
const mcpStore = useMcpStore()
<<<<<<< HEAD
const tabStore = useTabStore()

const windowType = ref<'chat' | 'browser'>('chat')
const windowId = ref<number | null>(null)
const appBarRef = ref<InstanceType<typeof AppBar> | null>(null)
const toolbarRef = ref<InstanceType<typeof BrowserToolbar> | null>(null)

const activeTab = computed(() => tabStore.tabs.find((tab) => tab.id === tabStore.currentTabId))
const isWebTabActive = computed(() => {
  const tab = activeTab.value
  if (!tab) return false
  return Boolean(!tab.url?.startsWith('local://') && tab.browserTabId)
})
const isAboutBlank = computed(() => {
  const tab = activeTab.value
  return tab?.url === 'about:blank'
})
const shouldShowToolbar = computed(() => windowType.value === 'browser' && isWebTabActive.value)
const shouldShowPlaceholder = computed(
  () => windowType.value === 'browser' && isWebTabActive.value && isAboutBlank.value
)

const appBarSize = useElementSize(computed(() => appBarRef.value?.$el ?? null))
const toolbarSize = useElementSize(computed(() => toolbarRef.value?.$el ?? null))

const chromeHeight = computed(() => {
  const appBarHeight = appBarSize.height.value || 36
  const toolbarHeight = shouldShowToolbar.value ? toolbarSize.height.value || 0 : 0
  return appBarHeight + toolbarHeight
})

const sendChromeHeight = (height: number) => {
  if (windowId.value == null) return
  window.electron.ipcRenderer.send('shell:chrome-height', { height })
}

watch(
  chromeHeight,
  (height) => {
    sendChromeHeight(height)
  },
  { immediate: true }
)
=======
const { setupFontListener } = useFontManager()
setupFontListener()
>>>>>>> 6040f3f5

onMounted(async () => {
  windowId.value = window.api.getWindowId?.() ?? null
  await nextTick()
  sendChromeHeight(chromeHeight.value)
  window.electron.ipcRenderer.once('shell-window:type', (_event, type: 'chat' | 'browser') => {
    windowType.value = type === 'browser' ? 'browser' : 'chat'
  })

  // Check for pending MCP install from localStorage (cold start scenario)
  try {
    const pendingMcpInstall = localStorage.getItem('pending-mcp-install')
    if (pendingMcpInstall) {
      console.log('Found pending MCP install in localStorage (cold start):', pendingMcpInstall)
      // Clear the localStorage immediately to prevent re-processing
      localStorage.removeItem('pending-mcp-install')

      // Parse and process the MCP configuration
      const mcpConfig = JSON.parse(pendingMcpInstall)

      if (!mcpConfig?.mcpServers || typeof mcpConfig.mcpServers !== 'object') {
        console.error('Invalid MCP install config, missing mcpServers')
        return
      }

      // Enable MCP if not already enabled
      if (!mcpStore.mcpEnabled) {
        await mcpStore.setMcpEnabled(true)
      }

      // Set the MCP install cache
      mcpStore.setMcpInstallCache(JSON.stringify(mcpConfig))

      // Navigate to MCP settings page
      const currentRoute = router.currentRoute.value
      if (currentRoute.name !== 'settings-mcp') {
        await router.push({ name: 'settings-mcp' })
      } else {
        await router.replace({
          name: 'settings-mcp',
          query: { ...currentRoute.query }
        })
      }

      console.log('MCP install deeplink processed successfully from cold start')
    }
  } catch (error) {
    console.error('Error processing pending MCP install from cold start:', error)
    // Clear potentially corrupted data
    localStorage.removeItem('pending-mcp-install')
  }
})
</script>

<style>
html,
body {
  background-color: transparent;
}
</style><|MERGE_RESOLUTION|>--- conflicted
+++ resolved
@@ -18,18 +18,17 @@
 import BrowserPlaceholder from './components/BrowserPlaceholder.vue'
 import { useDeviceVersion } from '@/composables/useDeviceVersion'
 import { useMcpStore } from '@/stores/mcp'
-<<<<<<< HEAD
 import { useTabStore } from '@shell/stores/tab'
 import { useElementSize } from '@vueuse/core'
-=======
 import { useFontManager } from '@/composables/useFontManager'
->>>>>>> 6040f3f5
+
+const { setupFontListener } = useFontManager()
+setupFontListener()
 
 // Detect platform to apply proper styling
 const { isWinMacOS } = useDeviceVersion()
 const router = useRouter()
 const mcpStore = useMcpStore()
-<<<<<<< HEAD
 const tabStore = useTabStore()
 
 const windowType = ref<'chat' | 'browser'>('chat')
@@ -73,10 +72,6 @@
   },
   { immediate: true }
 )
-=======
-const { setupFontListener } = useFontManager()
-setupFontListener()
->>>>>>> 6040f3f5
 
 onMounted(async () => {
   windowId.value = window.api.getWindowId?.() ?? null
