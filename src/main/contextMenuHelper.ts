--- conflicted
+++ resolved
@@ -31,19 +31,12 @@
   const disposables: (() => void)[] = []
   let isDisposed = false
 
-<<<<<<< HEAD
   console.log('contextMenu: 初始化上下文菜单', options.webContents.id)
 
   // 确保 webContents 参数存在
   if (!options.webContents) {
     console.error('contextMenu: WebContents 参数缺失')
     throw new Error('WebContents is required')
-=======
-  // 确保 window 参数存在
-  if (!options.window) {
-    console.error('contextMenu: Window 参数缺失')
-    throw new Error('Window is required')
->>>>>>> 217b4249
   }
 
   // 处理上下文菜单事件
