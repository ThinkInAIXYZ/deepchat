import { app, protocol, crashReporter } from 'electron'
import { electronApp, optimizer } from '@electron-toolkit/utils'
import { presenter } from './presenter'
import { ProxyMode, proxyConfig } from './presenter/proxyConfig'
import path from 'path'
import fs from 'fs'
import { eventBus } from './eventbus'
import { WINDOW_EVENTS, TRAY_EVENTS, FLOATING_BUTTON_EVENTS } from './events'
import { setLoggingEnabled } from '@shared/logger'
import { is } from '@electron-toolkit/utils' // 确保导入 is
import { handleShowHiddenWindow } from './utils'

// 设置应用命令行参数
app.commandLine.appendSwitch('autoplay-policy', 'no-user-gesture-required') // 允许视频自动播放
app.commandLine.appendSwitch('webrtc-max-cpu-consumption-percentage', '100') // 设置 WebRTC 最大 CPU 占用率
app.commandLine.appendSwitch('js-flags', '--max-old-space-size=4096') // 设置 V8 堆内存大小
app.commandLine.appendSwitch('ignore-certificate-errors') // 忽略证书错误 (开发或特定场景下使用)

// 根据平台设置特定命令行参数
if (process.platform == 'win32') {
  // Windows 平台特定参数 (目前注释掉)
  // app.commandLine.appendSwitch('in-process-gpu')
  // app.commandLine.appendSwitch('wm-window-animations-disabled')
}
if (process.platform === 'darwin') {
  // macOS 平台特定参数
  app.commandLine.appendSwitch('disable-features', 'DesktopCaptureMacV2,IOSurfaceCapturer')
}

// 初始化 DeepLink 处理
presenter.deeplinkPresenter.init()

// 等待 Electron 初始化完成
app.whenReady().then(async () => {
  // Set app user model id for windows
  electronApp.setAppUserModelId('com.wefonk.deepchat')

  // 从配置中读取日志设置并应用
  const loggingEnabled = presenter.configPresenter.getLoggingEnabled()
  setLoggingEnabled(loggingEnabled)
  if (loggingEnabled) {
    crashReporter.start({
      productName: 'DeepChat',
      companyName: 'WeFonk',
      uploadToServer: false
    })
  }

  // 初始化托盘图标和菜单，并存储 presenter 实例
  presenter.setupTray()

  // 立即进行基本初始化，不等待窗口ready-to-show事件
  presenter.init()

  // 从配置中读取代理设置并初始化
  const proxyMode = presenter.configPresenter.getProxyMode() as ProxyMode
  const customProxyUrl = presenter.configPresenter.getCustomProxyUrl()
  proxyConfig.initFromConfig(proxyMode as ProxyMode, customProxyUrl)

  // 在开发环境中为新创建的窗口添加 F12 DevTools 支持，生产环境忽略 CmdOrControl + R
  app.on('browser-window-created', (_, window) => {
    optimizer.watchWindowShortcuts(window)
  })

  // 处理应用激活事件 (如 macOS 点击 Dock 图标)
  app.on('activate', function () {
    // 在 macOS 上，点击 Dock 图标时重新创建窗口很常见
    // 同时处理已隐藏窗口的显示
    const allWindows = presenter.windowPresenter.getAllWindows()
    if (allWindows.length === 0) {
      presenter.windowPresenter.createShellWindow({
        initialTab: {
          url: 'local://chat'
        }
      })
    } else {
      // 尝试显示最近焦点的窗口，否则显示第一个窗口
      const targetWindow = presenter.windowPresenter.getFocusedWindow() || allWindows[0]
      if (!targetWindow.isDestroyed()) {
        targetWindow.show()
        targetWindow.focus() // 确保窗口获得焦点
      } else {
        console.warn('App activated but target window is destroyed, creating new window.') // 保持 warn
        presenter.windowPresenter.createShellWindow({
          // 如果目标窗口已销毁，创建新窗口
          initialTab: { url: 'local://chat' }
        })
      }
    }
  })

  // 如果没有窗口，创建主窗口 (应用首次启动时)
  if (presenter.windowPresenter.getAllWindows().length === 0) {
    console.log('Main: Creating initial shell window on app startup')
    try {
      const windowId = await presenter.windowPresenter.createShellWindow({
        initialTab: {
          url: 'local://chat'
        }
      })
      if (windowId) {
        console.log(`Main: Initial shell window created successfully with ID: ${windowId}`)
      } else {
        console.error('Main: Failed to create initial shell window - returned null')
      }
    } catch (error) {
      console.error('Main: Error creating initial shell window:', error)
    }
  } else {
    console.log('Main: Shell windows already exist, skipping initial window creation')
  }

  // 注册全局快捷键
  presenter.shortcutPresenter.registerShortcuts()

  // 监听悬浮按钮配置变化事件
  eventBus.on(FLOATING_BUTTON_EVENTS.ENABLED_CHANGED, async (enabled: boolean) => {
    try {
      await presenter.floatingButtonPresenter.setEnabled(enabled)
    } catch (error) {
      console.error('Failed to set floating button enabled state:', error)
    }
  })

  // 托盘 检测更新
  eventBus.on(TRAY_EVENTS.CHECK_FOR_UPDATES, () => {
    const allWindows = presenter.windowPresenter.getAllWindows()

    // 查找目标窗口 (焦点窗口或第一个窗口)
    const targetWindow = presenter.windowPresenter.getFocusedWindow() || allWindows![0]
    presenter.windowPresenter.show(targetWindow.id)
    targetWindow.focus() // 确保窗口置顶

    // 触发更新
    presenter.upgradePresenter.checkUpdate()
  })

  // 监听显示/隐藏窗口事件 (从托盘或快捷键或悬浮窗口触发)
  eventBus.on(TRAY_EVENTS.SHOW_HIDDEN_WINDOW, handleShowHiddenWindow)

  // 监听浏览器窗口获得焦点事件
  app.on('browser-window-focus', () => {
    // 当任何窗口获得焦点时，注册快捷键
    presenter.shortcutPresenter.registerShortcuts()
    eventBus.sendToMain(WINDOW_EVENTS.APP_FOCUS)
  })

  // 监听浏览器窗口失去焦点事件
  app.on('browser-window-blur', () => {
    // 检查是否所有窗口都已失去焦点，如果是则注销快捷键
    // 使用短延迟以处理窗口间焦点切换
    setTimeout(() => {
      const allWindows = presenter.windowPresenter.getAllWindows()
      const isAnyWindowFocused = allWindows.some((win) => !win.isDestroyed() && win.isFocused())

      if (!isAnyWindowFocused) {
        presenter.shortcutPresenter.unregisterShortcuts()
        eventBus.sendToMain(WINDOW_EVENTS.APP_BLUR)
      }
    }, 50) // 50毫秒延迟
  })

  // 注册 'deepcdn' 协议，用于加载应用内置资源 (模拟 CDN)
  protocol.handle('deepcdn', (request) => {
    try {
      const filePath = request.url.slice('deepcdn://'.length)
      // 根据开发/生产环境确定资源路径
      const resourcesPath = is.dev
        ? path.join(app.getAppPath(), 'resources')
        : process.resourcesPath
      // 检查资源是否被解包 (app.asar.unpacked)，优先使用解包路径
      const unpackedResourcesPath = path.join(resourcesPath, 'app.asar.unpacked', 'resources')

      const baseResourcesDir = fs.existsSync(unpackedResourcesPath)
        ? unpackedResourcesPath
        : path.join(resourcesPath, 'resources') // 否则使用默认资源路径

      const fullPath = path.join(baseResourcesDir, 'cdn', filePath)

      // 根据文件扩展名决定 MIME 类型
      let mimeType = 'application/octet-stream' // 默认类型
      if (filePath.endsWith('.js')) {
        mimeType = 'text/javascript'
      } else if (filePath.endsWith('.css')) {
        mimeType = 'text/css'
      } else if (filePath.endsWith('.json')) {
        mimeType = 'application/json'
      } else if (filePath.endsWith('.wasm')) {
        mimeType = 'application/wasm'
      } else if (filePath.endsWith('.data')) {
        mimeType = 'application/octet-stream'
      } else if (filePath.endsWith('.html')) {
        mimeType = 'text/html'
      }

      // 检查文件是否存在
      if (!fs.existsSync(fullPath)) {
        console.warn(`deepcdn handler: File not found: ${fullPath}`) // 保持 warn
        return new Response(`找不到文件: ${filePath}`, {
          status: 404,
          headers: { 'Content-Type': 'text/plain' }
        })
      }

      // 读取文件并返回响应
      const fileContent = fs.readFileSync(fullPath)
      return new Response(fileContent, {
        headers: { 'Content-Type': mimeType }
      })
    } catch (error: unknown) {
      console.error('处理deepcdn请求时出错:', error) // 保持 error
      const errorMessage = error instanceof Error ? error.message : String(error)
      return new Response(`服务器错误: ${errorMessage}`, {
        status: 500,
        headers: { 'Content-Type': 'text/plain' }
      })
    }
  })

  // 注册 'imgcache' 协议，用于处理图片缓存
  protocol.handle('imgcache', (request) => {
    try {
      const filePath = request.url.slice('imgcache://'.length)
      // 图片存储在用户数据目录的 images 子文件夹中
      const fullPath = path.join(app.getPath('userData'), 'images', filePath)

      // 检查文件是否存在
      if (!fs.existsSync(fullPath)) {
        console.warn(`imgcache handler: Image file not found: ${fullPath}`) // 保持 warn
        return new Response(`找不到图片: ${filePath}`, {
          status: 404,
          headers: { 'Content-Type': 'text/plain' }
        })
      }

      // 根据文件扩展名确定 MIME 类型
      let mimeType = 'application/octet-stream' // 默认类型
      if (filePath.endsWith('.png')) {
        mimeType = 'image/png'
      } else if (filePath.endsWith('.gif')) {
        mimeType = 'image/gif'
      } else if (filePath.endsWith('.webp')) {
        mimeType = 'image/webp'
      } else if (filePath.endsWith('.svg')) {
        mimeType = 'image/svg+xml'
      } else if (filePath.endsWith('.jpg') || filePath.endsWith('.jpeg')) {
        mimeType = 'image/jpeg'
      } else if (filePath.endsWith('.bmp')) {
        mimeType = 'image/bmp'
      } else if (filePath.endsWith('.ico')) {
        mimeType = 'image/x-icon'
      } else if (filePath.endsWith('.avif')) {
        mimeType = 'image/avif'
      }

      // 读取文件并返回响应
      const fileContent = fs.readFileSync(fullPath)
      return new Response(fileContent, {
        headers: { 'Content-Type': mimeType }
      })
    } catch (error: unknown) {
      console.error('处理imgcache请求时出错:', error) // 保持 error
      const errorMessage = error instanceof Error ? error.message : String(error)
      return new Response(`服务器错误: ${errorMessage}`, {
        status: 500,
        headers: { 'Content-Type': 'text/plain' }
      })
    }
  })
}) // app.whenReady().then 结束

// 当所有主窗口都关闭时的处理逻辑
// macOS 平台会保留在 Dock 中，Windows 会保留在托盘。
// 悬浮按钮窗口不计入主窗口数量
app.on('window-all-closed', () => {
  // 检查是否还有非悬浮按钮的窗口
  const mainWindows = presenter.windowPresenter.getAllWindows()

  if (mainWindows.length === 0) {
    // 只有悬浮按钮窗口时，在非 macOS 平台退出应用
    if (process.platform !== 'darwin') {
      console.log('main: All main windows closed on non-macOS platform, quitting app')
      app.quit()
    } else {
      console.log('main: All main windows closed on macOS, keeping app running in dock')
    }
  }
})

// 在应用即将退出时触发，适合进行最终的资源清理 (如销毁托盘)
// eslint-disable-next-line @typescript-eslint/no-unused-vars
app.on('will-quit', (_event) => {
  console.log('main: app will-quit event triggered.') // 保留关键日志

  // 销毁托盘图标
  if (presenter.trayPresenter) {
    console.log('main: Destroying tray during will-quit.') // 保留关键日志
    presenter.trayPresenter.destroy()
  } else {
    console.warn('main: TrayPresenter not found in presenter during will-quit.') // 保持 warn
  }

  // 调用 presenter 的销毁方法进行其他清理
  if (presenter.destroy) {
    console.log('main: Calling presenter.destroy() during will-quit.') // 保留关键日志
    presenter.destroy()
  }
})

// 在应用退出之前触发，早于 will-quit。通常不如 will-quit 适合资源清理。
// 在这里销毁悬浮按钮，确保应用能正常退出
app.on('before-quit', () => {
<<<<<<< HEAD
  console.log('main: app before-quit event triggered.') // 保留关键日志
  // presenter.destroy() // 如果需要在 will-quit 之前清理 presenter，可以保留
  // trayPresenter.destroy() // <-- 从此处移除托盘销毁
  presenter.knowledgePresenter.closeAll()
=======
  try {
    presenter.floatingButtonPresenter.destroy()
  } catch (error) {
    console.error('main: Error destroying floating button during before-quit:', error)
  }
>>>>>>> b7afae2e
})<|MERGE_RESOLUTION|>--- conflicted
+++ resolved
@@ -310,16 +310,14 @@
 // 在应用退出之前触发，早于 will-quit。通常不如 will-quit 适合资源清理。
 // 在这里销毁悬浮按钮，确保应用能正常退出
 app.on('before-quit', () => {
-<<<<<<< HEAD
-  console.log('main: app before-quit event triggered.') // 保留关键日志
-  // presenter.destroy() // 如果需要在 will-quit 之前清理 presenter，可以保留
-  // trayPresenter.destroy() // <-- 从此处移除托盘销毁
-  presenter.knowledgePresenter.closeAll()
-=======
   try {
     presenter.floatingButtonPresenter.destroy()
   } catch (error) {
     console.error('main: Error destroying floating button during before-quit:', error)
   }
->>>>>>> b7afae2e
+  try{
+    presenter.knowledgePresenter.closeAll()
+  } catch (error) {
+    console.error('main: Error closing duckdb during before-quit', error)
+  }
 })