<<<<<<< HEAD
import { app, BrowserWindow, protocol, ipcMain } from 'electron'
=======
import { app, protocol } from 'electron'
>>>>>>> 9d7b4efa
import { electronApp, optimizer } from '@electron-toolkit/utils'
import { presenter } from './presenter'
import { ProxyMode, proxyConfig } from './presenter/proxyConfig'
import path from 'path'
import fs from 'fs'
import { eventBus } from './eventbus'
import { WINDOW_EVENTS, TRAY_EVENTS } from './events'
import { setLoggingEnabled } from '@shared/logger'
<<<<<<< HEAD
import { shell } from 'electron'
=======
import { is } from '@electron-toolkit/utils' // 确保导入 is
>>>>>>> 9d7b4efa

// 设置应用命令行参数
app.commandLine.appendSwitch('autoplay-policy', 'no-user-gesture-required') // 允许视频自动播放
app.commandLine.appendSwitch('webrtc-max-cpu-consumption-percentage', '100') // 设置 WebRTC 最大 CPU 占用率
app.commandLine.appendSwitch('js-flags', '--max-old-space-size=4096') // 设置 V8 堆内存大小
app.commandLine.appendSwitch('ignore-certificate-errors') // 忽略证书错误 (开发或特定场景下使用)

// 根据平台设置特定命令行参数
if (process.platform == 'win32') {
  // Windows 平台特定参数 (目前注释掉)
  // app.commandLine.appendSwitch('in-process-gpu')
  // app.commandLine.appendSwitch('wm-window-animations-disabled')
}
if (process.platform === 'darwin') {
  // macOS 平台特定参数
  app.commandLine.appendSwitch('disable-features', 'DesktopCaptureMacV2,IOSurfaceCapturer')
}

// 初始化 DeepLink 处理
presenter.deeplinkPresenter.init()

<<<<<<< HEAD
// 检查authToken并获取用户信息
const checkAuthTokenAndFetchUserInfo = async (): Promise<void> => {
  try {
    const token = await presenter.configPresenter.getAuthToken()
    if (token) {
      console.log('检测到已保存的认证令牌，开始获取用户信息')
      const apiBaseUrl = presenter.configPresenter.getApiBaseUrl()
      const response = await fetch(`${apiBaseUrl}/api/user/current`, {
        method: 'GET',
        headers: {
          'Authorization': `Bearer ${token}`,
          'Content-Type': 'application/json'
        }
      })

      if (!response.ok) {
        throw new Error(`获取用户信息失败: ${response.status} ${response.statusText}`)
      }

      const data = await response.json()
      if (data) {
        // 保存用户信息，直接使用返回的数据
        presenter.configPresenter.setUserInfo(data)
        console.log('checkAuthTokenAndFetchUserInfo 成功获取并保存用户信息')
      } else {
        console.error('获取用户信息响应格式错误:', data)
      }
    }
  } catch (error) {
    console.error('启动时获取用户信息出错:', error)
  }
}

// This method will be called when Electron has finished
// initialization and is ready to create browser windows.
// Some APIs can only be used after this event occurs.
=======
// 等待 Electron 初始化完成
>>>>>>> 9d7b4efa
app.whenReady().then(() => {
  // Set app user model id for windows
  electronApp.setAppUserModelId('com.wefonk.deepchat')

  // 从配置中读取日志设置并应用
  const loggingEnabled = presenter.configPresenter.getLoggingEnabled()
  setLoggingEnabled(loggingEnabled)

  // 初始化托盘图标和菜单，并存储 presenter 实例
  presenter.setupTray()

  // 检查认证令牌并获取用户信息
  checkAuthTokenAndFetchUserInfo()

  // 从配置中读取代理设置并初始化
  const proxyMode = presenter.configPresenter.getProxyMode() as ProxyMode
  const customProxyUrl = presenter.configPresenter.getCustomProxyUrl()
  proxyConfig.initFromConfig(proxyMode as ProxyMode, customProxyUrl)

  // 在开发环境中为新创建的窗口添加 F12 DevTools 支持，生产环境忽略 CmdOrControl + R
  app.on('browser-window-created', (_, window) => {
    optimizer.watchWindowShortcuts(window)
  })

  // 处理应用激活事件 (如 macOS 点击 Dock 图标)
  app.on('activate', function () {
    // 在 macOS 上，点击 Dock 图标时重新创建窗口很常见
    // 同时处理已隐藏窗口的显示
    const allWindows = presenter.windowPresenter.getAllWindows()
    if (allWindows.length === 0) {
      presenter.windowPresenter.createShellWindow({
        initialTab: {
          url: 'local://chat'
        }
      })
    } else {
      // 尝试显示最近焦点的窗口，否则显示第一个窗口
      const targetWindow = presenter.windowPresenter.getFocusedWindow() || allWindows[0]
      if (!targetWindow.isDestroyed()) {
        targetWindow.show()
        targetWindow.focus() // 确保窗口获得焦点
      } else {
        console.warn('App activated but target window is destroyed, creating new window.') // 保持 warn
        presenter.windowPresenter.createShellWindow({
          // 如果目标窗口已销毁，创建新窗口
          initialTab: { url: 'local://chat' }
        })
      }
    }
  })

  // 如果没有窗口，创建主窗口 (应用首次启动时)
  if (presenter.windowPresenter.getAllWindows().length === 0) {
    presenter.windowPresenter.createShellWindow({
      initialTab: {
        url: 'local://chat'
      }
    })
  }

  // 注册全局快捷键
  presenter.shortcutPresenter.registerShortcuts()

  // 监听显示/隐藏窗口事件 (从托盘或快捷键触发)
  eventBus.on(TRAY_EVENTS.SHOW_HIDDEN_WINDOW, (trayClick: boolean) => {
    const allWindows = presenter.windowPresenter.getAllWindows()
    if (allWindows.length === 0) {
      presenter.windowPresenter.createShellWindow({
        initialTab: {
          url: 'local://chat'
        }
      })
    } else {
      // 查找目标窗口 (焦点窗口或第一个窗口)
      const targetWindow = presenter.windowPresenter.getFocusedWindow() || allWindows[0]

      if (!targetWindow.isDestroyed()) {
        // 逻辑: 如果窗口可见且不是从托盘点击触发，则隐藏；否则显示并置顶
        if (targetWindow.isVisible() && !trayClick) {
          presenter.windowPresenter.hide(targetWindow.id)
        } else {
          presenter.windowPresenter.show(targetWindow.id)
          targetWindow.focus() // 确保窗口置顶
        }
      } else {
        console.warn('Target window for SHOW_HIDDEN_WINDOW event is destroyed.') // 保持 warn
        // 如果目标窗口已销毁，创建新窗口
        presenter.windowPresenter.createShellWindow({
          initialTab: {
            url: 'local://chat'
          }
        })
      }
    }
  })

  // 监听浏览器窗口获得焦点事件
  app.on('browser-window-focus', () => {
    // 当任何窗口获得焦点时，注册快捷键
    presenter.shortcutPresenter.registerShortcuts()
    eventBus.emit(WINDOW_EVENTS.APP_FOCUS)
  })

  // 监听浏览器窗口失去焦点事件
  app.on('browser-window-blur', () => {
    // 检查是否所有窗口都已失去焦点，如果是则注销快捷键
    // 使用短延迟以处理窗口间焦点切换
    setTimeout(() => {
      const allWindows = presenter.windowPresenter.getAllWindows()
      const isAnyWindowFocused = allWindows.some((win) => !win.isDestroyed() && win.isFocused())

      if (!isAnyWindowFocused) {
        presenter.shortcutPresenter.unregisterShortcuts()
        eventBus.emit(WINDOW_EVENTS.APP_BLUR)
      }
    }, 50) // 50毫秒延迟
  })

  // 注册 'deepcdn' 协议，用于加载应用内置资源 (模拟 CDN)
  protocol.handle('deepcdn', (request) => {
    try {
      const filePath = request.url.slice('deepcdn://'.length)
      // 根据开发/生产环境确定资源路径
      const resourcesPath = is.dev
        ? path.join(app.getAppPath(), 'resources')
        : process.resourcesPath
      // 检查资源是否被解包 (app.asar.unpacked)，优先使用解包路径
      const unpackedResourcesPath = path.join(resourcesPath, 'app.asar.unpacked', 'resources')

      const baseResourcesDir = fs.existsSync(unpackedResourcesPath)
        ? unpackedResourcesPath
        : path.join(resourcesPath, 'resources') // 否则使用默认资源路径

      const fullPath = path.join(baseResourcesDir, 'cdn', filePath)

      // 根据文件扩展名决定 MIME 类型
      let mimeType = 'application/octet-stream' // 默认类型
      if (filePath.endsWith('.js')) {
        mimeType = 'text/javascript'
      } else if (filePath.endsWith('.css')) {
        mimeType = 'text/css'
      } else if (filePath.endsWith('.json')) {
        mimeType = 'application/json'
      } else if (filePath.endsWith('.wasm')) {
        mimeType = 'application/wasm'
      } else if (filePath.endsWith('.data')) {
        mimeType = 'application/octet-stream'
      } else if (filePath.endsWith('.html')) {
        mimeType = 'text/html'
      }

      // 检查文件是否存在
      if (!fs.existsSync(fullPath)) {
        console.warn(`deepcdn handler: File not found: ${fullPath}`) // 保持 warn
        return new Response(`找不到文件: ${filePath}`, {
          status: 404,
          headers: { 'Content-Type': 'text/plain' }
        })
      }

      // 读取文件并返回响应
      const fileContent = fs.readFileSync(fullPath)
      return new Response(fileContent, {
        headers: { 'Content-Type': mimeType }
      })
    } catch (error: unknown) {
      console.error('处理deepcdn请求时出错:', error) // 保持 error
      const errorMessage = error instanceof Error ? error.message : String(error)
      return new Response(`服务器错误: ${errorMessage}`, {
        status: 500,
        headers: { 'Content-Type': 'text/plain' }
      })
    }
  })

  // 注册 'imgcache' 协议，用于处理图片缓存
  protocol.handle('imgcache', (request) => {
    try {
      const filePath = request.url.slice('imgcache://'.length)
      // 图片存储在用户数据目录的 images 子文件夹中
      const fullPath = path.join(app.getPath('userData'), 'images', filePath)

      // 检查文件是否存在
      if (!fs.existsSync(fullPath)) {
        console.warn(`imgcache handler: Image file not found: ${fullPath}`) // 保持 warn
        return new Response(`找不到图片: ${filePath}`, {
          status: 404,
          headers: { 'Content-Type': 'text/plain' }
        })
      }

      // 根据文件扩展名确定 MIME 类型
      let mimeType = 'application/octet-stream' // 默认类型
      if (filePath.endsWith('.png')) {
        mimeType = 'image/png'
      } else if (filePath.endsWith('.gif')) {
        mimeType = 'image/gif'
      } else if (filePath.endsWith('.webp')) {
        mimeType = 'image/webp'
      } else if (filePath.endsWith('.svg')) {
        mimeType = 'image/svg+xml'
      } else if (filePath.endsWith('.jpg') || filePath.endsWith('.jpeg')) {
        mimeType = 'image/jpeg'
      } else if (filePath.endsWith('.bmp')) {
        mimeType = 'image/bmp'
      } else if (filePath.endsWith('.ico')) {
        mimeType = 'image/x-icon'
      } else if (filePath.endsWith('.avif')) {
        mimeType = 'image/avif'
      }

      // 读取文件并返回响应
      const fileContent = fs.readFileSync(fullPath)
      return new Response(fileContent, {
        headers: { 'Content-Type': mimeType }
      })
    } catch (error: unknown) {
      console.error('处理imgcache请求时出错:', error) // 保持 error
      const errorMessage = error instanceof Error ? error.message : String(error)
      return new Response(`服务器错误: ${errorMessage}`, {
        status: 500,
        headers: { 'Content-Type': 'text/plain' }
      })
    }
  })
<<<<<<< HEAD

  // 监听打开外部URL的请求
  ipcMain.on('open-external-url', (_event, url) => {
    if (url && (url.startsWith('http://') || url.startsWith('https://'))) {
      console.log('打开外部URL:', url)
      shell.openExternal(url).catch(err => {
        console.error('打开外部URL失败:', err)
      })
    } else {
      console.error('无效的URL:', url)
    }
  })

})
// Quit when all windows are closed, except on macOS. There, it's common
// for applications and their menu bar to stay active until the user quits
// explicitly with Cmd + Q.
=======
}) // app.whenReady().then 结束

// 当所有窗口都关闭时，不退出应用。macOS 平台会保留在 Dock 中，Windows 会保留在托盘。
// 用户需要通过托盘菜单或 Cmd+Q 来真正退出应用。
// 因此移除 'window-all-closed' 事件监听
/*
>>>>>>> 9d7b4efa
app.on('window-all-closed', () => {
  presenter.destroy()
  // trayPresenter.destroy() // <-- 已移动到 will-quit
})
*/

// 在应用即将退出时触发，适合进行最终的资源清理 (如销毁托盘)
// eslint-disable-next-line @typescript-eslint/no-unused-vars
app.on('will-quit', (_event) => {
  console.log('main: app will-quit event triggered.') // 保留关键日志

  // 销毁托盘图标
  if (presenter.trayPresenter) {
    console.log('main: Destroying tray during will-quit.') // 保留关键日志
    presenter.trayPresenter.destroy()
  } else {
    console.warn('main: TrayPresenter not found in presenter during will-quit.') // 保持 warn
  }

  // 调用 presenter 的销毁方法进行其他清理
  if (presenter.destroy) {
    console.log('main: Calling presenter.destroy() during will-quit.') // 保留关键日志
    presenter.destroy()
  }
})

// 在应用退出之前触发，早于 will-quit。通常不如 will-quit 适合资源清理。
// 移除在此处销毁托盘的逻辑。
app.on('before-quit', () => {
  console.log('main: app before-quit event triggered.') // 保留关键日志
  // presenter.destroy() // 如果需要在 will-quit 之前清理 presenter，可以保留
  // trayPresenter.destroy() // <-- 从此处移除托盘销毁
})<|MERGE_RESOLUTION|>--- conflicted
+++ resolved
@@ -1,8 +1,4 @@
-<<<<<<< HEAD
 import { app, BrowserWindow, protocol, ipcMain } from 'electron'
-=======
-import { app, protocol } from 'electron'
->>>>>>> 9d7b4efa
 import { electronApp, optimizer } from '@electron-toolkit/utils'
 import { presenter } from './presenter'
 import { ProxyMode, proxyConfig } from './presenter/proxyConfig'
@@ -11,11 +7,8 @@
 import { eventBus } from './eventbus'
 import { WINDOW_EVENTS, TRAY_EVENTS } from './events'
 import { setLoggingEnabled } from '@shared/logger'
-<<<<<<< HEAD
+import { is } from '@electron-toolkit/utils' // 确保导入 is
 import { shell } from 'electron'
-=======
-import { is } from '@electron-toolkit/utils' // 确保导入 is
->>>>>>> 9d7b4efa
 
 // 设置应用命令行参数
 app.commandLine.appendSwitch('autoplay-policy', 'no-user-gesture-required') // 允许视频自动播放
@@ -36,8 +29,6 @@
 
 // 初始化 DeepLink 处理
 presenter.deeplinkPresenter.init()
-
-<<<<<<< HEAD
 // 检查authToken并获取用户信息
 const checkAuthTokenAndFetchUserInfo = async (): Promise<void> => {
   try {
@@ -70,13 +61,7 @@
     console.error('启动时获取用户信息出错:', error)
   }
 }
-
-// This method will be called when Electron has finished
-// initialization and is ready to create browser windows.
-// Some APIs can only be used after this event occurs.
-=======
 // 等待 Electron 初始化完成
->>>>>>> 9d7b4efa
 app.whenReady().then(() => {
   // Set app user model id for windows
   electronApp.setAppUserModelId('com.wefonk.deepchat')
@@ -302,32 +287,23 @@
       })
     }
   })
-<<<<<<< HEAD
-
-  // 监听打开外部URL的请求
-  ipcMain.on('open-external-url', (_event, url) => {
-    if (url && (url.startsWith('http://') || url.startsWith('https://'))) {
-      console.log('打开外部URL:', url)
-      shell.openExternal(url).catch(err => {
-        console.error('打开外部URL失败:', err)
-      })
-    } else {
-      console.error('无效的URL:', url)
-    }
-  })
-
+}) // app.whenReady().then 结束
+
+// 监听打开外部URL的请求
+ipcMain.on('open-external-url', (_event, url) => {
+  if (url && (url.startsWith('http://') || url.startsWith('https://'))) {
+    console.log('打开外部URL:', url)
+    shell.openExternal(url).catch(err => {
+      console.error('打开外部URL失败:', err)
+    })
+  } else {
+    console.error('无效的URL:', url)
+  }
 })
-// Quit when all windows are closed, except on macOS. There, it's common
-// for applications and their menu bar to stay active until the user quits
-// explicitly with Cmd + Q.
-=======
-}) // app.whenReady().then 结束
-
 // 当所有窗口都关闭时，不退出应用。macOS 平台会保留在 Dock 中，Windows 会保留在托盘。
 // 用户需要通过托盘菜单或 Cmd+Q 来真正退出应用。
 // 因此移除 'window-all-closed' 事件监听
 /*
->>>>>>> 9d7b4efa
 app.on('window-all-closed', () => {
   presenter.destroy()
   // trayPresenter.destroy() // <-- 已移动到 will-quit
