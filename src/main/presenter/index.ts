<<<<<<< HEAD
import path from 'node:path'

=======
import path from 'path'
>>>>>>> 4a35eb71
import { DialogPresenter } from './dialogPresenter/index'
import { ipcMain, IpcMainInvokeEvent, app } from 'electron'
// import { LlamaCppPresenter } from './llamaCppPresenter' // 保留原始注释
import { WindowPresenter } from './windowPresenter'
<<<<<<< HEAD
import { PglitePresenter } from './pglitePresenter'
import { ShortcutPresenter } from './shortcutPresenter'
import { IPresenter, IDatabasePresenter } from '@shared/presenter'
=======
import { ShortcutPresenter } from './shortcutPresenter'
import {
  IConfigPresenter,
  IDeeplinkPresenter,
  IDevicePresenter,
  IDialogPresenter,
  IFilePresenter,
  IKnowledgePresenter,
  ILifecycleManager,
  ILlmProviderPresenter,
  IMCPPresenter,
  INotificationPresenter,
  IPresenter,
  IShortcutPresenter,
  ISQLitePresenter,
  ISyncPresenter,
  ITabPresenter,
  IThreadPresenter,
  IUpgradePresenter,
  IWindowPresenter
} from '@shared/presenter'
>>>>>>> 4a35eb71
import { eventBus } from '@/eventbus'
import { LLMProviderPresenter } from './llmProviderPresenter'
import { ThreadPresenter } from './threadPresenter'
import { DevicePresenter } from './devicePresenter'
import { UpgradePresenter } from './upgradePresenter'
import { FilePresenter } from './filePresenter/FilePresenter'
import { McpPresenter } from './mcpPresenter'
import { SyncPresenter } from './syncPresenter'
import { DeeplinkPresenter } from './deeplinkPresenter'
import { NotificationPresenter } from './notifactionPresenter'
import { TabPresenter } from './tabPresenter'
import { TrayPresenter } from './trayPresenter'
import { OAuthPresenter } from './oauthPresenter'
import { FloatingButtonPresenter } from './floatingButtonPresenter'
import { CONFIG_EVENTS, WINDOW_EVENTS } from '@/events'
import { KnowledgePresenter } from './knowledgePresenter'

// IPC调用上下文接口
interface IPCCallContext {
  tabId?: number
  windowId?: number
  webContentsId: number
  presenterName: string
  methodName: string
  timestamp: number
}

// 注意: 现在大部分事件已在各自的 presenter 中直接发送到渲染进程
// 剩余的自动转发事件已在 EventBus 的 DEFAULT_RENDERER_EVENTS 中定义

// 主 Presenter 类，负责协调其他 Presenter 并处理 IPC 通信
export class Presenter implements IPresenter {
<<<<<<< HEAD
  windowPresenter: WindowPresenter
  databasePresenter: IDatabasePresenter
  llmproviderPresenter: LLMProviderPresenter
  configPresenter: ConfigPresenter
  threadPresenter: ThreadPresenter
  devicePresenter: DevicePresenter
  upgradePresenter: UpgradePresenter
  shortcutPresenter: ShortcutPresenter
  filePresenter: FilePresenter
  mcpPresenter: McpPresenter
  syncPresenter: SyncPresenter
  deeplinkPresenter: DeeplinkPresenter
  notificationPresenter: NotificationPresenter
  tabPresenter: TabPresenter
=======
  // 私有静态实例
  private static instance: Presenter

  windowPresenter: IWindowPresenter
  sqlitePresenter: ISQLitePresenter
  llmproviderPresenter: ILlmProviderPresenter
  configPresenter: IConfigPresenter
  threadPresenter: IThreadPresenter
  devicePresenter: IDevicePresenter
  upgradePresenter: IUpgradePresenter
  shortcutPresenter: IShortcutPresenter
  filePresenter: IFilePresenter
  mcpPresenter: IMCPPresenter
  syncPresenter: ISyncPresenter
  deeplinkPresenter: IDeeplinkPresenter
  notificationPresenter: INotificationPresenter
  tabPresenter: ITabPresenter
>>>>>>> 4a35eb71
  trayPresenter: TrayPresenter
  oauthPresenter: OAuthPresenter
  floatingButtonPresenter: FloatingButtonPresenter
  knowledgePresenter: IKnowledgePresenter
  // llamaCppPresenter: LlamaCppPresenter // 保留原始注释
  dialogPresenter: IDialogPresenter
  lifecycleManager: ILifecycleManager

  private constructor(lifecycleManager: ILifecycleManager) {
    // Store lifecycle manager reference for component access
    // If the initialization is successful, there should be no null here
    this.lifecycleManager = lifecycleManager
    const context = lifecycleManager.getLifecycleContext()
    this.configPresenter = context.config as IConfigPresenter
    this.sqlitePresenter = context.database as ISQLitePresenter

    // 初始化各个 Presenter 实例及其依赖
    this.windowPresenter = new WindowPresenter(this.configPresenter)
    this.tabPresenter = new TabPresenter(this.windowPresenter)
    this.llmproviderPresenter = new LLMProviderPresenter(this.configPresenter)
    this.devicePresenter = new DevicePresenter()
<<<<<<< HEAD
    // 初始化 PGLite 数据库路径
    const dbDir = path.join(app.getPath('userData'), 'app_db')
    const dbPath = path.join(dbDir, 'chat')
    this.databasePresenter = new PglitePresenter(dbPath)
=======
>>>>>>> 4a35eb71
    this.threadPresenter = new ThreadPresenter(
      this.databasePresenter,
      this.llmproviderPresenter,
      this.configPresenter
    )
    this.mcpPresenter = new McpPresenter(this.configPresenter)
    this.upgradePresenter = new UpgradePresenter(this.configPresenter)
    this.shortcutPresenter = new ShortcutPresenter(this.configPresenter)
    this.filePresenter = new FilePresenter()
    this.syncPresenter = new SyncPresenter(this.configPresenter, this.databasePresenter)
    this.deeplinkPresenter = new DeeplinkPresenter()
    this.notificationPresenter = new NotificationPresenter()
    this.oauthPresenter = new OAuthPresenter()
    this.trayPresenter = new TrayPresenter()
    this.floatingButtonPresenter = new FloatingButtonPresenter(this.configPresenter)
    this.dialogPresenter = new DialogPresenter()

    // Define dbDir for knowledge presenter
    const dbDir = path.join(app.getPath('userData'), 'app_db')
    this.knowledgePresenter = new KnowledgePresenter(
      this.configPresenter,
      dbDir,
      this.filePresenter
    )

    // this.llamaCppPresenter = new LlamaCppPresenter() // 保留原始注释
    this.setupEventBus() // 设置事件总线监听
  }

  public static getInstance(lifecycleManager: ILifecycleManager): Presenter {
    if (!Presenter.instance) {
      // 只能在类内部调用私有构造函数
      Presenter.instance = new Presenter(lifecycleManager)
    }
    return Presenter.instance
  }

  // 设置事件总线监听和转发
  setupEventBus() {
    // 设置 WindowPresenter 和 TabPresenter 到 EventBus
    eventBus.setWindowPresenter(this.windowPresenter)
    eventBus.setTabPresenter(this.tabPresenter)

    // 设置特殊事件的处理逻辑
    this.setupSpecialEventHandlers()

    // 应用主窗口准备就绪时触发初始化
    eventBus.on(WINDOW_EVENTS.READY_TO_SHOW, () => {
      this.init()
    })
  }

  // 设置需要特殊处理的事件
  private setupSpecialEventHandlers() {
    // CONFIG_EVENTS.PROVIDER_CHANGED 需要更新 providers（已在 configPresenter 中处理发送到渲染进程）
    eventBus.on(CONFIG_EVENTS.PROVIDER_CHANGED, () => {
      const providers = this.configPresenter.getProviders()
      this.llmproviderPresenter.setProviders(providers)
    })
  }
  setupTray() {
    console.info('setupTray', !!this.trayPresenter)
    if (!this.trayPresenter) {
      this.trayPresenter = new TrayPresenter()
    }
    this.trayPresenter.init()
  }

  // 应用初始化逻辑 (主窗口准备就绪后调用)
  init() {
    // 持久化 LLMProviderPresenter 的 Providers 数据
    const providers = this.configPresenter.getProviders()
    this.llmproviderPresenter.setProviders(providers)

    // 同步所有 provider 的自定义模型
    this.syncCustomModels()

    // 初始化悬浮按钮
    this.initializeFloatingButton()
  }

  // 初始化悬浮按钮
  private async initializeFloatingButton() {
    try {
      await this.floatingButtonPresenter.initialize()
      console.log('FloatingButtonPresenter initialized successfully')
    } catch (error) {
      console.error('Failed to initialize FloatingButtonPresenter:', error)
    }
  }

  // 从配置中同步自定义模型到 LLMProviderPresenter
  private async syncCustomModels() {
    const providers = this.configPresenter.getProviders()
    for (const provider of providers) {
      if (provider.enable) {
        const customModels = this.configPresenter.getCustomModels(provider.id)
        console.log('syncCustomModels', provider.id, customModels)
        for (const model of customModels) {
          await this.llmproviderPresenter.addCustomModel(provider.id, {
            id: model.id,
            name: model.name,
            contextLength: model.contextLength,
            maxTokens: model.maxTokens,
            type: model.type
          })
        }
      }
    }
  }

  // 在应用退出时进行清理，关闭数据库连接
  destroy() {
    this.floatingButtonPresenter.destroy() // 销毁悬浮按钮
    this.tabPresenter.destroy()
    this.databasePresenter.close() // 关闭数据库连接
    this.shortcutPresenter.destroy() // 销毁快捷键监听
    this.syncPresenter.destroy() // 销毁同步相关资源
    this.notificationPresenter.clearAllNotifications() // 清除所有通知
    this.knowledgePresenter.destroy() // 释放所有数据库连接
    // 注意: trayPresenter.destroy() 在 main/index.ts 的 will-quit 事件中处理
    // 此处不销毁 trayPresenter，其生命周期由 main/index.ts 管理
  }
}

// Export presenter instance - will be initialized with database during lifecycle
export let presenter: Presenter

// Initialize presenter with database instance and optional lifecycle manager
export function getInstance(lifecycleManager: ILifecycleManager): Presenter {
  // only allow initialize once
  if (presenter == null) presenter = Presenter.getInstance(lifecycleManager)
  return presenter
}

// 检查对象属性是否为函数 (用于动态调用)
// eslint-disable-next-line @typescript-eslint/no-explicit-any
function isFunction(obj: any, prop: string): obj is { [key: string]: (...args: any[]) => any } {
  return typeof obj[prop] === 'function'
}

// IPC 主进程处理程序：动态调用 Presenter 的方法 (支持Tab上下文)
ipcMain.handle(
  'presenter:call',
  (event: IpcMainInvokeEvent, name: string, method: string, ...payloads: unknown[]) => {
    try {
      // 构建调用上下文
      const webContentsId = event.sender.id
      const tabId = presenter.tabPresenter.getTabIdByWebContentsId(webContentsId)
      const windowId = presenter.tabPresenter.getWindowIdByWebContentsId(webContentsId)

      const context: IPCCallContext = {
        tabId,
        windowId,
        webContentsId,
        presenterName: name,
        methodName: method,
        timestamp: Date.now()
      }

      // 记录调用日志 (包含tab上下文)
      if (import.meta.env.VITE_LOG_IPC_CALL === '1') {
        console.log(
          `[IPC Call] Tab:${context.tabId || 'unknown'} Window:${context.windowId || 'unknown'} -> ${context.presenterName}.${context.methodName}`
        )
      }

      // 通过名称获取对应的 Presenter 实例
      // eslint-disable-next-line @typescript-eslint/no-explicit-any
      const calledPresenter: any = presenter[name as keyof Presenter]

      if (!calledPresenter) {
        console.warn(`[IPC Warning] Tab:${context.tabId} calling wrong presenter: ${name}`)
        return { error: `Presenter "${name}" not found` }
      }

      // 检查方法是否存在且为函数
      if (isFunction(calledPresenter, method)) {
        // 调用方法并返回结果
        return calledPresenter[method](...payloads)
      } else {
        console.warn(
          `[IPC Warning] Tab:${context.tabId} called method is not a function or does not exist: ${name}.${method}`
        )
        return { error: `Method "${method}" not found or not a function on "${name}"` }
      }
    } catch (
      // eslint-disable-next-line @typescript-eslint/no-explicit-any
      e: any
    ) {
      // 尝试获取调用上下文以改进错误日志
      const webContentsId = event.sender.id
      const tabId = presenter.tabPresenter.getTabIdByWebContentsId(webContentsId)

      console.error(`[IPC Error] Tab:${tabId || 'unknown'} ${name}.${method}:`, e)
      return { error: e.message || String(e) }
    }
  }
)<|MERGE_RESOLUTION|>--- conflicted
+++ resolved
@@ -1,24 +1,16 @@
-<<<<<<< HEAD
 import path from 'node:path'
 
-=======
-import path from 'path'
->>>>>>> 4a35eb71
 import { DialogPresenter } from './dialogPresenter/index'
 import { ipcMain, IpcMainInvokeEvent, app } from 'electron'
 // import { LlamaCppPresenter } from './llamaCppPresenter' // 保留原始注释
 import { WindowPresenter } from './windowPresenter'
-<<<<<<< HEAD
-import { PglitePresenter } from './pglitePresenter'
-import { ShortcutPresenter } from './shortcutPresenter'
-import { IPresenter, IDatabasePresenter } from '@shared/presenter'
-=======
 import { ShortcutPresenter } from './shortcutPresenter'
 import {
   IConfigPresenter,
   IDeeplinkPresenter,
   IDevicePresenter,
   IDialogPresenter,
+  IDatabasePresenter,
   IFilePresenter,
   IKnowledgePresenter,
   ILifecycleManager,
@@ -27,14 +19,12 @@
   INotificationPresenter,
   IPresenter,
   IShortcutPresenter,
-  ISQLitePresenter,
   ISyncPresenter,
   ITabPresenter,
   IThreadPresenter,
   IUpgradePresenter,
   IWindowPresenter
 } from '@shared/presenter'
->>>>>>> 4a35eb71
 import { eventBus } from '@/eventbus'
 import { LLMProviderPresenter } from './llmProviderPresenter'
 import { ThreadPresenter } from './threadPresenter'
@@ -67,27 +57,11 @@
 
 // 主 Presenter 类，负责协调其他 Presenter 并处理 IPC 通信
 export class Presenter implements IPresenter {
-<<<<<<< HEAD
-  windowPresenter: WindowPresenter
-  databasePresenter: IDatabasePresenter
-  llmproviderPresenter: LLMProviderPresenter
-  configPresenter: ConfigPresenter
-  threadPresenter: ThreadPresenter
-  devicePresenter: DevicePresenter
-  upgradePresenter: UpgradePresenter
-  shortcutPresenter: ShortcutPresenter
-  filePresenter: FilePresenter
-  mcpPresenter: McpPresenter
-  syncPresenter: SyncPresenter
-  deeplinkPresenter: DeeplinkPresenter
-  notificationPresenter: NotificationPresenter
-  tabPresenter: TabPresenter
-=======
   // 私有静态实例
   private static instance: Presenter
 
   windowPresenter: IWindowPresenter
-  sqlitePresenter: ISQLitePresenter
+  databasePresenter: IDatabasePresenter
   llmproviderPresenter: ILlmProviderPresenter
   configPresenter: IConfigPresenter
   threadPresenter: IThreadPresenter
@@ -100,7 +74,6 @@
   deeplinkPresenter: IDeeplinkPresenter
   notificationPresenter: INotificationPresenter
   tabPresenter: ITabPresenter
->>>>>>> 4a35eb71
   trayPresenter: TrayPresenter
   oauthPresenter: OAuthPresenter
   floatingButtonPresenter: FloatingButtonPresenter
@@ -115,20 +88,13 @@
     this.lifecycleManager = lifecycleManager
     const context = lifecycleManager.getLifecycleContext()
     this.configPresenter = context.config as IConfigPresenter
-    this.sqlitePresenter = context.database as ISQLitePresenter
+    this.databasePresenter = context.database as IDatabasePresenter
 
     // 初始化各个 Presenter 实例及其依赖
     this.windowPresenter = new WindowPresenter(this.configPresenter)
     this.tabPresenter = new TabPresenter(this.windowPresenter)
     this.llmproviderPresenter = new LLMProviderPresenter(this.configPresenter)
     this.devicePresenter = new DevicePresenter()
-<<<<<<< HEAD
-    // 初始化 PGLite 数据库路径
-    const dbDir = path.join(app.getPath('userData'), 'app_db')
-    const dbPath = path.join(dbDir, 'chat')
-    this.databasePresenter = new PglitePresenter(dbPath)
-=======
->>>>>>> 4a35eb71
     this.threadPresenter = new ThreadPresenter(
       this.databasePresenter,
       this.llmproviderPresenter,
