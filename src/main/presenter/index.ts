import { ipcMain, IpcMainInvokeEvent, app } from 'electron'
// import { LlamaCppPresenter } from './llamaCppPresenter' // 保留原始注释
import { WindowPresenter } from './windowPresenter'
import { SQLitePresenter } from './sqlitePresenter'
import { ShortcutPresenter } from './shortcutPresenter'
import { IPresenter } from '@shared/presenter'
import { eventBus } from '@/eventbus'
import path from 'path'
import { LLMProviderPresenter } from './llmProviderPresenter'
import { ConfigPresenter } from './configPresenter'
import { ThreadPresenter } from './threadPresenter'
import { DevicePresenter } from './devicePresenter'
import { UpgradePresenter } from './upgradePresenter'
import { FilePresenter } from './filePresenter/FilePresenter'
import { McpPresenter } from './mcpPresenter'
import { SyncPresenter } from './syncPresenter'
import { DeeplinkPresenter } from './deeplinkPresenter'
import { NotificationPresenter } from './notifactionPresenter'
import { TabPresenter } from './tabPresenter'
import { TrayPresenter } from './trayPresenter'
import { OAuthPresenter } from './oauthPresenter'
import { FloatingButtonPresenter } from './floatingButtonPresenter'
import { CONFIG_EVENTS, WINDOW_EVENTS } from '@/events'
import { KnowledgePresenter } from './knowledgePresenter'

// IPC调用上下文接口
interface IPCCallContext {
  tabId?: number
  windowId?: number
  webContentsId: number
  presenterName: string
  methodName: string
  timestamp: number
}

// 注意: 现在大部分事件已在各自的 presenter 中直接发送到渲染进程
// 剩余的自动转发事件已在 EventBus 的 DEFAULT_RENDERER_EVENTS 中定义

// 主 Presenter 类，负责协调其他 Presenter 并处理 IPC 通信
export class Presenter implements IPresenter {
  windowPresenter: WindowPresenter
  sqlitePresenter: SQLitePresenter
  llmproviderPresenter: LLMProviderPresenter
  configPresenter: ConfigPresenter
  threadPresenter: ThreadPresenter
  devicePresenter: DevicePresenter
  upgradePresenter: UpgradePresenter
  shortcutPresenter: ShortcutPresenter
  filePresenter: FilePresenter
  mcpPresenter: McpPresenter
  syncPresenter: SyncPresenter
  deeplinkPresenter: DeeplinkPresenter
  notificationPresenter: NotificationPresenter
  tabPresenter: TabPresenter
  trayPresenter: TrayPresenter
  oauthPresenter: OAuthPresenter
<<<<<<< HEAD
  knowledgePresenter: KnowledgePresenter
=======
  floatingButtonPresenter: FloatingButtonPresenter
>>>>>>> b7afae2e
  // llamaCppPresenter: LlamaCppPresenter // 保留原始注释

  constructor() {
    // 初始化各个 Presenter 实例及其依赖
    this.configPresenter = new ConfigPresenter()
    this.windowPresenter = new WindowPresenter(this.configPresenter)
    this.tabPresenter = new TabPresenter(this.windowPresenter)
    this.llmproviderPresenter = new LLMProviderPresenter(this.configPresenter)
    this.devicePresenter = new DevicePresenter()
    // 初始化 SQLite 数据库路径
    const dbDir = path.join(app.getPath('userData'), 'app_db')
    const dbPath = path.join(dbDir, 'chat.db')
    this.sqlitePresenter = new SQLitePresenter(dbPath)
    this.threadPresenter = new ThreadPresenter(
      this.sqlitePresenter,
      this.llmproviderPresenter,
      this.configPresenter
    )
    this.mcpPresenter = new McpPresenter(this.configPresenter)
    this.upgradePresenter = new UpgradePresenter()
    this.shortcutPresenter = new ShortcutPresenter(this.configPresenter)
    this.filePresenter = new FilePresenter()
    this.syncPresenter = new SyncPresenter(this.configPresenter, this.sqlitePresenter)
    this.deeplinkPresenter = new DeeplinkPresenter()
    this.notificationPresenter = new NotificationPresenter()
    this.oauthPresenter = new OAuthPresenter()
    this.trayPresenter = new TrayPresenter()
<<<<<<< HEAD
    this.knowledgePresenter = new KnowledgePresenter(this.configPresenter, dbDir)
=======
    this.floatingButtonPresenter = new FloatingButtonPresenter(this.configPresenter)
>>>>>>> b7afae2e

    // this.llamaCppPresenter = new LlamaCppPresenter() // 保留原始注释
    this.setupEventBus() // 设置事件总线监听
  }

  // 设置事件总线监听和转发
  setupEventBus() {
    // 设置 WindowPresenter 和 TabPresenter 到 EventBus
    eventBus.setWindowPresenter(this.windowPresenter)
    eventBus.setTabPresenter(this.tabPresenter)

    // 设置特殊事件的处理逻辑
    this.setupSpecialEventHandlers()

    // 应用主窗口准备就绪时触发初始化
    eventBus.on(WINDOW_EVENTS.READY_TO_SHOW, () => {
      this.init()
    })
  }

  // 设置需要特殊处理的事件
  private setupSpecialEventHandlers() {
    // CONFIG_EVENTS.PROVIDER_CHANGED 需要更新 providers（已在 configPresenter 中处理发送到渲染进程）
    eventBus.on(CONFIG_EVENTS.PROVIDER_CHANGED, () => {
      const providers = this.configPresenter.getProviders()
      this.llmproviderPresenter.setProviders(providers)
    })
  }
  setupTray() {
    console.info('setupTray', !!this.trayPresenter)
    if (!this.trayPresenter) {
      this.trayPresenter = new TrayPresenter()
    }
    this.trayPresenter.init()
  }

  // 应用初始化逻辑 (主窗口准备就绪后调用)
  init() {
    // 持久化 LLMProviderPresenter 的 Providers 数据
    const providers = this.configPresenter.getProviders()
    this.llmproviderPresenter.setProviders(providers)

    // 同步所有 provider 的自定义模型
    this.syncCustomModels()

    // 初始化悬浮按钮
    this.initializeFloatingButton()
  }

  // 初始化悬浮按钮
  private async initializeFloatingButton() {
    try {
      await this.floatingButtonPresenter.initialize()
      console.log('FloatingButtonPresenter initialized successfully')
    } catch (error) {
      console.error('Failed to initialize FloatingButtonPresenter:', error)
    }
  }

  // 从配置中同步自定义模型到 LLMProviderPresenter
  private async syncCustomModels() {
    const providers = this.configPresenter.getProviders()
    for (const provider of providers) {
      if (provider.enable) {
        const customModels = this.configPresenter.getCustomModels(provider.id)
        console.log('syncCustomModels', provider.id, customModels)
        for (const model of customModels) {
          await this.llmproviderPresenter.addCustomModel(provider.id, {
            id: model.id,
            name: model.name,
            contextLength: model.contextLength,
            maxTokens: model.maxTokens,
            type: model.type
          })
        }
      }
    }
  }

  // 在应用退出时进行清理，关闭数据库连接
  destroy() {
    this.floatingButtonPresenter.destroy() // 销毁悬浮按钮
    this.tabPresenter.destroy()
    this.sqlitePresenter.close() // 关闭数据库连接
    this.shortcutPresenter.destroy() // 销毁快捷键监听
    this.syncPresenter.destroy() // 销毁同步相关资源
    this.notificationPresenter.clearAllNotifications() // 清除所有通知
    // 注意: trayPresenter.destroy() 在 main/index.ts 的 will-quit 事件中处理
    // 此处不销毁 trayPresenter，其生命周期由 main/index.ts 管理
  }
}

export const presenter = new Presenter()

// 检查对象属性是否为函数 (用于动态调用)
// eslint-disable-next-line @typescript-eslint/no-explicit-any
function isFunction(obj: any, prop: string): obj is { [key: string]: (...args: any[]) => any } {
  return typeof obj[prop] === 'function'
}

// IPC 主进程处理程序：动态调用 Presenter 的方法 (支持Tab上下文)
ipcMain.handle(
  'presenter:call',
  (event: IpcMainInvokeEvent, name: string, method: string, ...payloads: unknown[]) => {
    try {
      // 构建调用上下文
      const webContentsId = event.sender.id
      const tabId = presenter.tabPresenter.getTabIdByWebContentsId(webContentsId)
      const windowId = presenter.tabPresenter.getWindowIdByWebContentsId(webContentsId)

      const context: IPCCallContext = {
        tabId,
        windowId,
        webContentsId,
        presenterName: name,
        methodName: method,
        timestamp: Date.now()
      }

      // 记录调用日志 (包含tab上下文)
      if (import.meta.env.VITE_LOG_IPC_CALL === '1') {
        console.log(
          `[IPC Call] Tab:${context.tabId || 'unknown'} Window:${context.windowId || 'unknown'} -> ${context.presenterName}.${context.methodName}`
        )
      }

      // 通过名称获取对应的 Presenter 实例
      // eslint-disable-next-line @typescript-eslint/no-explicit-any
      const calledPresenter: any = presenter[name as keyof Presenter]

      if (!calledPresenter) {
        console.warn(`[IPC Warning] Tab:${context.tabId} calling wrong presenter: ${name}`)
        return { error: `Presenter "${name}" not found` }
      }

      // 检查方法是否存在且为函数
      if (isFunction(calledPresenter, method)) {
        // 调用方法并返回结果
        return calledPresenter[method](...payloads)
      } else {
        console.warn(
          `[IPC Warning] Tab:${context.tabId} called method is not a function or does not exist: ${name}.${method}`
        )
        return { error: `Method "${method}" not found or not a function on "${name}"` }
      }
    } catch (
      // eslint-disable-next-line @typescript-eslint/no-explicit-any
      e: any
    ) {
      // 尝试获取调用上下文以改进错误日志
      const webContentsId = event.sender.id
      const tabId = presenter.tabPresenter.getTabIdByWebContentsId(webContentsId)

      console.error(`[IPC Error] Tab:${tabId || 'unknown'} ${name}.${method}:`, e)
      return { error: e.message || String(e) }
    }
  }
)<|MERGE_RESOLUTION|>--- conflicted
+++ resolved
@@ -54,11 +54,8 @@
   tabPresenter: TabPresenter
   trayPresenter: TrayPresenter
   oauthPresenter: OAuthPresenter
-<<<<<<< HEAD
+  floatingButtonPresenter: FloatingButtonPresenter
   knowledgePresenter: KnowledgePresenter
-=======
-  floatingButtonPresenter: FloatingButtonPresenter
->>>>>>> b7afae2e
   // llamaCppPresenter: LlamaCppPresenter // 保留原始注释
 
   constructor() {
@@ -86,11 +83,8 @@
     this.notificationPresenter = new NotificationPresenter()
     this.oauthPresenter = new OAuthPresenter()
     this.trayPresenter = new TrayPresenter()
-<<<<<<< HEAD
+    this.floatingButtonPresenter = new FloatingButtonPresenter(this.configPresenter)
     this.knowledgePresenter = new KnowledgePresenter(this.configPresenter, dbDir)
-=======
-    this.floatingButtonPresenter = new FloatingButtonPresenter(this.configPresenter)
->>>>>>> b7afae2e
 
     // this.llamaCppPresenter = new LlamaCppPresenter() // 保留原始注释
     this.setupEventBus() // 设置事件总线监听
