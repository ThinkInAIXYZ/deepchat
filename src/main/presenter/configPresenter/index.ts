--- conflicted
+++ resolved
@@ -868,7 +868,116 @@
     this.setSetting('notificationsEnabled', enabled)
   }
 
-<<<<<<< HEAD
+  async initTheme() {
+    const theme = this.getSetting<string>('appTheme')
+    if (theme) {
+      nativeTheme.themeSource = theme as 'dark' | 'light'
+    }
+    // 监听系统主题变化
+    nativeTheme.on('updated', () => {
+      // 只有当主题设置为 system 时，才需要通知渲染进程
+      if (nativeTheme.themeSource === 'system') {
+        eventBus.emit(SYSTEM_EVENTS.SYSTEM_THEME_UPDATED, nativeTheme.shouldUseDarkColors)
+      }
+    })
+  }
+
+  async toggleTheme(theme: 'dark' | 'light' | 'system'): Promise<boolean> {
+    nativeTheme.themeSource = theme
+    this.setSetting('appTheme', theme)
+    return nativeTheme.shouldUseDarkColors
+  }
+
+  async getTheme(): Promise<string> {
+    return this.getSetting<string>('appTheme') || 'system'
+  }
+
+  async getSystemTheme(): Promise<'dark' | 'light'> {
+    return nativeTheme.shouldUseDarkColors ? 'dark' : 'light'
+  }
+
+  // 获取所有自定义 prompts
+  async getCustomPrompts(): Promise<Prompt[]> {
+    try {
+      return this.customPromptsStore.get('prompts') || []
+    } catch {
+      return []
+    }
+  }
+
+  // 保存自定义 prompts
+  async setCustomPrompts(prompts: Prompt[]): Promise<void> {
+    await this.customPromptsStore.set('prompts', prompts)
+    // 触发自定义提示词变更事件
+    eventBus.emit(CONFIG_EVENTS.CUSTOM_PROMPTS_CHANGED)
+
+    // 通知MCP系统检查并启动/停止自定义提示词服务器
+    eventBus.emit(CONFIG_EVENTS.CUSTOM_PROMPTS_SERVER_CHECK_REQUIRED)
+  }
+
+  // 添加单个 prompt
+  async addCustomPrompt(prompt: Prompt): Promise<void> {
+    const prompts = await this.getCustomPrompts()
+    prompts.push(prompt)
+    await this.setCustomPrompts(prompts)
+    // 事件会在 setCustomPrompts 中触发
+  }
+
+  // 更新单个 prompt
+  async updateCustomPrompt(promptId: string, updates: Partial<Prompt>): Promise<void> {
+    const prompts = await this.getCustomPrompts()
+    const index = prompts.findIndex((p) => p.id === promptId)
+    if (index !== -1) {
+      prompts[index] = { ...prompts[index], ...updates }
+      await this.setCustomPrompts(prompts)
+      // 事件会在 setCustomPrompts 中触发
+    }
+  }
+
+  // 删除单个 prompt
+  async deleteCustomPrompt(promptId: string): Promise<void> {
+    const prompts = await this.getCustomPrompts()
+    const filteredPrompts = prompts.filter((p) => p.id !== promptId)
+    await this.setCustomPrompts(filteredPrompts)
+    // 事件会在 setCustomPrompts 中触发
+  }
+
+  // 获取默认系统提示词
+  async getDefaultSystemPrompt(): Promise<string> {
+    return this.getSetting<string>('default_system_prompt') || ''
+  }
+
+  // 设置默认系统提示词
+  async setDefaultSystemPrompt(prompt: string): Promise<void> {
+    this.setSetting('default_system_prompt', prompt)
+  }
+
+  // 获取默认快捷键
+  getDefaultShortcutKey(): ShortcutKeySetting {
+    return {
+      ...defaultShortcutKey
+    }
+  }
+
+  // 获取快捷键
+  getShortcutKey(): ShortcutKeySetting {
+    return (
+      this.getSetting<ShortcutKeySetting>('shortcutKey') || {
+        ...defaultShortcutKey
+      }
+    )
+  }
+
+  // 设置快捷键
+  setShortcutKey(customShortcutKey: ShortcutKeySetting) {
+    this.setSetting('shortcutKey', customShortcutKey)
+  }
+
+  // 重置快捷键
+  resetShortcutKeys() {
+    this.setSetting('shortcutKey', { ...defaultShortcutKey })
+  }
+
   // 获取认证令牌
   getAuthToken(): string | null {
     return this.getSetting<string | null>('authToken') ?? null
@@ -921,116 +1030,6 @@
   // 设置API基础URL
   setApiBaseUrl(url: string): void {
     this.setSetting('apiBaseUrl', url)
-=======
-  async initTheme() {
-    const theme = this.getSetting<string>('appTheme')
-    if (theme) {
-      nativeTheme.themeSource = theme as 'dark' | 'light'
-    }
-    // 监听系统主题变化
-    nativeTheme.on('updated', () => {
-      // 只有当主题设置为 system 时，才需要通知渲染进程
-      if (nativeTheme.themeSource === 'system') {
-        eventBus.emit(SYSTEM_EVENTS.SYSTEM_THEME_UPDATED, nativeTheme.shouldUseDarkColors)
-      }
-    })
-  }
-
-  async toggleTheme(theme: 'dark' | 'light' | 'system'): Promise<boolean> {
-    nativeTheme.themeSource = theme
-    this.setSetting('appTheme', theme)
-    return nativeTheme.shouldUseDarkColors
-  }
-
-  async getTheme(): Promise<string> {
-    return this.getSetting<string>('appTheme') || 'system'
-  }
-
-  async getSystemTheme(): Promise<'dark' | 'light'> {
-    return nativeTheme.shouldUseDarkColors ? 'dark' : 'light'
-  }
-
-  // 获取所有自定义 prompts
-  async getCustomPrompts(): Promise<Prompt[]> {
-    try {
-      return this.customPromptsStore.get('prompts') || []
-    } catch {
-      return []
-    }
-  }
-
-  // 保存自定义 prompts
-  async setCustomPrompts(prompts: Prompt[]): Promise<void> {
-    await this.customPromptsStore.set('prompts', prompts)
-    // 触发自定义提示词变更事件
-    eventBus.emit(CONFIG_EVENTS.CUSTOM_PROMPTS_CHANGED)
-
-    // 通知MCP系统检查并启动/停止自定义提示词服务器
-    eventBus.emit(CONFIG_EVENTS.CUSTOM_PROMPTS_SERVER_CHECK_REQUIRED)
-  }
-
-  // 添加单个 prompt
-  async addCustomPrompt(prompt: Prompt): Promise<void> {
-    const prompts = await this.getCustomPrompts()
-    prompts.push(prompt)
-    await this.setCustomPrompts(prompts)
-    // 事件会在 setCustomPrompts 中触发
-  }
-
-  // 更新单个 prompt
-  async updateCustomPrompt(promptId: string, updates: Partial<Prompt>): Promise<void> {
-    const prompts = await this.getCustomPrompts()
-    const index = prompts.findIndex((p) => p.id === promptId)
-    if (index !== -1) {
-      prompts[index] = { ...prompts[index], ...updates }
-      await this.setCustomPrompts(prompts)
-      // 事件会在 setCustomPrompts 中触发
-    }
-  }
-
-  // 删除单个 prompt
-  async deleteCustomPrompt(promptId: string): Promise<void> {
-    const prompts = await this.getCustomPrompts()
-    const filteredPrompts = prompts.filter((p) => p.id !== promptId)
-    await this.setCustomPrompts(filteredPrompts)
-    // 事件会在 setCustomPrompts 中触发
-  }
-
-  // 获取默认系统提示词
-  async getDefaultSystemPrompt(): Promise<string> {
-    return this.getSetting<string>('default_system_prompt') || ''
-  }
-
-  // 设置默认系统提示词
-  async setDefaultSystemPrompt(prompt: string): Promise<void> {
-    this.setSetting('default_system_prompt', prompt)
-  }
-
-  // 获取默认快捷键
-  getDefaultShortcutKey(): ShortcutKeySetting {
-    return {
-      ...defaultShortcutKey
-    }
-  }
-
-  // 获取快捷键
-  getShortcutKey(): ShortcutKeySetting {
-    return (
-      this.getSetting<ShortcutKeySetting>('shortcutKey') || {
-        ...defaultShortcutKey
-      }
-    )
-  }
-
-  // 设置快捷键
-  setShortcutKey(customShortcutKey: ShortcutKeySetting) {
-    this.setSetting('shortcutKey', customShortcutKey)
-  }
-
-  // 重置快捷键
-  resetShortcutKeys() {
-    this.setSetting('shortcutKey', { ...defaultShortcutKey })
->>>>>>> 9d7b4efa
   }
 }
 
