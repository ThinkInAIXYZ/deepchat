import { eventBus, SendTarget } from '@/eventbus'
import {
  IConfigPresenter,
  LLM_PROVIDER,
  MODEL_META,
  ModelConfig,
  ModelConfigSource,
  RENDERER_MODEL_META,
  MCPServerConfig,
  Prompt,
  SystemPrompt,
  IModelConfig,
  BuiltinKnowledgeConfig,
  AcpAgentConfig
} from '@shared/presenter'
import { ProviderBatchUpdate } from '@shared/provider-operations'
import { SearchEngineTemplate } from '@shared/chat'
import { ModelType } from '@shared/model'
import ElectronStore from 'electron-store'
import { DEFAULT_PROVIDERS } from './providers'
import path from 'path'
import { app, nativeTheme, shell } from 'electron'
import fs from 'fs'
import { CONFIG_EVENTS, SYSTEM_EVENTS, FLOATING_BUTTON_EVENTS } from '@/events'
import { McpConfHelper } from './mcpConfHelper'
import { presenter } from '@/presenter'
import { compare } from 'compare-versions'
import { defaultShortcutKey, ShortcutKeySetting } from './shortcutKeySettings'
import { ModelConfigHelper } from './modelConfig'
import { KnowledgeConfHelper } from './knowledgeConfHelper'
import { providerDbLoader } from './providerDbLoader'
import { ProviderAggregate } from '@shared/types/model-db'
import { modelCapabilities } from './modelCapabilities'
<<<<<<< HEAD
import { nanoid } from 'nanoid'

// Default system prompt constant
const DEFAULT_SYSTEM_PROMPT = `You are DeepChat, a highly capable AI assistant. Your goal is to fully complete the user’s requested task before handing the conversation back to them. Keep working autonomously until the task is fully resolved.
Be thorough in gathering information. Before replying, make sure you have all the details necessary to provide a complete solution. Use additional tools or ask clarifying questions when needed, but if you can find the answer on your own, avoid asking the user for help.
When using tools, briefly describe your intended steps first—for example, which tool you’ll use and for what purpose.
Adhere to this in all languages.Always respond in the same language as the user's query.`
=======
import { ProviderHelper } from './providerHelper'
import { ModelStatusHelper } from './modelStatusHelper'
import { ProviderModelHelper, PROVIDER_MODELS_DIR } from './providerModelHelper'
import { SystemPromptHelper, DEFAULT_SYSTEM_PROMPT } from './systemPromptHelper'
import { UiSettingsHelper } from './uiSettingsHelper'
>>>>>>> 1d526df8

// Define application settings interface
interface IAppSettings {
  // Define your configuration items here, for example:
  language: string
  providers: LLM_PROVIDER[]
  closeToQuit: boolean // Whether to quit the program when clicking the close button
  appVersion?: string // Used for version checking and data migration
  proxyMode?: string // Proxy mode: system, none, custom
  customProxyUrl?: string // Custom proxy address
  customShortKey?: ShortcutKeySetting // Custom shortcut keys
  artifactsEffectEnabled?: boolean // Whether artifacts animation effects are enabled
  searchPreviewEnabled?: boolean // Whether search preview is enabled
  contentProtectionEnabled?: boolean // Whether content protection is enabled
  syncEnabled?: boolean // Whether sync functionality is enabled
  syncFolderPath?: string // Sync folder path
  lastSyncTime?: number // Last sync time
  customSearchEngines?: string // Custom search engines JSON string
  soundEnabled?: boolean // Whether sound effects are enabled
  copyWithCotEnabled?: boolean
  loggingEnabled?: boolean // Whether logging is enabled
  floatingButtonEnabled?: boolean // Whether floating button is enabled
  default_system_prompt?: string // Default system prompt
  webContentLengthLimit?: number // Web content truncation length limit, default 3000 characters
  updateChannel?: string // Update channel: 'stable' | 'canary'
  [key: string]: unknown // Allow arbitrary keys, using unknown type instead of any
}

// Create interface for model storage
const defaultProviders = DEFAULT_PROVIDERS.map((provider) => ({
  id: provider.id,
  name: provider.name,
  apiType: provider.apiType,
  apiKey: provider.apiKey,
  baseUrl: provider.baseUrl,
  enable: provider.enable,
  websites: provider.websites
}))

const PROVIDERS_STORE_KEY = 'providers'

export class ConfigPresenter implements IConfigPresenter {
  private store: ElectronStore<IAppSettings>
  private customPromptsStore: ElectronStore<{ prompts: Prompt[] }>
  private systemPromptsStore: ElectronStore<{ prompts: SystemPrompt[] }>
  private acpStore: ElectronStore<{ agents: AcpAgentConfig[]; builtinsVersion?: string }>
  private userDataPath: string
  private currentAppVersion: string
  private mcpConfHelper: McpConfHelper // Use MCP configuration helper
  private modelConfigHelper: ModelConfigHelper // Model configuration helper
  private knowledgeConfHelper: KnowledgeConfHelper // Knowledge configuration helper
  private providerHelper: ProviderHelper
  private modelStatusHelper: ModelStatusHelper
  private providerModelHelper: ProviderModelHelper
  private systemPromptHelper: SystemPromptHelper
  private uiSettingsHelper: UiSettingsHelper
  // Custom prompts cache for high-frequency read operations
  private customPromptsCache: Prompt[] | null = null

  constructor() {
    this.userDataPath = app.getPath('userData')
    this.currentAppVersion = app.getVersion()
    // Initialize application settings storage
    this.store = new ElectronStore<IAppSettings>({
      name: 'app-settings',
      defaults: {
        language: 'system',
        providers: defaultProviders,
        closeToQuit: false,
        customShortKey: defaultShortcutKey,
        proxyMode: 'system',
        customProxyUrl: '',
        artifactsEffectEnabled: true,
        searchPreviewEnabled: true,
        contentProtectionEnabled: false,
        syncEnabled: false,
        syncFolderPath: path.join(this.userDataPath, 'sync'),
        lastSyncTime: 0,
        soundEnabled: false,
        copyWithCotEnabled: true,
        loggingEnabled: false,
        floatingButtonEnabled: false,
        default_system_prompt: '',
        webContentLengthLimit: 3000,
        updateChannel: 'stable', // Default to stable version
        appVersion: this.currentAppVersion
      }
    })

    this.providerHelper = new ProviderHelper({
      store: this.store,
      setSetting: this.setSetting.bind(this),
      defaultProviders
    })

    this.modelStatusHelper = new ModelStatusHelper({
      store: this.store,
      setSetting: this.setSetting.bind(this)
    })

    this.initTheme()

    // Initialize custom prompts storage
    this.customPromptsStore = new ElectronStore<{ prompts: Prompt[] }>({
      name: 'custom_prompts',
      defaults: {
        prompts: []
      }
    })

    this.systemPromptsStore = new ElectronStore<{ prompts: SystemPrompt[] }>({
      name: 'system_prompts',
      defaults: {
        prompts: [
          {
            id: 'default',
            name: 'DeepChat',
            content: DEFAULT_SYSTEM_PROMPT,
            isDefault: true,
            createdAt: Date.now(),
            updatedAt: Date.now()
          }
        ]
      }
    })

<<<<<<< HEAD
    this.acpStore = new ElectronStore<{ agents: AcpAgentConfig[]; builtinsVersion?: string }>({
      name: 'acp_agents',
      defaults: {
        agents: []
      }
=======
    this.systemPromptHelper = new SystemPromptHelper({
      systemPromptsStore: this.systemPromptsStore,
      getSetting: this.getSetting.bind(this),
      setSetting: this.setSetting.bind(this)
    })

    this.uiSettingsHelper = new UiSettingsHelper({
      getSetting: this.getSetting.bind(this),
      setSetting: this.setSetting.bind(this)
>>>>>>> 1d526df8
    })

    // Initialize MCP configuration helper
    this.mcpConfHelper = new McpConfHelper()

    // Initialize model configuration helper
    this.modelConfigHelper = new ModelConfigHelper(this.currentAppVersion)

    // Initialize knowledge configuration helper
    this.knowledgeConfHelper = new KnowledgeConfHelper()

<<<<<<< HEAD
    // Initialize built-in ACP agents on first run or version upgrade
    this.initBuiltinAcpAgents()
=======
    this.providerModelHelper = new ProviderModelHelper({
      userDataPath: this.userDataPath,
      getModelConfig: (modelId: string, providerId?: string) =>
        this.getModelConfig(modelId, providerId),
      setModelStatus: this.modelStatusHelper.setModelStatus.bind(this.modelStatusHelper),
      deleteModelStatus: this.modelStatusHelper.deleteModelStatus.bind(this.modelStatusHelper)
    })
>>>>>>> 1d526df8

    // Initialize provider models directory
    this.initProviderModelsDir()

    // 初始化 Provider DB（外部聚合 JSON，本地内置为兜底）
    providerDbLoader.initialize().catch(() => {})

    // If application version is updated, update appVersion
    if (this.store.get('appVersion') !== this.currentAppVersion) {
      const oldVersion = this.store.get('appVersion')
      this.store.set('appVersion', this.currentAppVersion)
      // Migrate data
      this.migrateConfigData(oldVersion)
      this.mcpConfHelper.onUpgrade(oldVersion)
    }

    const existingProviders = this.getSetting<LLM_PROVIDER[]>(PROVIDERS_STORE_KEY) || []
    const newProviders = defaultProviders.filter(
      (defaultProvider) =>
        !existingProviders.some((existingProvider) => existingProvider.id === defaultProvider.id)
    )

    if (newProviders.length > 0) {
      this.setProviders([...existingProviders, ...newProviders])
    }
  }

  private initProviderModelsDir(): void {
    const modelsDir = path.join(this.userDataPath, PROVIDER_MODELS_DIR)
    if (!fs.existsSync(modelsDir)) {
      fs.mkdirSync(modelsDir, { recursive: true })
    }
  }

  // 提供聚合 Provider DB（只读）给渲染层/其他模块
  getProviderDb(): ProviderAggregate | null {
    return providerDbLoader.getDb()
  }

  supportsReasoningCapability(providerId: string, modelId: string): boolean {
    return modelCapabilities.supportsReasoning(providerId, modelId)
  }

  getThinkingBudgetRange(
    providerId: string,
    modelId: string
  ): { min?: number; max?: number; default?: number } {
    return modelCapabilities.getThinkingBudgetRange(providerId, modelId)
  }

  supportsSearchCapability(providerId: string, modelId: string): boolean {
    return modelCapabilities.supportsSearch(providerId, modelId)
  }

  getSearchDefaults(
    providerId: string,
    modelId: string
  ): { default?: boolean; forced?: boolean; strategy?: 'turbo' | 'max' } {
    return modelCapabilities.getSearchDefaults(providerId, modelId)
  }

  supportsReasoningEffortCapability(providerId: string, modelId: string): boolean {
    return modelCapabilities.supportsReasoningEffort(providerId, modelId)
  }

  getReasoningEffortDefault(
    providerId: string,
    modelId: string
  ): 'minimal' | 'low' | 'medium' | 'high' | undefined {
    return modelCapabilities.getReasoningEffortDefault(providerId, modelId)
  }

  supportsVerbosityCapability(providerId: string, modelId: string): boolean {
    return modelCapabilities.supportsVerbosity(providerId, modelId)
  }

  getVerbosityDefault(providerId: string, modelId: string): 'low' | 'medium' | 'high' | undefined {
    return modelCapabilities.getVerbosityDefault(providerId, modelId)
  }

  private migrateConfigData(oldVersion: string | undefined): void {
    // Before version 0.2.4, minimax's baseUrl was incorrect and needs to be fixed
    if (oldVersion && compare(oldVersion, '0.2.4', '<')) {
      const providers = this.getProviders()
      for (const provider of providers) {
        if (provider.id === 'minimax') {
          provider.baseUrl = 'https://api.minimax.chat/v1'
          this.setProviderById('minimax', provider)
        }
      }
    }
    // Before version 0.0.10, model data was stored in app-settings.json
    if (oldVersion && compare(oldVersion, '0.0.10', '<')) {
      // Migrate old model data
      const providers = this.getProviders()

      for (const provider of providers) {
        // Check and fix ollama's baseUrl
        if (provider.id === 'ollama' && provider.baseUrl) {
          if (provider.baseUrl.endsWith('/v1')) {
            provider.baseUrl = provider.baseUrl.replace(/\/v1$/, '')
            // Save the modified provider
            this.setProviderById('ollama', provider)
          }
        }

        // Migrate provider models
        const oldProviderModelsKey = `${provider.id}_models`
        const oldModels =
          this.getSetting<(MODEL_META & { enabled: boolean })[]>(oldProviderModelsKey)

        if (oldModels && oldModels.length > 0) {
          const store = this.providerModelHelper.getProviderModelStore(provider.id)
          // Iterate through old models, save enabled state
          oldModels.forEach((model) => {
            if (model.enabled) {
              this.setModelStatus(provider.id, model.id, true)
            }
            // @ts-ignore - Need to delete enabled property for independent state storage
            delete model.enabled
          })
          // Save model list to new storage
          store.set('models', oldModels)
          // Clear old storage
          this.store.delete(oldProviderModelsKey)
        }

        // Migrate custom models
        const oldCustomModelsKey = `custom_models_${provider.id}`
        const oldCustomModels =
          this.getSetting<(MODEL_META & { enabled: boolean })[]>(oldCustomModelsKey)

        if (oldCustomModels && oldCustomModels.length > 0) {
          const store = this.providerModelHelper.getProviderModelStore(provider.id)
          // Iterate through old custom models, save enabled state
          oldCustomModels.forEach((model) => {
            if (model.enabled) {
              this.setModelStatus(provider.id, model.id, true)
            }
            // @ts-ignore - Need to delete enabled property for independent state storage
            delete model.enabled
          })
          // Save custom model list to new storage
          store.set('custom_models', oldCustomModels)
          // Clear old storage
          this.store.delete(oldCustomModelsKey)
        }
      }
    }

    // Before version 0.0.17, need to remove qwenlm provider
    if (oldVersion && compare(oldVersion, '0.0.17', '<')) {
      // Get all current providers
      const providers = this.getProviders()

      // Filter out qwenlm provider
      const filteredProviders = providers.filter((provider) => provider.id !== 'qwenlm')

      // If filtered count differs, there was removal operation, need to save updated provider list
      if (filteredProviders.length !== providers.length) {
        this.setProviders(filteredProviders)
      }
    }

    // Before version 0.3.5, handle migration and settings of default system prompt
    if (oldVersion && compare(oldVersion, '0.3.5', '<')) {
      try {
        const currentPrompt = this.getSetting<string>('default_system_prompt')
        if (!currentPrompt || currentPrompt.trim() === '') {
          this.setSetting('default_system_prompt', DEFAULT_SYSTEM_PROMPT)
        }
        const legacyDefault = this.getSetting<string>('default_system_prompt')
        if (
          typeof legacyDefault === 'string' &&
          legacyDefault.trim() &&
          legacyDefault.trim() !== DEFAULT_SYSTEM_PROMPT.trim()
        ) {
          const prompts = (this.systemPromptsStore.get('prompts') || []) as SystemPrompt[]
          const now = Date.now()
          const idx = prompts.findIndex((p) => p.id === 'default')
          if (idx !== -1) {
            prompts[idx] = {
              ...prompts[idx],
              content: legacyDefault,
              isDefault: true,
              updatedAt: now
            }
          } else {
            prompts.push({
              id: 'default',
              name: 'DeepChat',
              content: legacyDefault,
              isDefault: true,
              createdAt: now,
              updatedAt: now
            })
          }
          this.systemPromptsStore.set('prompts', prompts)
        }
      } catch (e) {
        console.warn('Failed to migrate legacy default_system_prompt:', e)
      }
    }
  }

  getSetting<T>(key: string): T | undefined {
    try {
      return this.store.get(key) as T
    } catch (error) {
      console.error(`[Config] Failed to get setting ${key}:`, error)
      return undefined
    }
  }

  setSetting<T>(key: string, value: T): void {
    try {
      this.store.set(key, value)
      // Trigger setting change event (main process internal use only)
      eventBus.sendToMain(CONFIG_EVENTS.SETTING_CHANGED, key, value)

      // Special handling: font size settings need to notify all tabs
      if (key === 'fontSizeLevel') {
        eventBus.sendToRenderer(CONFIG_EVENTS.FONT_SIZE_CHANGED, SendTarget.ALL_WINDOWS, value)
      }
    } catch (error) {
      console.error(`[Config] Failed to set setting ${key}:`, error)
    }
  }

  getProviders(): LLM_PROVIDER[] {
    return this.providerHelper.getProviders()
  }

  setProviders(providers: LLM_PROVIDER[]): void {
    this.providerHelper.setProviders(providers)
  }

  getProviderById(id: string): LLM_PROVIDER | undefined {
    return this.providerHelper.getProviderById(id)
  }

  setProviderById(id: string, provider: LLM_PROVIDER): void {
    this.providerHelper.setProviderById(id, provider)
  }

  /**
   * 原子操作：更新单个 provider 配置
   * @param id Provider ID
   * @param updates 更新的字段
   * @returns 是否需要重建实例
   */
  updateProviderAtomic(id: string, updates: Partial<LLM_PROVIDER>): boolean {
    return this.providerHelper.updateProviderAtomic(id, updates)
  }

  /**
   * 原子操作：批量更新 providers
   * @param batchUpdate 批量更新请求
   */
  updateProvidersBatch(batchUpdate: ProviderBatchUpdate): void {
    this.providerHelper.updateProvidersBatch(batchUpdate)
  }

  /**
   * 原子操作：添加 provider
   * @param provider 新的 provider
   */
  addProviderAtomic(provider: LLM_PROVIDER): void {
    this.providerHelper.addProviderAtomic(provider)
  }

  /**
   * 原子操作：删除 provider
   * @param providerId Provider ID
   */
  removeProviderAtomic(providerId: string): void {
    this.providerHelper.removeProviderAtomic(providerId)
  }

  /**
   * 原子操作：重新排序 providers
   * @param providers 新的 provider 排序
   */
  reorderProvidersAtomic(providers: LLM_PROVIDER[]): void {
    this.providerHelper.reorderProvidersAtomic(providers)
  }

  getModelStatus(providerId: string, modelId: string): boolean {
    return this.modelStatusHelper.getModelStatus(providerId, modelId)
  }

  getBatchModelStatus(providerId: string, modelIds: string[]): Record<string, boolean> {
    return this.modelStatusHelper.getBatchModelStatus(providerId, modelIds)
  }

  setModelStatus(providerId: string, modelId: string, enabled: boolean): void {
    this.modelStatusHelper.setModelStatus(providerId, modelId, enabled)
  }

  enableModel(providerId: string, modelId: string): void {
    this.modelStatusHelper.enableModel(providerId, modelId)
  }

  disableModel(providerId: string, modelId: string): void {
    this.modelStatusHelper.disableModel(providerId, modelId)
  }

  clearModelStatusCache(): void {
    this.modelStatusHelper.clearModelStatusCache()
  }

  clearProviderModelStatusCache(providerId: string): void {
    this.modelStatusHelper.clearProviderModelStatusCache(providerId)
  }

  batchSetModelStatus(providerId: string, modelStatusMap: Record<string, boolean>): void {
    this.modelStatusHelper.batchSetModelStatus(providerId, modelStatusMap)
  }

  getProviderModels(providerId: string): MODEL_META[] {
    return this.providerModelHelper.getProviderModels(providerId)
  }

  // 基于聚合 Provider DB 的标准模型（只读映射，不落库）
  getDbProviderModels(providerId: string): RENDERER_MODEL_META[] {
    const db = providerDbLoader.getDb()
    const resolvedId =
      modelCapabilities.resolveProviderId(providerId.toLowerCase()) || providerId.toLowerCase()
    const provider = db?.providers?.[resolvedId]
    if (!provider || !Array.isArray(provider.models)) return []
    return provider.models.map((m) => ({
      id: m.id,
      name: m.display_name || m.name || m.id,
      contextLength: m.limit?.context ?? 8192,
      maxTokens: m.limit?.output ?? 4096,
      provider: providerId,
      providerId,
      group: 'default',
      enabled: false,
      isCustom: false,
      vision: Array.isArray(m?.modalities?.input) ? m.modalities!.input!.includes('image') : false,
      functionCall: Boolean(m.tool_call),
      reasoning: Boolean(m.reasoning?.supported),
      enableSearch: Boolean(m.search?.supported),
      type:
        Array.isArray(m?.modalities?.output) && m.modalities!.output!.includes('image')
          ? ModelType.ImageGeneration
          : ModelType.Chat
    }))
  }

  getModelDefaultConfig(modelId: string, providerId?: string): ModelConfig {
    const model = this.getModelConfig(modelId, providerId)
    if (model) {
      return model
    }
    return {
      maxTokens: 4096,
      contextLength: 8192,
      temperature: 0.6,
      vision: false,
      functionCall: false,
      reasoning: false,
      type: ModelType.Chat
    }
  }

  setProviderModels(providerId: string, models: MODEL_META[]): void {
    this.providerModelHelper.setProviderModels(providerId, models)
  }

  getEnabledProviders(): LLM_PROVIDER[] {
    return this.providerHelper.getEnabledProviders()
  }

  getAllEnabledModels(): Promise<{ providerId: string; models: RENDERER_MODEL_META[] }[]> {
    const enabledProviders = this.getEnabledProviders()
    return Promise.all(
      enabledProviders.map(async (provider) => {
        const providerId = provider.id
        const allModels = [
          ...this.getProviderModels(providerId),
          ...this.getCustomModels(providerId)
        ]

        // Batch get model states
        const modelIds = allModels.map((model) => model.id)
        const modelStatusMap = this.getBatchModelStatus(providerId, modelIds)

        // Filter enabled models based on batch retrieved states
        const enabledModels = allModels
          .filter((model) => modelStatusMap[model.id])
          .map((model) => ({
            ...model,
            enabled: true,
            // Ensure capability properties are copied
            vision: model.vision || false,
            functionCall: model.functionCall || false,
            reasoning: model.reasoning || false,
            enableSearch: model.enableSearch || false
          }))

        return {
          providerId,
          models: enabledModels
        }
      })
    )
  }

  getCustomModels(providerId: string): MODEL_META[] {
    return this.providerModelHelper.getCustomModels(providerId)
  }

  setCustomModels(providerId: string, models: MODEL_META[]): void {
    this.providerModelHelper.setCustomModels(providerId, models)
  }

  addCustomModel(providerId: string, model: MODEL_META): void {
    this.providerModelHelper.addCustomModel(providerId, model)
  }

  removeCustomModel(providerId: string, modelId: string): void {
    this.providerModelHelper.removeCustomModel(providerId, modelId)
  }

  updateCustomModel(providerId: string, modelId: string, updates: Partial<MODEL_META>): void {
    this.providerModelHelper.updateCustomModel(providerId, modelId, updates)
  }

  getCloseToQuit(): boolean {
    return this.getSetting<boolean>('closeToQuit') ?? false
  }

  setCloseToQuit(value: boolean): void {
    this.setSetting('closeToQuit', value)
  }

  // Get application current language, considering system language settings
  getLanguage(): string {
    const language = this.getSetting<string>('language') || 'system'

    if (language !== 'system') {
      return language
    }

    return this.getSystemLanguage()
  }

  // Set application language
  setLanguage(language: string): void {
    this.setSetting('language', language)
    // Trigger language change event (need to notify all tabs)
    eventBus.sendToRenderer(CONFIG_EVENTS.LANGUAGE_CHANGED, SendTarget.ALL_WINDOWS, language)
  }

  // Get system language and match supported language list
  private getSystemLanguage(): string {
    const systemLang = app.getLocale()
    const supportedLanguages = [
      'zh-CN',
      'zh-TW',
      'en-US',
      'zh-HK',
      'ko-KR',
      'ru-RU',
      'ja-JP',
      'fr-FR',
      'fa-IR',
      'pt-BR'
    ]

    // Exact match
    if (supportedLanguages.includes(systemLang)) {
      return systemLang
    }

    // Partial match (only match language code)
    const langCode = systemLang.split('-')[0]
    const matchedLang = supportedLanguages.find((lang) => lang.startsWith(langCode))
    if (matchedLang) {
      return matchedLang
    }

    // Default return English
    return 'en-US'
  }

  public getDefaultProviders(): LLM_PROVIDER[] {
    return this.providerHelper.getDefaultProviders()
  }

  // Get proxy mode
  getProxyMode(): string {
    return this.getSetting<string>('proxyMode') || 'system'
  }

  // Set proxy mode
  setProxyMode(mode: string): void {
    this.setSetting('proxyMode', mode)
    eventBus.sendToMain(CONFIG_EVENTS.PROXY_MODE_CHANGED, mode)
  }

  // Get custom proxy address
  getCustomProxyUrl(): string {
    return this.getSetting<string>('customProxyUrl') || ''
  }

  // Set custom proxy address
  setCustomProxyUrl(url: string): void {
    this.setSetting('customProxyUrl', url)
    eventBus.sendToMain(CONFIG_EVENTS.CUSTOM_PROXY_URL_CHANGED, url)
  }

  // Get sync function status
  getSyncEnabled(): boolean {
    return this.getSetting<boolean>('syncEnabled') || false
  }

  // Get log folder path
  getLoggingFolderPath(): string {
    return path.join(this.userDataPath, 'logs')
  }

  // Open log folder
  async openLoggingFolder(): Promise<void> {
    const loggingFolderPath = this.getLoggingFolderPath()

    // If folder doesn't exist, create it first
    if (!fs.existsSync(loggingFolderPath)) {
      fs.mkdirSync(loggingFolderPath, { recursive: true })
    }

    // Open folder
    await shell.openPath(loggingFolderPath)
  }

  // Set sync function status
  setSyncEnabled(enabled: boolean): void {
    console.log('setSyncEnabled', enabled)
    this.setSetting('syncEnabled', enabled)
    eventBus.send(CONFIG_EVENTS.SYNC_SETTINGS_CHANGED, SendTarget.ALL_WINDOWS, { enabled })
  }

  // Get sync folder path
  getSyncFolderPath(): string {
    return (
      this.getSetting<string>('syncFolderPath') || path.join(app.getPath('home'), 'DeepchatSync')
    )
  }

  // Set sync folder path
  setSyncFolderPath(folderPath: string): void {
    this.setSetting('syncFolderPath', folderPath)
    eventBus.send(CONFIG_EVENTS.SYNC_SETTINGS_CHANGED, SendTarget.ALL_WINDOWS, { folderPath })
  }

  // Get last sync time
  getLastSyncTime(): number {
    return this.getSetting<number>('lastSyncTime') || 0
  }

  // Set last sync time
  setLastSyncTime(time: number): void {
    this.setSetting('lastSyncTime', time)
  }

  // Get custom search engines
  async getCustomSearchEngines(): Promise<SearchEngineTemplate[]> {
    try {
      const customEnginesJson = this.store.get('customSearchEngines')
      if (customEnginesJson) {
        return JSON.parse(customEnginesJson as string)
      }
      return []
    } catch (error) {
      console.error('Failed to get custom search engines:', error)
      return []
    }
  }

  // Set custom search engines
  async setCustomSearchEngines(engines: SearchEngineTemplate[]): Promise<void> {
    try {
      this.store.set('customSearchEngines', JSON.stringify(engines))
      // Send event to notify search engine update (need to notify all tabs)
      eventBus.send(CONFIG_EVENTS.SEARCH_ENGINES_UPDATED, SendTarget.ALL_WINDOWS, engines)
    } catch (error) {
      console.error('Failed to set custom search engines:', error)
      throw error
    }
  }

  // Get search preview setting status
  getSearchPreviewEnabled(): Promise<boolean> {
    return this.uiSettingsHelper.getSearchPreviewEnabled()
  }

  setSearchPreviewEnabled(enabled: boolean): void {
    this.uiSettingsHelper.setSearchPreviewEnabled(enabled)
  }

  getContentProtectionEnabled(): boolean {
    return this.uiSettingsHelper.getContentProtectionEnabled()
  }

  setContentProtectionEnabled(enabled: boolean): void {
    this.uiSettingsHelper.setContentProtectionEnabled(enabled)
  }

  getLoggingEnabled(): boolean {
    return this.getSetting<boolean>('loggingEnabled') ?? false
  }

  setLoggingEnabled(enabled: boolean): void {
    this.setSetting('loggingEnabled', enabled)
    setTimeout(() => {
      presenter.devicePresenter.restartApp()
    }, 1000)
  }

  // Get sound effects switch status
  getSoundEnabled(): boolean {
    const value = this.getSetting<boolean>('soundEnabled') ?? false
    return value === undefined || value === null ? false : value
  }

  // Set sound effects switch status
  setSoundEnabled(enabled: boolean): void {
    this.setSetting('soundEnabled', enabled)
    eventBus.sendToRenderer(CONFIG_EVENTS.SOUND_ENABLED_CHANGED, SendTarget.ALL_WINDOWS, enabled)
  }

  getCopyWithCotEnabled(): boolean {
    return this.uiSettingsHelper.getCopyWithCotEnabled()
  }

  setCopyWithCotEnabled(enabled: boolean): void {
    this.uiSettingsHelper.setCopyWithCotEnabled(enabled)
  }

  setTraceDebugEnabled(enabled: boolean): void {
    this.uiSettingsHelper.setTraceDebugEnabled(enabled)
  }

  // Get floating button switch status
  getFloatingButtonEnabled(): boolean {
    const value = this.getSetting<boolean>('floatingButtonEnabled') ?? false
    return value === undefined || value === null ? false : value
  }

  // Set floating button switch status
  setFloatingButtonEnabled(enabled: boolean): void {
    this.setSetting('floatingButtonEnabled', enabled)
    eventBus.sendToMain(FLOATING_BUTTON_EVENTS.ENABLED_CHANGED, enabled)
    eventBus.sendToRenderer(FLOATING_BUTTON_EVENTS.ENABLED_CHANGED, SendTarget.ALL_WINDOWS, enabled)

    try {
      presenter.floatingButtonPresenter.setEnabled(enabled)
    } catch (error) {
      console.error('Failed to directly call floatingButtonPresenter:', error)
    }
  }

  // ===================== MCP configuration related methods =====================

  // Get MCP server configuration
  async getMcpServers(): Promise<Record<string, MCPServerConfig>> {
    return await this.mcpConfHelper.getMcpServers()
  }

  // Set MCP server configuration
  async setMcpServers(servers: Record<string, MCPServerConfig>): Promise<void> {
    return this.mcpConfHelper.setMcpServers(servers)
  }

  // Get default MCP server
  getMcpDefaultServers(): Promise<string[]> {
    return this.mcpConfHelper.getMcpDefaultServers()
  }

  // Set default MCP server
  async addMcpDefaultServer(serverName: string): Promise<void> {
    return this.mcpConfHelper.addMcpDefaultServer(serverName)
  }

  async removeMcpDefaultServer(serverName: string): Promise<void> {
    return this.mcpConfHelper.removeMcpDefaultServer(serverName)
  }

  async toggleMcpDefaultServer(serverName: string): Promise<void> {
    return this.mcpConfHelper.toggleMcpDefaultServer(serverName)
  }

  // Get MCP enabled status
  getMcpEnabled(): Promise<boolean> {
    return this.mcpConfHelper.getMcpEnabled()
  }

  // Set MCP enabled status
  async setMcpEnabled(enabled: boolean): Promise<void> {
    return this.mcpConfHelper.setMcpEnabled(enabled)
  }

  // Add MCP server
  async addMcpServer(name: string, config: MCPServerConfig): Promise<boolean> {
    return this.mcpConfHelper.addMcpServer(name, config)
  }

  // Remove MCP server
  async removeMcpServer(name: string): Promise<void> {
    return this.mcpConfHelper.removeMcpServer(name)
  }

  // Update MCP server configuration
  async updateMcpServer(name: string, config: Partial<MCPServerConfig>): Promise<void> {
    await this.mcpConfHelper.updateMcpServer(name, config)
  }

  // Initialize built-in ACP agents on first install or version upgrade
  private initBuiltinAcpAgents(): void {
    const builtins: AcpAgentConfig[] = [
      {
        id: 'kimi-cli',
        name: 'Kimi CLI',
        command: 'kimi',
        args: ['--acp'],
        env: {}
      },
      {
        id: 'claude-code-acp',
        name: 'Claude Code ACP',
        command: 'claude-code-acp',
        args: [],
        env: {
          ANTHROPIC_API_KEY: ''
        }
      },
      {
        id: 'codex-acp',
        name: 'Codex CLI ACP',
        command: 'codex-acp',
        args: [],
        env: {
          OPENAI_API_KEY: ''
        }
      }
    ]

    const storedVersion = this.acpStore.get('builtinsVersion')
    const existingAgents = this.acpStore.get('agents') || []

    // Only run when first initialized or after an upgrade
    if (storedVersion === this.currentAppVersion && existingAgents.length > 0) {
      return
    }

    let changed = false
    for (const builtin of builtins) {
      if (!existingAgents.some((agent) => agent.id === builtin.id)) {
        existingAgents.push(builtin)
        changed = true
      }
    }

    if (changed) {
      this.acpStore.set('agents', existingAgents)
      this.clearProviderModelStatusCache('acp')
      this.notifyAcpAgentsChanged()
    }

    this.acpStore.set('builtinsVersion', this.currentAppVersion)
  }

  // ===================== ACP configuration methods =====================
  async getAcpAgents(): Promise<AcpAgentConfig[]> {
    return this.acpStore.get('agents') || []
  }

  async addAcpAgent(agent: Omit<AcpAgentConfig, 'id'> & { id?: string }): Promise<AcpAgentConfig> {
    const agents = this.acpStore.get('agents') || []
    const cleanedEnv =
      agent.env && Object.keys(agent.env).length > 0
        ? Object.fromEntries(
            Object.entries(agent.env).filter(
              ([key]) => key && typeof key === 'string' && key.trim().length > 0
            )
          )
        : undefined

    const newAgent: AcpAgentConfig = {
      id: agent.id || nanoid(8),
      name: agent.name.trim(),
      command: agent.command.trim(),
      args: agent.args?.filter((arg) => arg.trim().length > 0),
      env: cleanedEnv
    }

    this.acpStore.set('agents', [...agents, newAgent])
    this.clearProviderModelStatusCache('acp')
    this.notifyAcpAgentsChanged()
    return newAgent
  }

  async updateAcpAgent(
    agentId: string,
    updates: Partial<Omit<AcpAgentConfig, 'id'>>
  ): Promise<AcpAgentConfig | null> {
    const agents = this.acpStore.get('agents') || []
    const index = agents.findIndex((agent) => agent.id === agentId)
    if (index === -1) {
      return null
    }

    const cleanedEnv =
      updates.env && Object.keys(updates.env).length > 0
        ? Object.fromEntries(
            Object.entries(updates.env).filter(
              ([key]) => key && typeof key === 'string' && key.trim().length > 0
            )
          )
        : updates.env

    const updated: AcpAgentConfig = {
      ...agents[index],
      ...updates,
      name: updates.name?.trim() ?? agents[index].name.trim(),
      command: updates.command?.trim() ?? agents[index].command.trim(),
      args: updates.args?.filter((arg) => arg.trim().length > 0) ?? agents[index].args,
      env: cleanedEnv ?? agents[index].env
    }

    agents[index] = updated
    this.acpStore.set('agents', agents)
    this.clearProviderModelStatusCache('acp')
    this.notifyAcpAgentsChanged()
    return updated
  }

  async removeAcpAgent(agentId: string): Promise<boolean> {
    const agents = this.acpStore.get('agents') || []
    const filtered = agents.filter((agent) => agent.id !== agentId)
    if (filtered.length === agents.length) {
      return false
    }

    this.acpStore.set('agents', filtered)
    this.clearProviderModelStatusCache('acp')
    this.notifyAcpAgentsChanged()
    return true
  }

  private notifyAcpAgentsChanged() {
    eventBus.sendToRenderer(CONFIG_EVENTS.MODEL_LIST_CHANGED, SendTarget.ALL_WINDOWS, 'acp')
  }

  // Provide getMcpConfHelper method to get MCP configuration helper
  getMcpConfHelper(): McpConfHelper {
    return this.mcpConfHelper
  }

  /**
   * 获取指定provider和model的推荐配置
   * @param modelId 模型ID
   * @param providerId 可选的提供商ID，如果提供则优先查找该提供商的特定配置
   * @returns ModelConfig 模型配置
   */
  getModelConfig(modelId: string, providerId?: string): ModelConfig {
    return this.modelConfigHelper.getModelConfig(modelId, providerId)
  }

  /**
   * Set custom model configuration for a specific provider and model
   * @param modelId - The model ID
   * @param providerId - The provider ID
   * @param config - The model configuration
   */
  setModelConfig(
    modelId: string,
    providerId: string,
    config: ModelConfig,
    options?: { source?: ModelConfigSource }
  ): void {
    const storedConfig = this.modelConfigHelper.setModelConfig(modelId, providerId, config, options)
    // Trigger model configuration change event (need to notify all tabs)
    eventBus.sendToRenderer(
      CONFIG_EVENTS.MODEL_CONFIG_CHANGED,
      SendTarget.ALL_WINDOWS,
      providerId,
      modelId,
      storedConfig
    )
  }

  /**
   * Reset model configuration for a specific provider and model
   * @param modelId - The model ID
   * @param providerId - The provider ID
   */
  resetModelConfig(modelId: string, providerId: string): void {
    this.modelConfigHelper.resetModelConfig(modelId, providerId)
    // 触发模型配置重置事件（需要通知所有标签页）
    eventBus.sendToRenderer(
      CONFIG_EVENTS.MODEL_CONFIG_RESET,
      SendTarget.ALL_WINDOWS,
      providerId,
      modelId
    )
  }

  /**
   * Get all user-defined model configurations
   */
  getAllModelConfigs(): Record<string, IModelConfig> {
    return this.modelConfigHelper.getAllModelConfigs()
  }

  /**
   * Get configurations for a specific provider
   * @param providerId - The provider ID
   */
  getProviderModelConfigs(providerId: string): Array<{ modelId: string; config: ModelConfig }> {
    return this.modelConfigHelper.getProviderModelConfigs(providerId)
  }

  /**
   * Check if a model has user-defined configuration
   * @param modelId - The model ID
   * @param providerId - The provider ID
   */
  hasUserModelConfig(modelId: string, providerId: string): boolean {
    return this.modelConfigHelper.hasUserConfig(modelId, providerId)
  }

  /**
   * Export all model configurations for backup/sync
   */
  exportModelConfigs(): Record<string, IModelConfig> {
    return this.modelConfigHelper.exportConfigs()
  }

  /**
   * Import model configurations for restore/sync
   * @param configs - Model configurations to import
   * @param overwrite - Whether to overwrite existing configurations
   */
  importModelConfigs(configs: Record<string, IModelConfig>, overwrite: boolean = false): void {
    this.modelConfigHelper.importConfigs(configs, overwrite)
    // 触发批量导入事件（需要通知所有标签页）
    eventBus.sendToRenderer(CONFIG_EVENTS.MODEL_CONFIGS_IMPORTED, SendTarget.ALL_WINDOWS, overwrite)
  }

  getNotificationsEnabled(): boolean {
    return this.uiSettingsHelper.getNotificationsEnabled()
  }

  setNotificationsEnabled(enabled: boolean): void {
    this.uiSettingsHelper.setNotificationsEnabled(enabled)
  }

  async initTheme() {
    const theme = this.getSetting<string>('appTheme')
    if (theme) {
      nativeTheme.themeSource = theme as 'dark' | 'light' | 'system'
    }
    // 监听系统主题变化
    nativeTheme.on('updated', () => {
      // 只有当主题设置为 system 时，才需要通知渲染进程系统主题变化
      if (nativeTheme.themeSource === 'system') {
        eventBus.sendToMain(SYSTEM_EVENTS.SYSTEM_THEME_UPDATED, nativeTheme.shouldUseDarkColors)
      }
    })
  }

  async setTheme(theme: 'dark' | 'light' | 'system'): Promise<boolean> {
    nativeTheme.themeSource = theme
    this.setSetting('appTheme', theme)
    // 通知所有窗口主题已更改
    eventBus.sendToRenderer(CONFIG_EVENTS.THEME_CHANGED, SendTarget.ALL_WINDOWS, theme)
    return nativeTheme.shouldUseDarkColors
  }

  async getTheme(): Promise<string> {
    return this.getSetting<string>('appTheme') || 'system'
  }

  async getCurrentThemeIsDark(): Promise<boolean> {
    return nativeTheme.shouldUseDarkColors
  }

  async getSystemTheme(): Promise<'dark' | 'light'> {
    return nativeTheme.shouldUseDarkColors ? 'dark' : 'light'
  }

  // 获取所有自定义 prompts (with cache)
  async getCustomPrompts(): Promise<Prompt[]> {
    // Check cache first
    if (this.customPromptsCache !== null) {
      return this.customPromptsCache
    }

    // Load from store and cache it
    try {
      const prompts = this.customPromptsStore.get('prompts') || []
      this.customPromptsCache = prompts
      console.log(`[Config] Custom prompts cache loaded: ${prompts.length} prompts`)
      return prompts
    } catch (error) {
      console.error('[Config] Failed to load custom prompts:', error)
      this.customPromptsCache = []
      return []
    }
  }

  // 保存自定义 prompts (with cache update)
  async setCustomPrompts(prompts: Prompt[]): Promise<void> {
    await this.customPromptsStore.set('prompts', prompts)
    this.clearCustomPromptsCache()
    console.log(`[Config] Custom prompts cache updated: ${prompts.length} prompts`)
    // Notify all windows about custom prompts change
    eventBus.sendToRenderer(CONFIG_EVENTS.CUSTOM_PROMPTS_CHANGED, SendTarget.ALL_WINDOWS, {
      count: prompts.length
    })
  }

  // 添加单个 prompt (optimized with cache)
  async addCustomPrompt(prompt: Prompt): Promise<void> {
    const prompts = await this.getCustomPrompts()
    const updatedPrompts = [...prompts, prompt] // Create new array
    await this.setCustomPrompts(updatedPrompts)
    console.log(`[Config] Added custom prompt: ${prompt.name}`)
  }

  // 更新单个 prompt (optimized with cache)
  async updateCustomPrompt(promptId: string, updates: Partial<Prompt>): Promise<void> {
    const prompts = await this.getCustomPrompts()
    const index = prompts.findIndex((p) => p.id === promptId)
    if (index !== -1) {
      const updatedPrompts = [...prompts] // Create new array
      updatedPrompts[index] = { ...updatedPrompts[index], ...updates }
      await this.setCustomPrompts(updatedPrompts)
      console.log(`[Config] Updated custom prompt: ${promptId}`)
    } else {
      console.warn(`[Config] Custom prompt not found for update: ${promptId}`)
    }
  }

  // 删除单个 prompt (optimized with cache)
  async deleteCustomPrompt(promptId: string): Promise<void> {
    const prompts = await this.getCustomPrompts()
    const initialCount = prompts.length
    const filteredPrompts = prompts.filter((p) => p.id !== promptId)

    if (filteredPrompts.length === initialCount) {
      console.warn(`[Config] Custom prompt not found for deletion: ${promptId}`)
      return
    }

    await this.setCustomPrompts(filteredPrompts)
    console.log(`[Config] Deleted custom prompt: ${promptId}`)
  }

  /**
   * 清除自定义 prompts 缓存
   * 这将强制下次访问时重新加载
   */
  clearCustomPromptsCache(): void {
    console.log('[Config] Clearing custom prompts cache')
    this.customPromptsCache = null
  }

  // 获取默认系统提示词
  async getDefaultSystemPrompt(): Promise<string> {
    return this.systemPromptHelper.getDefaultSystemPrompt()
  }

  async setDefaultSystemPrompt(prompt: string): Promise<void> {
    return this.systemPromptHelper.setDefaultSystemPrompt(prompt)
  }

  async resetToDefaultPrompt(): Promise<void> {
    return this.systemPromptHelper.resetToDefaultPrompt()
  }

  async clearSystemPrompt(): Promise<void> {
    return this.systemPromptHelper.clearSystemPrompt()
  }

  async getSystemPrompts(): Promise<SystemPrompt[]> {
    return this.systemPromptHelper.getSystemPrompts()
  }

  async setSystemPrompts(prompts: SystemPrompt[]): Promise<void> {
    return this.systemPromptHelper.setSystemPrompts(prompts)
  }

  async addSystemPrompt(prompt: SystemPrompt): Promise<void> {
    return this.systemPromptHelper.addSystemPrompt(prompt)
  }

  async updateSystemPrompt(promptId: string, updates: Partial<SystemPrompt>): Promise<void> {
    return this.systemPromptHelper.updateSystemPrompt(promptId, updates)
  }

  async deleteSystemPrompt(promptId: string): Promise<void> {
    return this.systemPromptHelper.deleteSystemPrompt(promptId)
  }

  async setDefaultSystemPromptId(promptId: string): Promise<void> {
    return this.systemPromptHelper.setDefaultSystemPromptId(promptId)
  }

  async getDefaultSystemPromptId(): Promise<string> {
    return this.systemPromptHelper.getDefaultSystemPromptId()
  }

  // 获取更新渠道
  getUpdateChannel(): string {
    return this.getSetting<string>('updateChannel') || 'stable'
  }

  // 设置更新渠道
  setUpdateChannel(channel: string): void {
    this.setSetting('updateChannel', channel)
  }

  // 获取默认快捷键
  getDefaultShortcutKey(): ShortcutKeySetting {
    return {
      ...defaultShortcutKey
    }
  }

  // 获取快捷键
  getShortcutKey(): ShortcutKeySetting {
    return (
      this.getSetting<ShortcutKeySetting>('shortcutKey') || {
        ...defaultShortcutKey
      }
    )
  }

  // 设置快捷键
  setShortcutKey(customShortcutKey: ShortcutKeySetting) {
    this.setSetting('shortcutKey', customShortcutKey)
  }

  // 重置快捷键
  resetShortcutKeys() {
    this.setSetting('shortcutKey', { ...defaultShortcutKey })
  }

  // 获取知识库配置
  getKnowledgeConfigs(): BuiltinKnowledgeConfig[] {
    return this.knowledgeConfHelper.getKnowledgeConfigs()
  }

  // 设置知识库配置
  setKnowledgeConfigs(configs: BuiltinKnowledgeConfig[]): void {
    this.knowledgeConfHelper.setKnowledgeConfigs(configs)
  }

  // 获取NPM Registry缓存
  getNpmRegistryCache(): any {
    return this.mcpConfHelper.getNpmRegistryCache()
  }

  // 设置NPM Registry缓存
  setNpmRegistryCache(cache: any): void {
    return this.mcpConfHelper.setNpmRegistryCache(cache)
  }

  // 检查NPM Registry缓存是否有效
  isNpmRegistryCacheValid(): boolean {
    return this.mcpConfHelper.isNpmRegistryCacheValid()
  }

  // 获取有效的NPM Registry
  getEffectiveNpmRegistry(): string | null {
    return this.mcpConfHelper.getEffectiveNpmRegistry()
  }

  // 获取自定义NPM Registry
  getCustomNpmRegistry(): string | undefined {
    return this.mcpConfHelper.getCustomNpmRegistry()
  }

  // 设置自定义NPM Registry
  setCustomNpmRegistry(registry: string | undefined): void {
    this.mcpConfHelper.setCustomNpmRegistry(registry)
  }

  // 获取自动检测NPM Registry设置
  getAutoDetectNpmRegistry(): boolean {
    return this.mcpConfHelper.getAutoDetectNpmRegistry()
  }

  // 设置自动检测NPM Registry
  setAutoDetectNpmRegistry(enabled: boolean): void {
    this.mcpConfHelper.setAutoDetectNpmRegistry(enabled)
  }

  // 清除NPM Registry缓存
  clearNpmRegistryCache(): void {
    this.mcpConfHelper.clearNpmRegistryCache()
  }

  // 对比知识库配置差异
  diffKnowledgeConfigs(newConfigs: BuiltinKnowledgeConfig[]) {
    return KnowledgeConfHelper.diffKnowledgeConfigs(
      this.knowledgeConfHelper.getKnowledgeConfigs(),
      newConfigs
    )
  }

  // 批量导入MCP服务器
  async batchImportMcpServers(
    servers: Array<{
      name: string
      description: string
      package: string
      version?: string
      type?: any
      args?: string[]
      env?: Record<string, string>
      enabled?: boolean
      source?: string
      [key: string]: unknown
    }>,
    options: {
      skipExisting?: boolean
      enableByDefault?: boolean
      overwriteExisting?: boolean
    } = {}
  ): Promise<{ imported: number; skipped: number; errors: string[] }> {
    return this.mcpConfHelper.batchImportMcpServers(servers, options)
  }

  // 根据包名查找服务器
  async findMcpServerByPackage(packageName: string): Promise<string | null> {
    return this.mcpConfHelper.findServerByPackage(packageName)
  }
}

export { defaultShortcutKey } from './shortcutKeySettings'<|MERGE_RESOLUTION|>--- conflicted
+++ resolved
@@ -31,21 +31,12 @@
 import { providerDbLoader } from './providerDbLoader'
 import { ProviderAggregate } from '@shared/types/model-db'
 import { modelCapabilities } from './modelCapabilities'
-<<<<<<< HEAD
-import { nanoid } from 'nanoid'
-
-// Default system prompt constant
-const DEFAULT_SYSTEM_PROMPT = `You are DeepChat, a highly capable AI assistant. Your goal is to fully complete the user’s requested task before handing the conversation back to them. Keep working autonomously until the task is fully resolved.
-Be thorough in gathering information. Before replying, make sure you have all the details necessary to provide a complete solution. Use additional tools or ask clarifying questions when needed, but if you can find the answer on your own, avoid asking the user for help.
-When using tools, briefly describe your intended steps first—for example, which tool you’ll use and for what purpose.
-Adhere to this in all languages.Always respond in the same language as the user's query.`
-=======
 import { ProviderHelper } from './providerHelper'
 import { ModelStatusHelper } from './modelStatusHelper'
 import { ProviderModelHelper, PROVIDER_MODELS_DIR } from './providerModelHelper'
 import { SystemPromptHelper, DEFAULT_SYSTEM_PROMPT } from './systemPromptHelper'
 import { UiSettingsHelper } from './uiSettingsHelper'
->>>>>>> 1d526df8
+import { nanoid } from 'nanoid'
 
 // Define application settings interface
 interface IAppSettings {
@@ -172,23 +163,22 @@
       }
     })
 
-<<<<<<< HEAD
+    this.systemPromptHelper = new SystemPromptHelper({
+      systemPromptsStore: this.systemPromptsStore,
+      getSetting: this.getSetting.bind(this),
+      setSetting: this.setSetting.bind(this)
+    })
+
+    this.uiSettingsHelper = new UiSettingsHelper({
+      getSetting: this.getSetting.bind(this),
+      setSetting: this.setSetting.bind(this)
+    })
+
     this.acpStore = new ElectronStore<{ agents: AcpAgentConfig[]; builtinsVersion?: string }>({
       name: 'acp_agents',
       defaults: {
         agents: []
       }
-=======
-    this.systemPromptHelper = new SystemPromptHelper({
-      systemPromptsStore: this.systemPromptsStore,
-      getSetting: this.getSetting.bind(this),
-      setSetting: this.setSetting.bind(this)
-    })
-
-    this.uiSettingsHelper = new UiSettingsHelper({
-      getSetting: this.getSetting.bind(this),
-      setSetting: this.setSetting.bind(this)
->>>>>>> 1d526df8
     })
 
     // Initialize MCP configuration helper
@@ -200,10 +190,6 @@
     // Initialize knowledge configuration helper
     this.knowledgeConfHelper = new KnowledgeConfHelper()
 
-<<<<<<< HEAD
-    // Initialize built-in ACP agents on first run or version upgrade
-    this.initBuiltinAcpAgents()
-=======
     this.providerModelHelper = new ProviderModelHelper({
       userDataPath: this.userDataPath,
       getModelConfig: (modelId: string, providerId?: string) =>
@@ -211,7 +197,9 @@
       setModelStatus: this.modelStatusHelper.setModelStatus.bind(this.modelStatusHelper),
       deleteModelStatus: this.modelStatusHelper.deleteModelStatus.bind(this.modelStatusHelper)
     })
->>>>>>> 1d526df8
+
+    // Initialize built-in ACP agents on first run or version upgrade
+    this.initBuiltinAcpAgents()
 
     // Initialize provider models directory
     this.initProviderModelsDir()
