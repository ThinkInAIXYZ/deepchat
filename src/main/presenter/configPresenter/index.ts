import { eventBus } from '@/eventbus'
import {
  IConfigPresenter,
  LLM_PROVIDER,
  MODEL_META,
  ModelConfig,
  RENDERER_MODEL_META,
  MCPServerConfig,
  UserInfo
} from '@shared/presenter'
import { SearchEngineTemplate } from '@shared/chat'
import ElectronStore from 'electron-store'
import { DEFAULT_PROVIDERS } from './providers'
import path from 'path'
import { app, shell } from 'electron'
import fs from 'fs'
import { CONFIG_EVENTS } from '@/events'
import { McpConfHelper } from './mcpConfHelper'
import { presenter } from '@/presenter'
import { compare } from 'compare-versions'
import { defaultModelsSettings } from './modelDefaultSettings'
import { getProviderSpecificModelConfig } from './providerModelSettings'

// 定义应用设置的接口
interface IAppSettings {
  // 在这里定义你的配置项，例如：
  language: string
  providers: LLM_PROVIDER[]
  closeToQuit: boolean // 是否点击关闭按钮时退出程序
  appVersion?: string // 用于版本检查和数据迁移
  proxyMode?: string // 代理模式：system, none, custom
  customProxyUrl?: string // 自定义代理地址
  artifactsEffectEnabled?: boolean // artifacts动画效果是否启用
  searchPreviewEnabled?: boolean // 搜索预览是否启用
  contentProtectionEnabled?: boolean // 投屏保护是否启用
  syncEnabled?: boolean // 是否启用同步功能
  syncFolderPath?: string // 同步文件夹路径
  lastSyncTime?: number // 上次同步时间
  customSearchEngines?: string // 自定义搜索引擎JSON字符串
  loggingEnabled?: boolean // 日志记录是否启用
  authToken?: string | null // 认证令牌
  userInfo?: string | null // 用户信息（JSON字符串）
  apiBaseUrl?: string // API基础URL
  [key: string]: unknown // 允许任意键，使用unknown类型替代any
}

// 为模型存储创建接口
interface IModelStore {
  models: MODEL_META[]
  custom_models: MODEL_META[]
}

const defaultProviders = DEFAULT_PROVIDERS.map((provider) => ({
  id: provider.id,
  name: provider.name,
  apiType: provider.apiType,
  apiKey: provider.apiKey,
  baseUrl: provider.baseUrl,
  enable: provider.enable,
  websites: provider.websites
}))

// 定义 storeKey 常量
const PROVIDERS_STORE_KEY = 'providers'

const PROVIDER_MODELS_DIR = 'provider_models'
// 模型状态键前缀
const MODEL_STATUS_KEY_PREFIX = 'model_status_'

export class ConfigPresenter implements IConfigPresenter {
  private store: ElectronStore<IAppSettings>
  private providersModelStores: Map<string, ElectronStore<IModelStore>> = new Map()
  private userDataPath: string
  private currentAppVersion: string
  private mcpConfHelper: McpConfHelper // 使用MCP配置助手

  constructor() {
    this.userDataPath = app.getPath('userData')
    this.currentAppVersion = app.getVersion()
    // 初始化应用设置存储
    this.store = new ElectronStore<IAppSettings>({
      name: 'app-settings',
      defaults: {
        language: 'en-US',
        providers: defaultProviders,
        closeToQuit: false,
        proxyMode: 'system',
        customProxyUrl: '',
        artifactsEffectEnabled: true,
        searchPreviewEnabled: true,
        contentProtectionEnabled: false,
        syncEnabled: false,
        syncFolderPath: path.join(this.userDataPath, 'sync'),
        lastSyncTime: 0,
        loggingEnabled: false,
        appVersion: this.currentAppVersion
      }
    })

    // 初始化MCP配置助手
    this.mcpConfHelper = new McpConfHelper()

    // 初始化provider models目录
    this.initProviderModelsDir()

    // 如果应用版本更新了，更新appVersion
    if (this.store.get('appVersion') !== this.currentAppVersion) {
      const oldVersion = this.store.get('appVersion')
      this.store.set('appVersion', this.currentAppVersion)
      // 迁移数据
      this.migrateModelData(oldVersion)
      this.mcpConfHelper.onUpgrade(oldVersion)
    }

    const existingProviders = this.getSetting<LLM_PROVIDER[]>(PROVIDERS_STORE_KEY) || []
    const newProviders = defaultProviders.filter(
      (defaultProvider) =>
        !existingProviders.some((existingProvider) => existingProvider.id === defaultProvider.id)
    )

    if (newProviders.length > 0) {
      this.setProviders([...existingProviders, ...newProviders])
    }
  }

  private initProviderModelsDir(): void {
    const modelsDir = path.join(this.userDataPath, PROVIDER_MODELS_DIR)
    if (!fs.existsSync(modelsDir)) {
      fs.mkdirSync(modelsDir, { recursive: true })
    }
  }

  private getProviderModelStore(providerId: string): ElectronStore<IModelStore> {
    if (!this.providersModelStores.has(providerId)) {
      const store = new ElectronStore<IModelStore>({
        name: `models_${providerId}`,
        cwd: path.join(this.userDataPath, PROVIDER_MODELS_DIR),
        defaults: {
          models: [],
          custom_models: []
        }
      })
      this.providersModelStores.set(providerId, store)
    }
    return this.providersModelStores.get(providerId)!
  }

  private migrateModelData(oldVersion: string | undefined): void {
    // 0.0.10 版本之前，模型数据存储在app-settings.json中
    if (oldVersion && compare(oldVersion, '0.0.10', '<')) {
      // 迁移旧的模型数据
      const providers = this.getProviders()

      for (const provider of providers) {
        // 检查并修正 ollama 的 baseUrl
        if (provider.id === 'ollama' && provider.baseUrl) {
          if (provider.baseUrl.endsWith('/v1')) {
            provider.baseUrl = provider.baseUrl.replace(/\/v1$/, '')
            // 保存修改后的提供者
            this.setProviderById('ollama', provider)
          }
        }

        // 迁移provider模型
        const oldProviderModelsKey = `${provider.id}_models`
        const oldModels =
          this.getSetting<(MODEL_META & { enabled: boolean })[]>(oldProviderModelsKey)

        if (oldModels && oldModels.length > 0) {
          const store = this.getProviderModelStore(provider.id)
          // 遍历旧模型，保存启用状态
          oldModels.forEach((model) => {
            if (model.enabled) {
              this.setModelStatus(provider.id, model.id, true)
            }
            // @ts-ignore - 需要删除enabled属性以便独立存储状态
            delete model.enabled
          })
          // 保存模型列表到新存储
          store.set('models', oldModels)
          // 清除旧存储
          this.store.delete(oldProviderModelsKey)
        }

        // 迁移custom模型
        const oldCustomModelsKey = `custom_models_${provider.id}`
        const oldCustomModels =
          this.getSetting<(MODEL_META & { enabled: boolean })[]>(oldCustomModelsKey)

        if (oldCustomModels && oldCustomModels.length > 0) {
          const store = this.getProviderModelStore(provider.id)
          // 遍历旧的自定义模型，保存启用状态
          oldCustomModels.forEach((model) => {
            if (model.enabled) {
              this.setModelStatus(provider.id, model.id, true)
            }
            // @ts-ignore - 需要删除enabled属性以便独立存储状态
            delete model.enabled
          })
          // 保存自定义模型列表到新存储
          store.set('custom_models', oldCustomModels)
          // 清除旧存储
          this.store.delete(oldCustomModelsKey)
        }
      }
    }

    // 0.0.17 版本之前，需要移除 qwenlm 提供商
    if (oldVersion && compare(oldVersion, '0.0.17', '<')) {
      // 获取当前所有提供商
      const providers = this.getProviders()

      // 过滤掉 qwenlm 提供商
      const filteredProviders = providers.filter((provider) => provider.id !== 'qwenlm')

      // 如果过滤后数量不同，说明有移除操作，需要保存更新后的提供商列表
      if (filteredProviders.length !== providers.length) {
        console.log('[Config] 迁移: 移除了 qwenlm 提供商')
        this.setProviders(filteredProviders)
      }
    }
  }

  getSetting<T>(key: string): T | undefined {
    try {
      return this.store.get(key) as T
    } catch (error) {
      console.error(`[Config] Failed to get setting ${key}:`, error)
      return undefined
    }
  }

  setSetting<T>(key: string, value: T): void {
    try {
      this.store.set(key, value)
      // 触发设置变更事件
      eventBus.emit(CONFIG_EVENTS.SETTING_CHANGED, key, value)
    } catch (error) {
      console.error(`[Config] Failed to set setting ${key}:`, error)
    }
  }

  getProviders(): LLM_PROVIDER[] {
    const providers = this.getSetting<LLM_PROVIDER[]>(PROVIDERS_STORE_KEY)
    if (Array.isArray(providers) && providers.length > 0) {
      return providers
    } else {
      this.setSetting(PROVIDERS_STORE_KEY, defaultProviders)
      return defaultProviders
    }
  }

  setProviders(providers: LLM_PROVIDER[]): void {
    this.setSetting<LLM_PROVIDER[]>(PROVIDERS_STORE_KEY, providers)
    // 触发新事件
    eventBus.emit(CONFIG_EVENTS.PROVIDER_CHANGED)
  }

  getProviderById(id: string): LLM_PROVIDER | undefined {
    const providers = this.getProviders()
    return providers.find((provider) => provider.id === id)
  }

  setProviderById(id: string, provider: LLM_PROVIDER): void {
    const providers = this.getProviders()
    const index = providers.findIndex((p) => p.id === id)
    if (index !== -1) {
      providers[index] = provider
      this.setProviders(providers)
    } else {
      console.error(`[Config] Provider ${id} not found`)
    }
  }

  // 构造模型状态的存储键
  private getModelStatusKey(providerId: string, modelId: string): string {
    return `${MODEL_STATUS_KEY_PREFIX}${providerId}_${modelId}`
  }

  // 获取模型启用状态
  getModelStatus(providerId: string, modelId: string): boolean {
    const statusKey = this.getModelStatusKey(providerId, modelId)
    return this.getSetting<boolean>(statusKey) ?? false
  }

  // 设置模型启用状态
  setModelStatus(providerId: string, modelId: string, enabled: boolean): void {
    const statusKey = this.getModelStatusKey(providerId, modelId)
    this.setSetting(statusKey, enabled)
    // 触发模型状态变更事件
    eventBus.emit(CONFIG_EVENTS.MODEL_STATUS_CHANGED, providerId, modelId, enabled)
  }

  // 启用模型
  enableModel(providerId: string, modelId: string): void {
    this.setModelStatus(providerId, modelId, true)
  }

  // 禁用模型
  disableModel(providerId: string, modelId: string): void {
    this.setModelStatus(providerId, modelId, false)
  }

  // 批量设置模型状态
  batchSetModelStatus(providerId: string, modelStatusMap: Record<string, boolean>): void {
    for (const [modelId, enabled] of Object.entries(modelStatusMap)) {
      this.setModelStatus(providerId, modelId, enabled)
    }
  }

  getProviderModels(providerId: string): MODEL_META[] {
    const store = this.getProviderModelStore(providerId)
    let models = store.get('models') || []

    models = models.map((model) => {
      const config = this.getModelConfig(model.id, providerId)
      if (config) {
        model.maxTokens = config.maxTokens
        model.contextLength = config.contextLength
        // 如果模型中已经有这些属性则保留，否则使用配置中的值或默认为false
        model.vision = model.vision !== undefined ? model.vision : config.vision || false
        model.functionCall =
          model.functionCall !== undefined ? model.functionCall : config.functionCall || false
        model.reasoning =
          model.reasoning !== undefined ? model.reasoning : config.reasoning || false
      } else {
        // 确保模型具有这些属性，如果没有配置，默认为false
        model.vision = model.vision || false
        model.functionCall = model.functionCall || false
        model.reasoning = model.reasoning || false
      }
      return model
    })
    return models
  }

  getModelDefaultConfig(modelId: string, providerId?: string): ModelConfig {
    const model = this.getModelConfig(modelId, providerId)
    if (model) {
      return model
    }
    return {
      maxTokens: 4096,
      contextLength: 4096,
      temperature: 0.7,
      vision: false,
      functionCall: false,
      reasoning: false
    }
  }

  setProviderModels(providerId: string, models: MODEL_META[]): void {
    const store = this.getProviderModelStore(providerId)
    store.set('models', models)
  }

  getEnabledProviders(): LLM_PROVIDER[] {
    const providers = this.getProviders()
    return providers.filter((provider) => provider.enable)
  }

  getAllEnabledModels(): Promise<{ providerId: string; models: RENDERER_MODEL_META[] }[]> {
    const enabledProviders = this.getEnabledProviders()
    return Promise.all(
      enabledProviders.map(async (provider) => {
        const providerId = provider.id
        const allModels = [
          ...this.getProviderModels(providerId),
          ...this.getCustomModels(providerId)
        ]

        // 根据单独存储的状态过滤启用的模型
        const enabledModels = allModels
          .filter((model) => this.getModelStatus(providerId, model.id))
          .map((model) => ({
            ...model,
            enabled: true,
            // 确保能力属性被复制
            vision: model.vision || false,
            functionCall: model.functionCall || false,
            reasoning: model.reasoning || false
          }))

        return {
          providerId,
          models: enabledModels
        }
      })
    )
  }

  getCustomModels(providerId: string): MODEL_META[] {
    const store = this.getProviderModelStore(providerId)
    let customModels = store.get('custom_models') || []

    // 确保自定义模型也有能力属性
    customModels = customModels.map((model) => {
      // 如果模型已经有这些属性，保留它们，否则默认为false
      model.vision = model.vision !== undefined ? model.vision : false
      model.functionCall = model.functionCall !== undefined ? model.functionCall : false
      model.reasoning = model.reasoning !== undefined ? model.reasoning : false
      return model
    })

    return customModels
  }

  setCustomModels(providerId: string, models: MODEL_META[]): void {
    const store = this.getProviderModelStore(providerId)
    store.set('custom_models', models)
  }

  addCustomModel(providerId: string, model: MODEL_META): void {
    const models = this.getCustomModels(providerId)
    const existingIndex = models.findIndex((m) => m.id === model.id)

    // 创建不包含enabled属性的模型副本
    const modelWithoutStatus: MODEL_META = { ...model }
    // @ts-ignore - 需要删除enabled属性以便独立存储状态
    delete modelWithoutStatus.enabled

    if (existingIndex !== -1) {
      models[existingIndex] = modelWithoutStatus as MODEL_META
    } else {
      models.push(modelWithoutStatus as MODEL_META)
    }

    this.setCustomModels(providerId, models)
    // 单独设置模型状态
    this.setModelStatus(providerId, model.id, true)
    // 触发模型列表变更事件
    eventBus.emit(CONFIG_EVENTS.MODEL_LIST_CHANGED, providerId)
  }

  removeCustomModel(providerId: string, modelId: string): void {
    const models = this.getCustomModels(providerId)
    const filteredModels = models.filter((model) => model.id !== modelId)
    this.setCustomModels(providerId, filteredModels)

    // 删除模型状态
    const statusKey = this.getModelStatusKey(providerId, modelId)
    this.store.delete(statusKey)

    // 触发模型列表变更事件
    eventBus.emit(CONFIG_EVENTS.MODEL_LIST_CHANGED, providerId)
  }

  updateCustomModel(providerId: string, modelId: string, updates: Partial<MODEL_META>): void {
    const models = this.getCustomModels(providerId)
    const index = models.findIndex((model) => model.id === modelId)

    if (index !== -1) {
      Object.assign(models[index], updates)
      this.setCustomModels(providerId, models)
      eventBus.emit(CONFIG_EVENTS.MODEL_LIST_CHANGED, providerId)
    }
  }

  getCloseToQuit(): boolean {
    return this.getSetting<boolean>('closeToQuit') ?? false
  }

  setCloseToQuit(value: boolean): void {
    this.setSetting('closeToQuit', value)
  }

  // 获取应用当前语言，考虑系统语言设置
  getLanguage(): string {
    const language = this.getSetting<string>('language') || 'system'

    if (language !== 'system') {
      return language
    }

    return this.getSystemLanguage()
  }

  // 获取系统语言并匹配支持的语言列表
  private getSystemLanguage(): string {
    const systemLang = app.getLocale()
    const supportedLanguages = [
      'zh-CN',
      'zh-TW',
      'en-US',
      'zh-HK',
      'ko-KR',
      'ru-RU',
      'ja-JP',
      'fr-FR'
    ]

    // 完全匹配
    if (supportedLanguages.includes(systemLang)) {
      return systemLang
    }

    // 部分匹配（只匹配语言代码）
    const langCode = systemLang.split('-')[0]
    const matchedLang = supportedLanguages.find((lang) => lang.startsWith(langCode))
    if (matchedLang) {
      return matchedLang
    }

    // 默认返回英文
    return 'en-US'
  }

  public getDefaultProviders(): LLM_PROVIDER[] {
    return DEFAULT_PROVIDERS
  }

  // 获取代理模式
  getProxyMode(): string {
    return this.getSetting<string>('proxyMode') || 'system'
  }

  // 设置代理模式
  setProxyMode(mode: string): void {
    this.setSetting('proxyMode', mode)
    eventBus.emit(CONFIG_EVENTS.PROXY_MODE_CHANGED, mode)
  }

  // 获取自定义代理地址
  getCustomProxyUrl(): string {
    return this.getSetting<string>('customProxyUrl') || ''
  }

  // 设置自定义代理地址
  setCustomProxyUrl(url: string): void {
    this.setSetting('customProxyUrl', url)
    eventBus.emit(CONFIG_EVENTS.CUSTOM_PROXY_URL_CHANGED, url)
  }

  getArtifactsEffectEnabled(): boolean {
    const value = this.getSetting<boolean>('artifactsEffectEnabled')
    console.log('getArtifactsEffectEnabled 原始值:', value, '类型:', typeof value)
    // 只有当值是undefined或null时才使用默认值true
    // 注意：false是一个有效的boolean值，应该被保留而不是替换为默认值
    return value === undefined || value === null ? true : value
  }

  setArtifactsEffectEnabled(enabled: boolean): void {
    console.log('ConfigPresenter.setArtifactsEffectEnabled:', enabled, typeof enabled)

    // 确保传入的是布尔值
    const boolValue = Boolean(enabled)

    this.setSetting('artifactsEffectEnabled', boolValue)
    eventBus.emit(CONFIG_EVENTS.ARTIFACTS_EFFECT_CHANGED, boolValue)
  }

  // 获取同步功能状态
  getSyncEnabled(): boolean {
    return this.getSetting<boolean>('syncEnabled') || false
  }

  // 获取日志文件夹路径
  getLoggingFolderPath(): string {
    return path.join(this.userDataPath, 'logs')
  }

  // 打开日志文件夹
  async openLoggingFolder(): Promise<void> {
    const loggingFolderPath = this.getLoggingFolderPath()

    // 如果文件夹不存在，先创建它
    if (!fs.existsSync(loggingFolderPath)) {
      fs.mkdirSync(loggingFolderPath, { recursive: true })
    }

    // 打开文件夹
    await shell.openPath(loggingFolderPath)
  }

  // 设置同步功能状态
  setSyncEnabled(enabled: boolean): void {
    console.log('setSyncEnabled', enabled)
    this.setSetting('syncEnabled', enabled)
    eventBus.emit(CONFIG_EVENTS.SYNC_SETTINGS_CHANGED, { enabled })
  }

  // 获取同步文件夹路径
  getSyncFolderPath(): string {
    return (
      this.getSetting<string>('syncFolderPath') || path.join(app.getPath('home'), 'DeepchatSync')
    )
  }

  // 设置同步文件夹路径
  setSyncFolderPath(folderPath: string): void {
    this.setSetting('syncFolderPath', folderPath)
    eventBus.emit(CONFIG_EVENTS.SYNC_SETTINGS_CHANGED, { folderPath })
  }

  // 获取上次同步时间
  getLastSyncTime(): number {
    return this.getSetting<number>('lastSyncTime') || 0
  }

  // 设置上次同步时间
  setLastSyncTime(time: number): void {
    this.setSetting('lastSyncTime', time)
  }

  // 获取自定义搜索引擎
  async getCustomSearchEngines(): Promise<SearchEngineTemplate[]> {
    try {
      const customEnginesJson = this.store.get('customSearchEngines')
      if (customEnginesJson) {
        return JSON.parse(customEnginesJson as string)
      }
      return []
    } catch (error) {
      console.error('获取自定义搜索引擎失败:', error)
      return []
    }
  }

  // 设置自定义搜索引擎
  async setCustomSearchEngines(engines: SearchEngineTemplate[]): Promise<void> {
    try {
      this.store.set('customSearchEngines', JSON.stringify(engines))
      // 发送事件通知搜索引擎更新
      eventBus.emit(CONFIG_EVENTS.SEARCH_ENGINES_UPDATED, engines)
    } catch (error) {
      console.error('设置自定义搜索引擎失败:', error)
      throw error
    }
  }

  // 获取搜索预览设置状态
  getSearchPreviewEnabled(): Promise<boolean> {
    const value = this.getSetting<boolean>('searchPreviewEnabled')
    // 默认关闭搜索预览
    return Promise.resolve(value === undefined || value === null ? false : value)
  }

  // 设置搜索预览状态
  setSearchPreviewEnabled(enabled: boolean): void {
    console.log('ConfigPresenter.setSearchPreviewEnabled:', enabled, typeof enabled)

    // 确保传入的是布尔值
    const boolValue = Boolean(enabled)

    this.setSetting('searchPreviewEnabled', boolValue)
  }

  // 获取投屏保护设置状态
  getContentProtectionEnabled(): boolean {
    const value = this.getSetting<boolean>('contentProtectionEnabled')
    // 默认投屏保护关闭
    return value === undefined || value === null ? false : value
  }

  // 设置投屏保护状态
  setContentProtectionEnabled(enabled: boolean): void {
    this.setSetting('contentProtectionEnabled', enabled)
    eventBus.emit(CONFIG_EVENTS.CONTENT_PROTECTION_CHANGED, enabled)
  }

  getLoggingEnabled(): boolean {
    return this.getSetting<boolean>('loggingEnabled') ?? false
  }

  setLoggingEnabled(enabled: boolean): void {
    this.setSetting('loggingEnabled', enabled)
    setTimeout(() => {
      presenter.devicePresenter.restartApp()
    }, 1000)
  }

  // ===================== MCP配置相关方法 =====================

  // 获取MCP服务器配置
  getMcpServers(): Promise<Record<string, MCPServerConfig>> {
    return this.mcpConfHelper.getMcpServers()
  }

  // 设置MCP服务器配置
  async setMcpServers(servers: Record<string, MCPServerConfig>): Promise<void> {
    return this.mcpConfHelper.setMcpServers(servers)
  }

  // 获取默认MCP服务器
  getMcpDefaultServers(): Promise<string[]> {
    return this.mcpConfHelper.getMcpDefaultServers()
  }

  // 设置默认MCP服务器
  async addMcpDefaultServer(serverName: string): Promise<void> {
    return this.mcpConfHelper.addMcpDefaultServer(serverName)
  }

  async removeMcpDefaultServer(serverName: string): Promise<void> {
    return this.mcpConfHelper.removeMcpDefaultServer(serverName)
  }

  async toggleMcpDefaultServer(serverName: string): Promise<void> {
    return this.mcpConfHelper.toggleMcpDefaultServer(serverName)
  }

  // 获取MCP启用状态
  getMcpEnabled(): Promise<boolean> {
    return this.mcpConfHelper.getMcpEnabled()
  }

  // 设置MCP启用状态
  async setMcpEnabled(enabled: boolean): Promise<void> {
    return this.mcpConfHelper.setMcpEnabled(enabled)
  }

  // 添加MCP服务器
  async addMcpServer(name: string, config: MCPServerConfig): Promise<boolean> {
    return this.mcpConfHelper.addMcpServer(name, config)
  }

  // 移除MCP服务器
  async removeMcpServer(name: string): Promise<void> {
    return this.mcpConfHelper.removeMcpServer(name)
  }

  // 更新MCP服务器配置
  async updateMcpServer(name: string, config: Partial<MCPServerConfig>): Promise<void> {
    await this.mcpConfHelper.updateMcpServer(name, config)
  }

  // 提供getMcpConfHelper方法，用于获取MCP配置助手
  getMcpConfHelper(): McpConfHelper {
    return this.mcpConfHelper
  }

<<<<<<< HEAD
  // 获取认证令牌
  getAuthToken(): string | null {
    return this.getSetting<string | null>('authToken') ?? null
  }

  // 设置认证令牌
  setAuthToken(token: string | null): void {
    this.setSetting('authToken', token)
  }

  // 获取用户信息
  getUserInfo(): UserInfo | null {
    const userInfoJson = this.getSetting<string | null>('userInfo')
    if (!userInfoJson) return null
    
    try {
      return JSON.parse(userInfoJson) as UserInfo
    } catch (error) {
      console.error('解析用户信息失败:', error)
      return null
    }
  }
  
  // 设置用户信息
  setUserInfo(userInfo: UserInfo | null): void {
    if (userInfo === null) {
      this.setSetting('userInfo', null)
      // 触发用户信息清除事件
      eventBus.emit(CONFIG_EVENTS.USER_INFO_CHANGED, null)
      return
    }
    
    try {
      const userInfoJson = JSON.stringify(userInfo)
      // 直接设置存储，不通过setSetting触发通用事件
      this.store.set('userInfo', userInfoJson)
      console.info('序列化用户信息成功:', userInfoJson)
      // 触发专门的用户信息更新事件
      eventBus.emit(CONFIG_EVENTS.USER_INFO_CHANGED, userInfo)
    } catch (error) {
      console.error('序列化用户信息失败:', error)
    }
  }
  
  // 获取API基础URL
  getApiBaseUrl(): string {
    return this.getSetting<string>('apiBaseUrl') ?? 'https://deepchat.blanplan.com'
  }
  
  // 设置API基础URL
  setApiBaseUrl(url: string): void {
    this.setSetting('apiBaseUrl', url)
  }
}
=======
  /**
   * 获取指定provider和model的推荐配置
   * @param modelId 模型ID
   * @param providerId 可选的提供商ID，如果提供则优先查找该提供商的特定配置
   * @returns ModelConfig 模型配置
   */
  getModelConfig(modelId: string, providerId?: string): ModelConfig {
    // 如果提供了providerId，先尝试查找特定提供商的配置
    if (providerId) {
      const providerConfig = getProviderSpecificModelConfig(providerId, modelId)
      if (providerConfig) {
        // console.log('providerConfig Matched', providerId, modelId)
        return providerConfig
      }
    }

    // 如果没有找到特定提供商的配置，或者没有提供providerId，则查找通用配置
    // 将modelId转为小写以进行不区分大小写的匹配
    const lowerModelId = modelId.toLowerCase()

    // 检查是否有任何匹配条件符合
    for (const config of defaultModelsSettings) {
      if (config.match.some((matchStr) => lowerModelId.includes(matchStr.toLowerCase()))) {
        return {
          maxTokens: config.maxTokens,
          contextLength: config.contextLength,
          temperature: config.temperature,
          vision: config.vision,
          functionCall: config.functionCall || false,
          reasoning: config.reasoning || false
        }
      }
    }

    // 如果没有找到匹配的配置，返回默认的安全配置
    return {
      maxTokens: 4096,
      contextLength: 8192,
      temperature: 0.6,
      vision: false,
      functionCall: false,
      reasoning: false
    }
  }
}

// 导出配置相关内容，方便其他组件使用
export { defaultModelsSettings } from './modelDefaultSettings'
export { providerModelSettings } from './providerModelSettings'
>>>>>>> 0973c7f0
<|MERGE_RESOLUTION|>--- conflicted
+++ resolved
@@ -38,9 +38,6 @@
   lastSyncTime?: number // 上次同步时间
   customSearchEngines?: string // 自定义搜索引擎JSON字符串
   loggingEnabled?: boolean // 日志记录是否启用
-  authToken?: string | null // 认证令牌
-  userInfo?: string | null // 用户信息（JSON字符串）
-  apiBaseUrl?: string // API基础URL
   [key: string]: unknown // 允许任意键，使用unknown类型替代any
 }
 
@@ -729,62 +726,6 @@
     return this.mcpConfHelper
   }
 
-<<<<<<< HEAD
-  // 获取认证令牌
-  getAuthToken(): string | null {
-    return this.getSetting<string | null>('authToken') ?? null
-  }
-
-  // 设置认证令牌
-  setAuthToken(token: string | null): void {
-    this.setSetting('authToken', token)
-  }
-
-  // 获取用户信息
-  getUserInfo(): UserInfo | null {
-    const userInfoJson = this.getSetting<string | null>('userInfo')
-    if (!userInfoJson) return null
-    
-    try {
-      return JSON.parse(userInfoJson) as UserInfo
-    } catch (error) {
-      console.error('解析用户信息失败:', error)
-      return null
-    }
-  }
-  
-  // 设置用户信息
-  setUserInfo(userInfo: UserInfo | null): void {
-    if (userInfo === null) {
-      this.setSetting('userInfo', null)
-      // 触发用户信息清除事件
-      eventBus.emit(CONFIG_EVENTS.USER_INFO_CHANGED, null)
-      return
-    }
-    
-    try {
-      const userInfoJson = JSON.stringify(userInfo)
-      // 直接设置存储，不通过setSetting触发通用事件
-      this.store.set('userInfo', userInfoJson)
-      console.info('序列化用户信息成功:', userInfoJson)
-      // 触发专门的用户信息更新事件
-      eventBus.emit(CONFIG_EVENTS.USER_INFO_CHANGED, userInfo)
-    } catch (error) {
-      console.error('序列化用户信息失败:', error)
-    }
-  }
-  
-  // 获取API基础URL
-  getApiBaseUrl(): string {
-    return this.getSetting<string>('apiBaseUrl') ?? 'https://deepchat.blanplan.com'
-  }
-  
-  // 设置API基础URL
-  setApiBaseUrl(url: string): void {
-    this.setSetting('apiBaseUrl', url)
-  }
-}
-=======
   /**
    * 获取指定provider和model的推荐配置
    * @param modelId 模型ID
@@ -829,9 +770,63 @@
       reasoning: false
     }
   }
+
+  // 获取认证令牌
+  getAuthToken(): string | null {
+    return this.getSetting<string | null>('authToken') ?? null
+  }
+
+  // 设置认证令牌
+  setAuthToken(token: string | null): void {
+    this.setSetting('authToken', token)
+  }
+
+  // 获取用户信息
+  getUserInfo(): UserInfo | null {
+    const userInfoJson = this.getSetting<string | null>('userInfo')
+    if (!userInfoJson) return null
+
+    try {
+      return JSON.parse(userInfoJson) as UserInfo
+    } catch (error) {
+      console.error('解析用户信息失败:', error)
+      return null
+    }
+  }
+
+  // 设置用户信息
+  setUserInfo(userInfo: UserInfo | null): void {
+    if (userInfo === null) {
+      this.setSetting('userInfo', null)
+      // 触发用户信息清除事件
+      eventBus.emit(CONFIG_EVENTS.USER_INFO_CHANGED, null)
+      return
+    }
+
+    try {
+      const userInfoJson = JSON.stringify(userInfo)
+      // 直接设置存储，不通过setSetting触发通用事件
+      this.store.set('userInfo', userInfoJson)
+      console.info('序列化用户信息成功:', userInfoJson)
+      // 触发专门的用户信息更新事件
+      eventBus.emit(CONFIG_EVENTS.USER_INFO_CHANGED, userInfo)
+    } catch (error) {
+      console.error('序列化用户信息失败:', error)
+    }
+  }
+
+  // 获取API基础URL
+  getApiBaseUrl(): string {
+    return this.getSetting<string>('apiBaseUrl') ?? 'https://deepchat.blanplan.com'
+  }
+
+  // 设置API基础URL
+  setApiBaseUrl(url: string): void {
+    this.setSetting('apiBaseUrl', url)
+  }
 }
+
 
 // 导出配置相关内容，方便其他组件使用
 export { defaultModelsSettings } from './modelDefaultSettings'
-export { providerModelSettings } from './providerModelSettings'
->>>>>>> 0973c7f0
+export { providerModelSettings } from './providerModelSettings'