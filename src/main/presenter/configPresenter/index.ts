import { eventBus, SendTarget } from '@/eventbus'
import {
  IConfigPresenter,
  LLM_PROVIDER,
  MODEL_META,
  ModelConfig,
  RENDERER_MODEL_META,
  MCPServerConfig,
  Prompt,
  IModelConfig,
<<<<<<< HEAD
  AGENT_CONFIG
=======
  BuiltinKnowledgeConfig
>>>>>>> 0a684442
} from '@shared/presenter'
import { SearchEngineTemplate } from '@shared/chat'
import { ModelType } from '@shared/model'
import ElectronStore from 'electron-store'
import { DEFAULT_PROVIDERS } from './providers'
import path from 'path'
import { app, nativeTheme, shell } from 'electron'
import fs from 'fs'
import { CONFIG_EVENTS, SYSTEM_EVENTS, FLOATING_BUTTON_EVENTS } from '@/events'
import { McpConfHelper, SYSTEM_INMEM_MCP_SERVERS } from './mcpConfHelper'
import { presenter } from '@/presenter'
import { compare } from 'compare-versions'
import { defaultShortcutKey, ShortcutKeySetting } from './shortcutKeySettings'
import { ModelConfigHelper } from './modelConfig'
import { KnowledgeConfHelper } from './knowledgeConfHelper'

// 定义应用设置的接口
interface IAppSettings {
  // 在这里定义你的配置项，例如：
  language: string
  providers: LLM_PROVIDER[]
  closeToQuit: boolean // 是否点击关闭按钮时退出程序
  appVersion?: string // 用于版本检查和数据迁移
  proxyMode?: string // 代理模式：system, none, custom
  customProxyUrl?: string // 自定义代理地址
  customShortKey?: ShortcutKeySetting // 自定义快捷键
  artifactsEffectEnabled?: boolean // artifacts动画效果是否启用
  searchPreviewEnabled?: boolean // 搜索预览是否启用
  contentProtectionEnabled?: boolean // 投屏保护是否启用
  syncEnabled?: boolean // 是否启用同步功能
  syncFolderPath?: string // 同步文件夹路径
  lastSyncTime?: number // 上次同步时间
  customSearchEngines?: string // 自定义搜索引擎JSON字符串
  soundEnabled?: boolean // 音效是否启用
  copyWithCotEnabled?: boolean
  loggingEnabled?: boolean // 日志记录是否启用
  floatingButtonEnabled?: boolean // 悬浮按钮是否启用
  default_system_prompt?: string // 默认系统提示词
  [key: string]: unknown // 允许任意键，使用unknown类型替代any
}

// 为模型存储创建接口
interface IModelStore {
  models: MODEL_META[]
  custom_models: MODEL_META[]
}

const defaultProviders = DEFAULT_PROVIDERS.map((provider) => ({
  id: provider.id,
  name: provider.name,
  apiType: provider.apiType,
  apiKey: provider.apiKey,
  baseUrl: provider.baseUrl,
  enable: provider.enable,
  websites: provider.websites
}))

// 定义 storeKey 常量
const PROVIDERS_STORE_KEY = 'providers'
const AGENTS_STORE_KEY = 'agents'

const PROVIDER_MODELS_DIR = 'provider_models'
// 模型状态键前缀
const MODEL_STATUS_KEY_PREFIX = 'model_status_'

export class ConfigPresenter implements IConfigPresenter {
  private store: ElectronStore<IAppSettings>
  private providersModelStores: Map<string, ElectronStore<IModelStore>> = new Map()
  private customPromptsStore: ElectronStore<{ prompts: Prompt[] }>
  private userDataPath: string
  private currentAppVersion: string
  private mcpConfHelper: McpConfHelper // 使用MCP配置助手
  private modelConfigHelper: ModelConfigHelper // 模型配置助手
  private knowledgeConfHelper: KnowledgeConfHelper // 知识配置助手

  constructor() {
    this.userDataPath = app.getPath('userData')
    this.currentAppVersion = app.getVersion()
    // 初始化应用设置存储
    this.store = new ElectronStore<IAppSettings>({
      name: 'app-settings',
      defaults: {
        language: 'en-US',
        providers: defaultProviders,
        closeToQuit: false,
        customShortKey: defaultShortcutKey,
        proxyMode: 'system',
        customProxyUrl: '',
        artifactsEffectEnabled: true,
        searchPreviewEnabled: true,
        contentProtectionEnabled: false,
        syncEnabled: false,
        syncFolderPath: path.join(this.userDataPath, 'sync'),
        lastSyncTime: 0,
        soundEnabled: false,
        copyWithCotEnabled: true,
        loggingEnabled: false,
        floatingButtonEnabled: false,
        default_system_prompt: '',
        appVersion: this.currentAppVersion
      }
    })

    this.initTheme()

    // 初始化 custom prompts 存储
    this.customPromptsStore = new ElectronStore<{ prompts: Prompt[] }>({
      name: 'custom_prompts',
      defaults: {
        prompts: []
      }
    })

    // 初始化MCP配置助手
    this.mcpConfHelper = new McpConfHelper()

    // 初始化模型配置助手
    this.modelConfigHelper = new ModelConfigHelper()

    // 初始化知识配置助手
    this.knowledgeConfHelper = new KnowledgeConfHelper()

    // 初始化provider models目录
    this.initProviderModelsDir()

    // 如果应用版本更新了，更新appVersion
    if (this.store.get('appVersion') !== this.currentAppVersion) {
      const oldVersion = this.store.get('appVersion')
      this.store.set('appVersion', this.currentAppVersion)
      // 迁移数据
      this.migrateModelData(oldVersion)
      this.mcpConfHelper.onUpgrade(oldVersion)
    }

    const existingProviders = this.getSetting<LLM_PROVIDER[]>(PROVIDERS_STORE_KEY) || []
    const newProviders = defaultProviders.filter(
      (defaultProvider) =>
        !existingProviders.some((existingProvider) => existingProvider.id === defaultProvider.id)
    )

    if (newProviders.length > 0) {
      this.setProviders([...existingProviders, ...newProviders])
    }
  }

  private initProviderModelsDir(): void {
    const modelsDir = path.join(this.userDataPath, PROVIDER_MODELS_DIR)
    if (!fs.existsSync(modelsDir)) {
      fs.mkdirSync(modelsDir, { recursive: true })
    }
  }

  private getProviderModelStore(providerId: string): ElectronStore<IModelStore> {
    if (!this.providersModelStores.has(providerId)) {
      const store = new ElectronStore<IModelStore>({
        name: `models_${providerId}`,
        cwd: path.join(this.userDataPath, PROVIDER_MODELS_DIR),
        defaults: {
          models: [],
          custom_models: []
        }
      })
      this.providersModelStores.set(providerId, store)
    }
    return this.providersModelStores.get(providerId)!
  }

  private migrateModelData(oldVersion: string | undefined): void {
    // 0.2.4 版本之前，minimax 的 baseUrl 是错误的，需要修正
    if (oldVersion && compare(oldVersion, '0.2.4', '<')) {
      const providers = this.getProviders()
      for (const provider of providers) {
        if (provider.id === 'minimax') {
          provider.baseUrl = 'https://api.minimax.chat/v1'
          this.setProviderById('minimax', provider)
        }
      }
    }
    // 0.0.10 版本之前，模型数据存储在app-settings.json中
    if (oldVersion && compare(oldVersion, '0.0.10', '<')) {
      // 迁移旧的模型数据
      const providers = this.getProviders()

      for (const provider of providers) {
        // 检查并修正 ollama 的 baseUrl
        if (provider.id === 'ollama' && provider.baseUrl) {
          if (provider.baseUrl.endsWith('/v1')) {
            provider.baseUrl = provider.baseUrl.replace(/\/v1$/, '')
            // 保存修改后的提供者
            this.setProviderById('ollama', provider)
          }
        }

        // 迁移provider模型
        const oldProviderModelsKey = `${provider.id}_models`
        const oldModels =
          this.getSetting<(MODEL_META & { enabled: boolean })[]>(oldProviderModelsKey)

        if (oldModels && oldModels.length > 0) {
          const store = this.getProviderModelStore(provider.id)
          // 遍历旧模型，保存启用状态
          oldModels.forEach((model) => {
            if (model.enabled) {
              this.setModelStatus(provider.id, model.id, true)
            }
            // @ts-ignore - 需要删除enabled属性以便独立存储状态
            delete model.enabled
          })
          // 保存模型列表到新存储
          store.set('models', oldModels)
          // 清除旧存储
          this.store.delete(oldProviderModelsKey)
        }

        // 迁移custom模型
        const oldCustomModelsKey = `custom_models_${provider.id}`
        const oldCustomModels =
          this.getSetting<(MODEL_META & { enabled: boolean })[]>(oldCustomModelsKey)

        if (oldCustomModels && oldCustomModels.length > 0) {
          const store = this.getProviderModelStore(provider.id)
          // 遍历旧的自定义模型，保存启用状态
          oldCustomModels.forEach((model) => {
            if (model.enabled) {
              this.setModelStatus(provider.id, model.id, true)
            }
            // @ts-ignore - 需要删除enabled属性以便独立存储状态
            delete model.enabled
          })
          // 保存自定义模型列表到新存储
          store.set('custom_models', oldCustomModels)
          // 清除旧存储
          this.store.delete(oldCustomModelsKey)
        }
      }
    }

    // 0.0.17 版本之前，需要移除 qwenlm 提供商
    if (oldVersion && compare(oldVersion, '0.0.17', '<')) {
      // 获取当前所有提供商
      const providers = this.getProviders()

      // 过滤掉 qwenlm 提供商
      const filteredProviders = providers.filter((provider) => provider.id !== 'qwenlm')

      // 如果过滤后数量不同，说明有移除操作，需要保存更新后的提供商列表
      if (filteredProviders.length !== providers.length) {
        this.setProviders(filteredProviders)
      }
    }
  }

  getSetting<T>(key: string): T | undefined {
    try {
      return this.store.get(key) as T
    } catch (error) {
      console.error(`[Config] Failed to get setting ${key}:`, error)
      return undefined
    }
  }

  setSetting<T>(key: string, value: T): void {
    try {
      this.store.set(key, value)
      // 触发设置变更事件（仅主进程内部使用）
      eventBus.sendToMain(CONFIG_EVENTS.SETTING_CHANGED, key, value)
    } catch (error) {
      console.error(`[Config] Failed to set setting ${key}:`, error)
    }
  }

  getProviders(): LLM_PROVIDER[] {
    const providers = this.getSetting<LLM_PROVIDER[]>(PROVIDERS_STORE_KEY)
    if (Array.isArray(providers) && providers.length > 0) {
      return providers
    } else {
      this.setSetting(PROVIDERS_STORE_KEY, defaultProviders)
      return defaultProviders
    }
  }

  setProviders(providers: LLM_PROVIDER[]): void {
    this.setSetting<LLM_PROVIDER[]>(PROVIDERS_STORE_KEY, providers)
    // 触发新事件（需要通知所有标签页）
    eventBus.send(CONFIG_EVENTS.PROVIDER_CHANGED, SendTarget.ALL_WINDOWS)
  }

  getProviderById(id: string): LLM_PROVIDER | undefined {
    const providers = this.getProviders()
    return providers.find((provider) => provider.id === id)
  }

  setProviderById(id: string, provider: LLM_PROVIDER): void {
    const providers = this.getProviders()
    const index = providers.findIndex((p) => p.id === id)
    if (index !== -1) {
      providers[index] = provider
      this.setProviders(providers)
    } else {
      console.error(`[Config] Provider ${id} not found`)
    }
  }

  // 构造模型状态的存储键
  private getModelStatusKey(providerId: string, modelId: string): string {
    // 将 modelId 中的点号替换为连字符
    const formattedModelId = modelId.replace(/\./g, '-')
    return `${MODEL_STATUS_KEY_PREFIX}${providerId}_${formattedModelId}`
  }

  // 获取模型启用状态
  getModelStatus(providerId: string, modelId: string): boolean {
    const statusKey = this.getModelStatusKey(providerId, modelId)
    const status = this.getSetting<boolean>(statusKey)
    // 如果状态不是布尔值，则返回 true
    return typeof status === 'boolean' ? status : true
  }

  // 批量获取模型启用状态
  getBatchModelStatus(providerId: string, modelIds: string[]): Record<string, boolean> {
    const result: Record<string, boolean> = {}
    for (const modelId of modelIds) {
      const statusKey = this.getModelStatusKey(providerId, modelId)
      const status = this.getSetting<boolean>(statusKey)
      // 如果状态不是布尔值，则返回 true
      result[modelId] = typeof status === 'boolean' ? status : true
    }
    return result
  }

  // 设置模型启用状态
  setModelStatus(providerId: string, modelId: string, enabled: boolean): void {
    const statusKey = this.getModelStatusKey(providerId, modelId)
    this.setSetting(statusKey, enabled)
    // 触发模型状态变更事件（需要通知所有标签页）
    eventBus.sendToRenderer(
      CONFIG_EVENTS.MODEL_STATUS_CHANGED,
      SendTarget.ALL_WINDOWS,
      providerId,
      modelId,
      enabled
    )
  }

  // 启用模型
  enableModel(providerId: string, modelId: string): void {
    this.setModelStatus(providerId, modelId, true)
  }

  // 禁用模型
  disableModel(providerId: string, modelId: string): void {
    this.setModelStatus(providerId, modelId, false)
  }

  // 批量设置模型状态
  batchSetModelStatus(providerId: string, modelStatusMap: Record<string, boolean>): void {
    for (const [modelId, enabled] of Object.entries(modelStatusMap)) {
      this.setModelStatus(providerId, modelId, enabled)
    }
  }

  getProviderModels(providerId: string): MODEL_META[] {
    const store = this.getProviderModelStore(providerId)
    let models = store.get('models') || []

    models = models.map((model) => {
      const config = this.getModelConfig(model.id, providerId)
      if (config) {
        model.maxTokens = config.maxTokens
        model.contextLength = config.contextLength
        // 如果模型中已经有这些属性则保留，否则使用配置中的值或默认为false
        model.vision = model.vision !== undefined ? model.vision : config.vision || false
        model.functionCall =
          model.functionCall !== undefined ? model.functionCall : config.functionCall || false
        model.reasoning =
          model.reasoning !== undefined ? model.reasoning : config.reasoning || false
        model.type = model.type !== undefined ? model.type : config.type || ModelType.Chat
      } else {
        // 确保模型具有这些属性，如果没有配置，默认为false
        model.vision = model.vision || false
        model.functionCall = model.functionCall || false
        model.reasoning = model.reasoning || false
        model.type = model.type || ModelType.Chat
      }
      return model
    })
    return models
  }

  getModelDefaultConfig(modelId: string, providerId?: string): ModelConfig {
    const model = this.getModelConfig(modelId, providerId)
    if (model) {
      return model
    }
    return {
      maxTokens: 4096,
      contextLength: 4096,
      temperature: 0.7,
      vision: false,
      functionCall: false,
      reasoning: false,
      type: ModelType.Chat
    }
  }

  setProviderModels(providerId: string, models: MODEL_META[]): void {
    const store = this.getProviderModelStore(providerId)
    store.set('models', models)
  }

  getEnabledProviders(): LLM_PROVIDER[] {
    const providers = this.getProviders()
    return providers.filter((provider) => provider.enable)
  }

  getAllEnabledModels(): Promise<{ providerId: string; models: RENDERER_MODEL_META[] }[]> {
    const enabledProviders = this.getEnabledProviders()
    return Promise.all(
      enabledProviders.map(async (provider) => {
        const providerId = provider.id
        const allModels = [
          ...this.getProviderModels(providerId),
          ...this.getCustomModels(providerId)
        ]

        // 批量获取模型状态
        const modelIds = allModels.map((model) => model.id)
        const modelStatusMap = this.getBatchModelStatus(providerId, modelIds)

        // 根据批量获取的状态过滤启用的模型
        const enabledModels = allModels
          .filter((model) => modelStatusMap[model.id])
          .map((model) => ({
            ...model,
            enabled: true,
            // 确保能力属性被复制
            vision: model.vision || false,
            functionCall: model.functionCall || false,
            reasoning: model.reasoning || false
          }))

        return {
          providerId,
          models: enabledModels
        }
      })
    )
  }

  getCustomModels(providerId: string): MODEL_META[] {
    const store = this.getProviderModelStore(providerId)
    let customModels = store.get('custom_models') || []

    // 确保自定义模型也有能力属性
    customModels = customModels.map((model) => {
      // 如果模型已经有这些属性，保留它们，否则默认为false
      model.vision = model.vision !== undefined ? model.vision : false
      model.functionCall = model.functionCall !== undefined ? model.functionCall : false
      model.reasoning = model.reasoning !== undefined ? model.reasoning : false
      return model
    })

    return customModels
  }

  setCustomModels(providerId: string, models: MODEL_META[]): void {
    const store = this.getProviderModelStore(providerId)
    store.set('custom_models', models)
  }

  addCustomModel(providerId: string, model: MODEL_META): void {
    const models = this.getCustomModels(providerId)
    const existingIndex = models.findIndex((m) => m.id === model.id)

    // 创建不包含enabled属性的模型副本
    const modelWithoutStatus: MODEL_META = { ...model }
    // @ts-ignore - 需要删除enabled属性以便独立存储状态
    delete modelWithoutStatus.enabled

    if (existingIndex !== -1) {
      models[existingIndex] = modelWithoutStatus as MODEL_META
    } else {
      models.push(modelWithoutStatus as MODEL_META)
    }

    this.setCustomModels(providerId, models)
    // 单独设置模型状态
    this.setModelStatus(providerId, model.id, true)
    // 触发模型列表变更事件（需要通知所有标签页）
    eventBus.sendToRenderer(CONFIG_EVENTS.MODEL_LIST_CHANGED, SendTarget.ALL_WINDOWS, providerId)
  }

  removeCustomModel(providerId: string, modelId: string): void {
    const models = this.getCustomModels(providerId)
    const filteredModels = models.filter((model) => model.id !== modelId)
    this.setCustomModels(providerId, filteredModels)

    // 删除模型状态
    const statusKey = this.getModelStatusKey(providerId, modelId)
    this.store.delete(statusKey)

    // 触发模型列表变更事件（需要通知所有标签页）
    eventBus.sendToRenderer(CONFIG_EVENTS.MODEL_LIST_CHANGED, SendTarget.ALL_WINDOWS, providerId)
  }

  updateCustomModel(providerId: string, modelId: string, updates: Partial<MODEL_META>): void {
    const models = this.getCustomModels(providerId)
    const index = models.findIndex((model) => model.id === modelId)

    if (index !== -1) {
      Object.assign(models[index], updates)
      this.setCustomModels(providerId, models)
      eventBus.sendToRenderer(CONFIG_EVENTS.MODEL_LIST_CHANGED, SendTarget.ALL_WINDOWS, providerId)
    }
  }

  getCloseToQuit(): boolean {
    return this.getSetting<boolean>('closeToQuit') ?? false
  }

  setCloseToQuit(value: boolean): void {
    this.setSetting('closeToQuit', value)
  }

  // 获取应用当前语言，考虑系统语言设置
  getLanguage(): string {
    const language = this.getSetting<string>('language') || 'system'

    if (language !== 'system') {
      return language
    }

    return this.getSystemLanguage()
  }

  // 设置应用语言
  setLanguage(language: string): void {
    this.setSetting('language', language)
    // 触发语言变更事件（需要通知所有标签页）
    eventBus.sendToRenderer(CONFIG_EVENTS.LANGUAGE_CHANGED, SendTarget.ALL_WINDOWS, language)
  }

  // 获取系统语言并匹配支持的语言列表
  private getSystemLanguage(): string {
    const systemLang = app.getLocale()
    const supportedLanguages = [
      'zh-CN',
      'zh-TW',
      'en-US',
      'zh-HK',
      'ko-KR',
      'ru-RU',
      'ja-JP',
      'fr-FR',
      'fa-IR'
    ]

    // 完全匹配
    if (supportedLanguages.includes(systemLang)) {
      return systemLang
    }

    // 部分匹配（只匹配语言代码）
    const langCode = systemLang.split('-')[0]
    const matchedLang = supportedLanguages.find((lang) => lang.startsWith(langCode))
    if (matchedLang) {
      return matchedLang
    }

    // 默认返回英文
    return 'en-US'
  }

  public getDefaultProviders(): LLM_PROVIDER[] {
    return DEFAULT_PROVIDERS
  }

  // 获取代理模式
  getProxyMode(): string {
    return this.getSetting<string>('proxyMode') || 'system'
  }

  // 设置代理模式
  setProxyMode(mode: string): void {
    this.setSetting('proxyMode', mode)
    eventBus.sendToMain(CONFIG_EVENTS.PROXY_MODE_CHANGED, mode)
  }

  // 获取自定义代理地址
  getCustomProxyUrl(): string {
    return this.getSetting<string>('customProxyUrl') || ''
  }

  // 设置自定义代理地址
  setCustomProxyUrl(url: string): void {
    this.setSetting('customProxyUrl', url)
    eventBus.sendToMain(CONFIG_EVENTS.CUSTOM_PROXY_URL_CHANGED, url)
  }

  // 获取同步功能状态
  getSyncEnabled(): boolean {
    return this.getSetting<boolean>('syncEnabled') || false
  }

  // 获取日志文件夹路径
  getLoggingFolderPath(): string {
    return path.join(this.userDataPath, 'logs')
  }

  // 打开日志文件夹
  async openLoggingFolder(): Promise<void> {
    const loggingFolderPath = this.getLoggingFolderPath()

    // 如果文件夹不存在，先创建它
    if (!fs.existsSync(loggingFolderPath)) {
      fs.mkdirSync(loggingFolderPath, { recursive: true })
    }

    // 打开文件夹
    await shell.openPath(loggingFolderPath)
  }

  // 设置同步功能状态
  setSyncEnabled(enabled: boolean): void {
    console.log('setSyncEnabled', enabled)
    this.setSetting('syncEnabled', enabled)
    eventBus.send(CONFIG_EVENTS.SYNC_SETTINGS_CHANGED, SendTarget.ALL_WINDOWS, { enabled })
  }

  // 获取同步文件夹路径
  getSyncFolderPath(): string {
    return (
      this.getSetting<string>('syncFolderPath') || path.join(app.getPath('home'), 'DeepchatSync')
    )
  }

  // 设置同步文件夹路径
  setSyncFolderPath(folderPath: string): void {
    this.setSetting('syncFolderPath', folderPath)
    eventBus.send(CONFIG_EVENTS.SYNC_SETTINGS_CHANGED, SendTarget.ALL_WINDOWS, { folderPath })
  }

  // 获取上次同步时间
  getLastSyncTime(): number {
    return this.getSetting<number>('lastSyncTime') || 0
  }

  // 设置上次同步时间
  setLastSyncTime(time: number): void {
    this.setSetting('lastSyncTime', time)
  }

  // 获取自定义搜索引擎
  async getCustomSearchEngines(): Promise<SearchEngineTemplate[]> {
    try {
      const customEnginesJson = this.store.get('customSearchEngines')
      if (customEnginesJson) {
        return JSON.parse(customEnginesJson as string)
      }
      return []
    } catch (error) {
      console.error('获取自定义搜索引擎失败:', error)
      return []
    }
  }

  // 设置自定义搜索引擎
  async setCustomSearchEngines(engines: SearchEngineTemplate[]): Promise<void> {
    try {
      this.store.set('customSearchEngines', JSON.stringify(engines))
      // 发送事件通知搜索引擎更新（需要通知所有标签页）
      eventBus.send(CONFIG_EVENTS.SEARCH_ENGINES_UPDATED, SendTarget.ALL_WINDOWS, engines)
    } catch (error) {
      console.error('设置自定义搜索引擎失败:', error)
      throw error
    }
  }

  // 获取搜索预览设置状态
  getSearchPreviewEnabled(): Promise<boolean> {
    const value = this.getSetting<boolean>('searchPreviewEnabled')
    // 默认关闭搜索预览
    return Promise.resolve(value === undefined || value === null ? false : value)
  }

  // 设置搜索预览状态
  setSearchPreviewEnabled(enabled: boolean): void {
    console.log('ConfigPresenter.setSearchPreviewEnabled:', enabled, typeof enabled)

    // 确保传入的是布尔值
    const boolValue = Boolean(enabled)

    this.setSetting('searchPreviewEnabled', boolValue)
  }

  // 获取投屏保护设置状态
  getContentProtectionEnabled(): boolean {
    const value = this.getSetting<boolean>('contentProtectionEnabled')
    // 默认投屏保护关闭
    return value === undefined || value === null ? false : value
  }

  // 设置投屏保护状态
  setContentProtectionEnabled(enabled: boolean): void {
    this.setSetting('contentProtectionEnabled', enabled)
    eventBus.send(CONFIG_EVENTS.CONTENT_PROTECTION_CHANGED, SendTarget.ALL_WINDOWS, enabled)
  }

  getLoggingEnabled(): boolean {
    return this.getSetting<boolean>('loggingEnabled') ?? false
  }

  setLoggingEnabled(enabled: boolean): void {
    this.setSetting('loggingEnabled', enabled)
    setTimeout(() => {
      presenter.devicePresenter.restartApp()
    }, 1000)
  }

  // 获取音效开关状态
  getSoundEnabled(): boolean {
    const value = this.getSetting<boolean>('soundEnabled') ?? false
    return value === undefined || value === null ? false : value
  }

  // 设置音效开关状态
  setSoundEnabled(enabled: boolean): void {
    this.setSetting('soundEnabled', enabled)
    eventBus.sendToRenderer(CONFIG_EVENTS.SOUND_ENABLED_CHANGED, SendTarget.ALL_WINDOWS, enabled)
  }

  getCopyWithCotEnabled(): boolean {
    const value = this.getSetting<boolean>('copyWithCotEnabled') ?? true
    return value === undefined || value === null ? false : value
  }

  setCopyWithCotEnabled(enabled: boolean): void {
    this.setSetting('copyWithCotEnabled', enabled)
    eventBus.sendToRenderer(CONFIG_EVENTS.COPY_WITH_COT_CHANGED, SendTarget.ALL_WINDOWS, enabled)
  }

  // 获取悬浮按钮开关状态
  getFloatingButtonEnabled(): boolean {
    const value = this.getSetting<boolean>('floatingButtonEnabled') ?? false
    return value === undefined || value === null ? false : value
  }

  // 设置悬浮按钮开关状态
  setFloatingButtonEnabled(enabled: boolean): void {
    this.setSetting('floatingButtonEnabled', enabled)
    eventBus.sendToMain(FLOATING_BUTTON_EVENTS.ENABLED_CHANGED, enabled)

    try {
      presenter.floatingButtonPresenter.setEnabled(enabled)
    } catch (error) {
      console.error('Failed to directly call floatingButtonPresenter:', error)
    }
  }

  // ===================== MCP配置相关方法 =====================

  // 获取MCP服务器配置
  async getMcpServers(): Promise<Record<string, MCPServerConfig>> {
    const servers = await this.mcpConfHelper.getMcpServers()

    // 检查是否有自定义提示词，如果有则添加 custom-prompts-server
    try {
      const customPrompts = await this.getCustomPrompts()
      if (customPrompts && customPrompts.length > 0) {
        const customPromptsServerName = 'deepchat-inmemory/custom-prompts-server'
        const systemServers = SYSTEM_INMEM_MCP_SERVERS[customPromptsServerName]

        if (systemServers && !servers[customPromptsServerName]) {
          servers[customPromptsServerName] = systemServers
          servers[customPromptsServerName].disable = false
          servers[customPromptsServerName].autoApprove = ['all']
        }
      }
    } catch {
      // 检查自定义提示词时出错
    }

    return servers
  }

  // 设置MCP服务器配置
  async setMcpServers(servers: Record<string, MCPServerConfig>): Promise<void> {
    return this.mcpConfHelper.setMcpServers(servers)
  }

  // 获取默认MCP服务器
  getMcpDefaultServers(): Promise<string[]> {
    return this.mcpConfHelper.getMcpDefaultServers()
  }

  // 设置默认MCP服务器
  async addMcpDefaultServer(serverName: string): Promise<void> {
    return this.mcpConfHelper.addMcpDefaultServer(serverName)
  }

  async removeMcpDefaultServer(serverName: string): Promise<void> {
    return this.mcpConfHelper.removeMcpDefaultServer(serverName)
  }

  async toggleMcpDefaultServer(serverName: string): Promise<void> {
    return this.mcpConfHelper.toggleMcpDefaultServer(serverName)
  }

  // 获取MCP启用状态
  getMcpEnabled(): Promise<boolean> {
    return this.mcpConfHelper.getMcpEnabled()
  }

  // 设置MCP启用状态
  async setMcpEnabled(enabled: boolean): Promise<void> {
    return this.mcpConfHelper.setMcpEnabled(enabled)
  }

  // 添加MCP服务器
  async addMcpServer(name: string, config: MCPServerConfig): Promise<boolean> {
    return this.mcpConfHelper.addMcpServer(name, config)
  }

  // 移除MCP服务器
  async removeMcpServer(name: string): Promise<void> {
    return this.mcpConfHelper.removeMcpServer(name)
  }

  // 更新MCP服务器配置
  async updateMcpServer(name: string, config: Partial<MCPServerConfig>): Promise<void> {
    await this.mcpConfHelper.updateMcpServer(name, config)
  }

  // 提供getMcpConfHelper方法，用于获取MCP配置助手
  getMcpConfHelper(): McpConfHelper {
    return this.mcpConfHelper
  }

  /**
   * 获取指定provider和model的推荐配置
   * @param modelId 模型ID
   * @param providerId 可选的提供商ID，如果提供则优先查找该提供商的特定配置
   * @returns ModelConfig 模型配置
   */
  getModelConfig(modelId: string, providerId?: string): ModelConfig {
    return this.modelConfigHelper.getModelConfig(modelId, providerId)
  }

  /**
   * Set custom model configuration for a specific provider and model
   * @param modelId - The model ID
   * @param providerId - The provider ID
   * @param config - The model configuration
   */
  setModelConfig(modelId: string, providerId: string, config: ModelConfig): void {
    this.modelConfigHelper.setModelConfig(modelId, providerId, config)
    // 触发模型配置变更事件（需要通知所有标签页）
    eventBus.sendToRenderer(
      CONFIG_EVENTS.MODEL_CONFIG_CHANGED,
      SendTarget.ALL_WINDOWS,
      providerId,
      modelId,
      config
    )
  }

  /**
   * Reset model configuration for a specific provider and model
   * @param modelId - The model ID
   * @param providerId - The provider ID
   */
  resetModelConfig(modelId: string, providerId: string): void {
    this.modelConfigHelper.resetModelConfig(modelId, providerId)
    // 触发模型配置重置事件（需要通知所有标签页）
    eventBus.sendToRenderer(
      CONFIG_EVENTS.MODEL_CONFIG_RESET,
      SendTarget.ALL_WINDOWS,
      providerId,
      modelId
    )
  }

  /**
   * Get all user-defined model configurations
   */
  getAllModelConfigs(): Record<string, IModelConfig> {
    return this.modelConfigHelper.getAllModelConfigs()
  }

  /**
   * Get configurations for a specific provider
   * @param providerId - The provider ID
   */
  getProviderModelConfigs(providerId: string): Array<{ modelId: string; config: ModelConfig }> {
    return this.modelConfigHelper.getProviderModelConfigs(providerId)
  }

  /**
   * Check if a model has user-defined configuration
   * @param modelId - The model ID
   * @param providerId - The provider ID
   */
  hasUserModelConfig(modelId: string, providerId: string): boolean {
    return this.modelConfigHelper.hasUserConfig(modelId, providerId)
  }

  /**
   * Export all model configurations for backup/sync
   */
  exportModelConfigs(): Record<string, IModelConfig> {
    return this.modelConfigHelper.exportConfigs()
  }

  /**
   * Import model configurations for restore/sync
   * @param configs - Model configurations to import
   * @param overwrite - Whether to overwrite existing configurations
   */
  importModelConfigs(configs: Record<string, IModelConfig>, overwrite: boolean = false): void {
    this.modelConfigHelper.importConfigs(configs, overwrite)
    // 触发批量导入事件（需要通知所有标签页）
    eventBus.sendToRenderer(CONFIG_EVENTS.MODEL_CONFIGS_IMPORTED, SendTarget.ALL_WINDOWS, overwrite)
  }

  getNotificationsEnabled(): boolean {
    const value = this.getSetting<boolean>('notificationsEnabled')
    if (value === undefined) {
      return true
    } else {
      return value
    }
  }

  setNotificationsEnabled(enabled: boolean): void {
    this.setSetting('notificationsEnabled', enabled)
  }

  async initTheme() {
    const theme = this.getSetting<string>('appTheme')
    if (theme) {
      nativeTheme.themeSource = theme as 'dark' | 'light'
    }
    // 监听系统主题变化
    nativeTheme.on('updated', () => {
      // 只有当主题设置为 system 时，才需要通知渲染进程
      if (nativeTheme.themeSource === 'system') {
        eventBus.sendToMain(SYSTEM_EVENTS.SYSTEM_THEME_UPDATED, nativeTheme.shouldUseDarkColors)
      }
    })
  }

  async toggleTheme(theme: 'dark' | 'light' | 'system'): Promise<boolean> {
    nativeTheme.themeSource = theme
    this.setSetting('appTheme', theme)
    return nativeTheme.shouldUseDarkColors
  }

  async getTheme(): Promise<string> {
    return this.getSetting<string>('appTheme') || 'system'
  }

  async getSystemTheme(): Promise<'dark' | 'light'> {
    return nativeTheme.shouldUseDarkColors ? 'dark' : 'light'
  }

  // 获取所有自定义 prompts
  async getCustomPrompts(): Promise<Prompt[]> {
    try {
      return this.customPromptsStore.get('prompts') || []
    } catch {
      return []
    }
  }

  // 保存自定义 prompts
  async setCustomPrompts(prompts: Prompt[]): Promise<void> {
    await this.customPromptsStore.set('prompts', prompts)

    // 通知MCP系统检查并启动/停止自定义提示词服务器（仅主进程内部）
    eventBus.sendToMain(CONFIG_EVENTS.CUSTOM_PROMPTS_SERVER_CHECK_REQUIRED)
  }

  // 添加单个 prompt
  async addCustomPrompt(prompt: Prompt): Promise<void> {
    const prompts = await this.getCustomPrompts()
    prompts.push(prompt)
    await this.setCustomPrompts(prompts)
    // 事件会在 setCustomPrompts 中触发
  }

  // 更新单个 prompt
  async updateCustomPrompt(promptId: string, updates: Partial<Prompt>): Promise<void> {
    const prompts = await this.getCustomPrompts()
    const index = prompts.findIndex((p) => p.id === promptId)
    if (index !== -1) {
      prompts[index] = { ...prompts[index], ...updates }
      await this.setCustomPrompts(prompts)
      // 事件会在 setCustomPrompts 中触发
    }
  }

  // 删除单个 prompt
  async deleteCustomPrompt(promptId: string): Promise<void> {
    const prompts = await this.getCustomPrompts()
    const filteredPrompts = prompts.filter((p) => p.id !== promptId)
    await this.setCustomPrompts(filteredPrompts)
    // 事件会在 setCustomPrompts 中触发
  }

  // 获取默认系统提示词
  async getDefaultSystemPrompt(): Promise<string> {
    return this.getSetting<string>('default_system_prompt') || ''
  }

  // 设置默认系统提示词
  async setDefaultSystemPrompt(prompt: string): Promise<void> {
    this.setSetting('default_system_prompt', prompt)
  }

  // 获取默认快捷键
  getDefaultShortcutKey(): ShortcutKeySetting {
    return {
      ...defaultShortcutKey
    }
  }

  // 获取快捷键
  getShortcutKey(): ShortcutKeySetting {
    return (
      this.getSetting<ShortcutKeySetting>('shortcutKey') || {
        ...defaultShortcutKey
      }
    )
  }

  // 设置快捷键
  setShortcutKey(customShortcutKey: ShortcutKeySetting) {
    this.setSetting('shortcutKey', customShortcutKey)
  }

  // 重置快捷键
  resetShortcutKeys() {
    this.setSetting('shortcutKey', { ...defaultShortcutKey })
  }

<<<<<<< HEAD
  /**
   * Get all agents configurations
   */
  getAgents(): AGENT_CONFIG[] {
    const agents = this.getSetting<AGENT_CONFIG[]>(AGENTS_STORE_KEY)
    if (Array.isArray(agents) && agents.length > 0) {
      return agents
    } else {
      // 返回空数组，由 AgentManager 负责初始化默认 agents
      return []
    }
  }

  /**
   * Set agents configurations
   */
  setAgents(agents: AGENT_CONFIG[]): void {
    this.setSetting<AGENT_CONFIG[]>(AGENTS_STORE_KEY, agents)
    // 触发 agent 配置变更事件
    eventBus.send(CONFIG_EVENTS.PROVIDER_CHANGED, SendTarget.ALL_WINDOWS)
  }

  /**
   * Add or update agent configuration
   */
  setAgentById(id: string, agent: AGENT_CONFIG): void {
    const agents = this.getAgents()
    const index = agents.findIndex((a) => a.id === id)
    if (index !== -1) {
      agents[index] = agent
      this.setAgents(agents)
    } else {
      agents.push(agent)
      this.setAgents(agents)
    }
  }

  /**
   * Remove agent configuration
   */
  removeAgentById(id: string): void {
    const agents = this.getAgents()
    const filteredAgents = agents.filter((a) => a.id !== id)
    this.setAgents(filteredAgents)
  }

  /**
   * Get agent configuration by ID
   */
  getAgentById(id: string): AGENT_CONFIG | null {
    const agents = this.getAgents()
    return agents.find((a) => a.id === id) || null
=======
  // 获取知识库配置
  getKnowledgeConfigs(): BuiltinKnowledgeConfig[] {
    return this.knowledgeConfHelper.getKnowledgeConfigs()
  }

  // 设置知识库配置
  setKnowledgeConfigs(configs: BuiltinKnowledgeConfig[]): void {
    this.knowledgeConfHelper.setKnowledgeConfigs(configs)
  }

  // 对比知识库配置差异
  diffKnowledgeConfigs(newConfigs: BuiltinKnowledgeConfig[]) {
    return KnowledgeConfHelper.diffKnowledgeConfigs(
      this.knowledgeConfHelper.getKnowledgeConfigs(),
      newConfigs
    )
>>>>>>> 0a684442
  }
}

export { defaultShortcutKey } from './shortcutKeySettings'<|MERGE_RESOLUTION|>--- conflicted
+++ resolved
@@ -8,11 +8,8 @@
   MCPServerConfig,
   Prompt,
   IModelConfig,
-<<<<<<< HEAD
-  AGENT_CONFIG
-=======
+  AGENT_CONFIG,
   BuiltinKnowledgeConfig
->>>>>>> 0a684442
 } from '@shared/presenter'
 import { SearchEngineTemplate } from '@shared/chat'
 import { ModelType } from '@shared/model'
@@ -1058,7 +1055,6 @@
     this.setSetting('shortcutKey', { ...defaultShortcutKey })
   }
 
-<<<<<<< HEAD
   /**
    * Get all agents configurations
    */
@@ -1111,7 +1107,8 @@
   getAgentById(id: string): AGENT_CONFIG | null {
     const agents = this.getAgents()
     return agents.find((a) => a.id === id) || null
-=======
+  }
+
   // 获取知识库配置
   getKnowledgeConfigs(): BuiltinKnowledgeConfig[] {
     return this.knowledgeConfHelper.getKnowledgeConfigs()
@@ -1128,7 +1125,6 @@
       this.knowledgeConfHelper.getKnowledgeConfigs(),
       newConfigs
     )
->>>>>>> 0a684442
   }
 }
 
