--- conflicted
+++ resolved
@@ -140,9 +140,6 @@
       }
     })
 
-<<<<<<< HEAD
-    // Initialize MCP configuration helper
-=======
     this.systemPromptsStore = new ElectronStore<{ prompts: SystemPrompt[] }>({
       name: 'system_prompts',
       defaults: {
@@ -159,8 +156,7 @@
       }
     })
 
-    // 初始化MCP配置助手
->>>>>>> 03e1ca64
+    // Initialize MCP configuration helper
     this.mcpConfHelper = new McpConfHelper()
 
     // Initialize model configuration helper
@@ -298,14 +294,7 @@
       }
     }
 
-<<<<<<< HEAD
-    // Before version 0.3.4, if default system prompt is empty, set it to built-in default prompt
-    if (oldVersion && compare(oldVersion, '0.3.4', '<')) {
-      const currentPrompt = this.getSetting<string>('default_system_prompt')
-      if (!currentPrompt || currentPrompt.trim() === '') {
-        this.setSetting('default_system_prompt', DEFAULT_SYSTEM_PROMPT)
-=======
-    // 0.3.5 版本之前，处理默认系统提示词的迁移和设置
+    // Before version 0.3.5, handle migration and settings of default system prompt
     if (oldVersion && compare(oldVersion, '0.3.5', '<')) {
       try {
         const currentPrompt = this.getSetting<string>('default_system_prompt')
@@ -342,7 +331,6 @@
         }
       } catch (e) {
         console.warn('Failed to migrate legacy default_system_prompt:', e)
->>>>>>> 03e1ca64
       }
     }
   }
