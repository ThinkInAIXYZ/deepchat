--- conflicted
+++ resolved
@@ -22,12 +22,9 @@
 import { getModelConfig } from '../llmProviderPresenter/modelConfigs'
 import { SearchManager } from './searchManager'
 import { getArtifactsPrompt } from '../llmProviderPresenter/promptUtils'
-<<<<<<< HEAD
 import { getFileContext } from './fileContext'
-=======
 import { ContentEnricher } from './contentEnricher'
 import { CONVERSATION_EVENTS, STREAM_EVENTS } from '@/events'
->>>>>>> 9a2e2f88
 
 const DEFAULT_SETTINGS: CONVERSATION_SETTINGS = {
   systemPrompt: '',
@@ -773,16 +770,13 @@
         throw new Error('找不到用户消息')
       }
 
-<<<<<<< HEAD
       // 处理本地文本信息
       const userContent = `
       ${userMessage.content.text}
       ${getFileContext(userMessage.content.files)}
       `
-=======
       // 从用户消息中提取并丰富URL内容
       urlResults = await ContentEnricher.extractAndEnrichUrls(userMessage.content.text)
->>>>>>> 9a2e2f88
 
       // 处理搜索
       if (userMessage.content.search) {
@@ -790,27 +784,18 @@
       }
 
       // 计算搜索提示词的token数量
-<<<<<<< HEAD
       const searchPrompt = searchResults ? generateSearchPrompt(userContent, searchResults) : ''
-      const searchPromptTokens = searchPrompt ? approximateTokenSize(searchPrompt) : 0
-      const systemPromptTokens = systemPrompt ? approximateTokenSize(systemPrompt) : 0
-      const userMessageTokens = approximateTokenSize(userContent)
-=======
-      const searchPrompt = searchResults
-        ? generateSearchPrompt(userMessage.content.text, searchResults)
-        : ''
 
       // 使用URL内容丰富用户消息
       const enrichedUserMessage =
         urlResults.length > 0
-          ? ContentEnricher.enrichUserMessageWithUrlContent(userMessage.content.text, urlResults)
-          : userMessage.content.text
+          ? ContentEnricher.enrichUserMessageWithUrlContent(userContent, urlResults)
+          : userContent
 
       // 计算token数量
       const searchPromptTokens = searchPrompt ? approximateTokenSize(searchPrompt) : 0
       const systemPromptTokens = systemPrompt ? approximateTokenSize(systemPrompt) : 0
       const userMessageTokens = approximateTokenSize(enrichedUserMessage)
->>>>>>> 9a2e2f88
 
       // 计算剩余可用的上下文长度
       const reservedTokens = searchPromptTokens + systemPromptTokens + userMessageTokens
@@ -895,12 +880,7 @@
       // 添加当前用户消息，如果有搜索结果则替换为搜索提示词
       formattedMessages.push({
         role: 'user',
-<<<<<<< HEAD
-        content:
-          searchPrompt || `${userMessage.content.text}${getFileContext(userMessage.content.files)}`
-=======
         content: searchPrompt || enrichedUserMessage
->>>>>>> 9a2e2f88
       })
 
       const mergedMessages: { role: 'user' | 'assistant' | 'system'; content: string }[] = []
