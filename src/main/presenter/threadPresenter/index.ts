--- conflicted
+++ resolved
@@ -1486,7 +1486,6 @@
         reasoningEffort: currentReasoningEffort,
         verbosity: currentVerbosity
       } = currentConversation.settings
-<<<<<<< HEAD
 
       // 检查是否是 Agent 会话（通过 providerId 前缀识别）
       const isAgentMode = currentProviderId.startsWith('agent:')
@@ -1502,19 +1501,6 @@
 
       console.log(
         `Starting ${isAgentMode ? 'Agent' : 'LLM'} stream completion for conversation ${conversationId}`
-=======
-      const stream = this.llmProviderPresenter.startStreamCompletion(
-        currentProviderId, // 使用最新的设置
-        finalContent,
-        currentModelId, // 使用最新的设置
-        state.message.id,
-        currentTemperature, // 使用最新的设置
-        currentMaxTokens, // 使用最新的设置
-        currentEnabledMcpTools,
-        currentThinkingBudget,
-        currentReasoningEffort,
-        currentVerbosity
->>>>>>> fb4d7f8a
       )
 
       // 根据会话类型选择不同的处理流程
@@ -1703,7 +1689,9 @@
             currentTemperature, // 使用最新的设置
             currentMaxTokens, // 使用最新的设置
             currentEnabledMcpTools,
-            currentThinkingBudget
+            currentThinkingBudget,
+            currentReasoningEffort,
+            currentVerbosity
           )
           for await (const event of stream) {
             const msg = event.data
