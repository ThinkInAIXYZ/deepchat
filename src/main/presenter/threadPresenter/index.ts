import {
  IThreadPresenter,
  CONVERSATION,
  CONVERSATION_SETTINGS,
  MESSAGE_ROLE,
  MESSAGE_STATUS,
  MESSAGE_METADATA,
  SearchResult,
  MODEL_META,
  IDatabasePresenter,
  IConfigPresenter,
  ILlmProviderPresenter,
  MCPToolResponse,
  ChatMessage,
  ChatMessageContent,
  LLMAgentEventData
} from '../../../shared/presenter'
import { presenter } from '@/presenter'
import { MessageManager } from './messageManager'
import { eventBus, SendTarget } from '@/eventbus'
import {
  AssistantMessage,
  Message,
  AssistantMessageBlock,
  SearchEngineTemplate,
  UserMessage,
  MessageFile,
  UserMessageContent,
  UserMessageTextBlock,
  UserMessageMentionBlock,
  UserMessageCodeBlock
} from '@shared/chat'
import { ModelType } from '@shared/model'
import { approximateTokenSize } from 'tokenx'
import { generateSearchPrompt, SearchManager } from './searchManager'
import { getFileContext } from './fileContext'
import { ContentEnricher } from './contentEnricher'
import { CONVERSATION_EVENTS, STREAM_EVENTS, TAB_EVENTS } from '@/events'
import { DEFAULT_SETTINGS } from './const'

interface GeneratingMessageState {
  message: AssistantMessage
  conversationId: string
  startTime: number
  firstTokenTime: number | null
  promptTokens: number
  reasoningStartTime: number | null
  reasoningEndTime: number | null
  lastReasoningTime: number | null
  isSearching?: boolean
  isCancelled?: boolean
  totalUsage?: {
    prompt_tokens: number
    completion_tokens: number
    total_tokens: number
    context_length: number
  }
  // 统一的自适应内容处理
  adaptiveBuffer?: {
    content: string
    lastUpdateTime: number
    updateCount: number
    totalSize: number
    isLargeContent: boolean
    chunks?: string[]
    currentChunkIndex?: number
    // 精确追踪已发送内容的位置
    sentPosition: number // 已发送到渲染器的内容位置
    isProcessing?: boolean
  }
  flushTimeout?: NodeJS.Timeout
  throttleTimeout?: NodeJS.Timeout
  lastRendererUpdateTime?: number
}

export class ThreadPresenter implements IThreadPresenter {
  private databasePresenter: IDatabasePresenter
  private messageManager: MessageManager
  private llmProviderPresenter: ILlmProviderPresenter
  private configPresenter: IConfigPresenter
  private searchManager: SearchManager
  private generatingMessages: Map<string, GeneratingMessageState> = new Map()
  public searchAssistantModel: MODEL_META | null = null
  public searchAssistantProviderId: string | null = null
  private searchingMessages: Set<string> = new Set()
  private activeConversationIds: Map<number, string> = new Map()
  private fetchThreadLength: number = 300

  constructor(
    databasePresenter: IDatabasePresenter,
    llmProviderPresenter: ILlmProviderPresenter,
    configPresenter: IConfigPresenter
  ) {
    this.databasePresenter = databasePresenter
    this.messageManager = new MessageManager(databasePresenter)
    this.llmProviderPresenter = llmProviderPresenter
    this.searchManager = new SearchManager()
    this.configPresenter = configPresenter

    // 监听Tab关闭事件，清理绑定关系
    eventBus.on(TAB_EVENTS.CLOSED, (tabId: number) => {
      if (this.activeConversationIds.has(tabId)) {
        this.activeConversationIds.delete(tabId)
        console.log(`ThreadPresenter: Cleaned up conversation binding for closed tab ${tabId}.`)
      }
    })
    eventBus.on(TAB_EVENTS.RENDERER_TAB_READY, () => {
      this.broadcastThreadListUpdate()
    })

    // 初始化时处理所有未完成的消息
    this.messageManager.initializeUnfinishedMessages()
  }

  /**
   * 新增：查找指定会话ID所在的Tab ID
   * @param conversationId 会话ID
   * @returns 如果找到，返回tabId，否则返回null
   */
  async findTabForConversation(conversationId: string): Promise<number | null> {
    for (const [tabId, activeId] of this.activeConversationIds.entries()) {
      if (activeId === conversationId) {
        // 验证该tab是否还真实存在
        const tabView = await presenter.tabPresenter.getTab(tabId)
        if (tabView && !tabView.webContents.isDestroyed()) {
          return tabId
        }
      }
    }
    return null
  }

  private async getTabWindowType(tabId: number): Promise<'floating' | 'main' | 'unknown'> {
    try {
      const tabView = await presenter.tabPresenter.getTab(tabId)
      if (!tabView) {
        return 'unknown'
      }
      const windowId = presenter.tabPresenter['tabWindowMap'].get(tabId)
      return windowId ? 'main' : 'floating'
    } catch (error) {
      console.error('Error determining tab window type:', error)
      return 'unknown'
    }
  }

  async handleLLMAgentError(msg: LLMAgentEventData) {
    const { eventId, error } = msg
    const state = this.generatingMessages.get(eventId)
    if (state) {
      // 刷新剩余缓冲内容
      if (state.adaptiveBuffer) {
        await this.flushAdaptiveBuffer(eventId)
      }

      // 清理缓冲相关资源
      this.cleanupContentBuffer(state)

      await this.messageManager.handleMessageError(eventId, String(error))
      this.generatingMessages.delete(eventId)
    }
    eventBus.sendToRenderer(STREAM_EVENTS.ERROR, SendTarget.ALL_WINDOWS, msg)
  }

  async handleLLMAgentEnd(msg: LLMAgentEventData) {
    const { eventId, userStop } = msg
    const state = this.generatingMessages.get(eventId)
    if (state) {
      console.log(
        `[ThreadPresenter] Handling LLM agent end for message: ${eventId}, userStop: ${userStop}`
      )

      // 检查是否有未处理的权限请求
      const hasPendingPermissions = state.message.content.some(
        (block) =>
          block.type === 'action' &&
          block.action_type === 'tool_call_permission' &&
          block.status === 'pending'
      )

      if (hasPendingPermissions) {
        console.log(
          `[ThreadPresenter] Message ${eventId} has pending permissions, keeping in generating state`
        )
        // 保持消息在generating状态，等待权限响应
        // 但是要更新非权限块为success状态
        state.message.content.forEach((block) => {
          if (
            !(block.type === 'action' && block.action_type === 'tool_call_permission') &&
            block.status === 'loading'
          ) {
            block.status = 'success'
          }
        })
        await this.messageManager.editMessage(eventId, JSON.stringify(state.message.content))
        return
      }

      console.log(`[ThreadPresenter] Finalizing message ${eventId} - no pending permissions`)

      // 正常完成流程
      await this.finalizeMessage(state, eventId, userStop || false)
    }

    eventBus.sendToRenderer(STREAM_EVENTS.END, SendTarget.ALL_WINDOWS, msg)
  }

  // 清理所有缓冲相关资源
  private cleanupContentBuffer(state: GeneratingMessageState): void {
    if (state.flushTimeout) {
      clearTimeout(state.flushTimeout)
      state.flushTimeout = undefined
    }
    if (state.throttleTimeout) {
      clearTimeout(state.throttleTimeout)
      state.throttleTimeout = undefined
    }
    state.adaptiveBuffer = undefined
    state.lastRendererUpdateTime = undefined
  }

  // 完成消息的通用方法
  private async finalizeMessage(
    state: GeneratingMessageState,
    eventId: string,
    userStop: boolean
  ): Promise<void> {
    // 将所有块设为success状态，但保留权限块的状态
    state.message.content.forEach((block) => {
      if (block.type === 'action' && block.action_type === 'tool_call_permission') {
        // 权限块保持其当前状态（granted/denied/error）
        return
      }
      block.status = 'success'
    })

    // 计算completion tokens
    let completionTokens = 0
    if (state.totalUsage) {
      completionTokens = state.totalUsage.completion_tokens
    } else {
      for (const block of state.message.content) {
        if (
          block.type === 'content' ||
          block.type === 'reasoning_content' ||
          block.type === 'tool_call'
        ) {
          completionTokens += approximateTokenSize(block.content)
        }
      }
    }

    // 检查是否有内容块
    const hasContentBlock = state.message.content.some(
      (block) =>
        block.type === 'content' ||
        block.type === 'reasoning_content' ||
        block.type === 'tool_call' ||
        block.type === 'image'
    )

    // 如果没有内容块，添加错误信息
    if (!hasContentBlock && !userStop) {
      state.message.content.push({
        type: 'error',
        content: 'common.error.noModelResponse',
        status: 'error',
        timestamp: Date.now()
      })
    }

    const totalTokens = state.promptTokens + completionTokens
    const generationTime = Date.now() - (state.firstTokenTime ?? state.startTime)
    const tokensPerSecond = completionTokens / (generationTime / 1000)
    const contextUsage = state?.totalUsage?.context_length
      ? (totalTokens / state.totalUsage.context_length) * 100
      : 0

    // 如果有reasoning_content，记录结束时间
    const metadata: Partial<MESSAGE_METADATA> = {
      totalTokens,
      inputTokens: state.promptTokens,
      outputTokens: completionTokens,
      generationTime,
      firstTokenTime: state.firstTokenTime ? state.firstTokenTime - state.startTime : 0,
      tokensPerSecond,
      contextUsage
    }

    if (state.reasoningStartTime !== null && state.lastReasoningTime !== null) {
      metadata.reasoningStartTime = state.reasoningStartTime - state.startTime
      metadata.reasoningEndTime = state.lastReasoningTime - state.startTime
    }

    // 刷新剩余缓冲内容
    if (state.adaptiveBuffer) {
      await this.flushAdaptiveBuffer(eventId)
    }

    // 清理缓冲相关资源
    this.cleanupContentBuffer(state)

    // 更新消息的usage信息
    await this.messageManager.updateMessageMetadata(eventId, metadata)
    await this.messageManager.updateMessageStatus(eventId, 'sent')
    await this.messageManager.editMessage(eventId, JSON.stringify(state.message.content))
    this.generatingMessages.delete(eventId)

    // 处理标题更新和会话更新
    await this.handleConversationUpdates(state)

    // 广播消息生成完成事件
    const finalMessage = await this.messageManager.getMessage(eventId)
    if (finalMessage) {
      eventBus.sendToMain(CONVERSATION_EVENTS.MESSAGE_GENERATED, {
        conversationId: finalMessage.conversationId,
        message: finalMessage
      })
    }
  }

  // 处理会话更新和标题生成
  private async handleConversationUpdates(state: GeneratingMessageState): Promise<void> {
    const conversation = await this.databasePresenter.getConversation(state.conversationId)
    let titleUpdated = false

    if (conversation.is_new === 1) {
      try {
        this.summaryTitles(undefined, state.conversationId).then((title) => {
          if (title) {
            this.renameConversation(state.conversationId, title).then(() => {
              titleUpdated = true
            })
          }
        })
      } catch (e) {
        console.error('Failed to summarize title in main process:', e)
      }
    }

    if (!titleUpdated) {
      this.databasePresenter
        .updateConversation(state.conversationId, {
          updatedAt: Date.now()
        })
        .then(() => {
          console.log('updated conv time', state.conversationId)
        })
      await this.broadcastThreadListUpdate()
    }
  }

  // 释放缓冲的内容

  // 统一的自适应内容刷新
  private async flushAdaptiveBuffer(eventId: string): Promise<void> {
    const state = this.generatingMessages.get(eventId)
    if (!state?.adaptiveBuffer) return

    const buffer = state.adaptiveBuffer
    const now = Date.now()

    // 清理超时
    if (state.flushTimeout) {
      clearTimeout(state.flushTimeout)
      state.flushTimeout = undefined
    }

    // 处理缓冲的内容 - 只发送从 sentPosition 开始的新内容
    if (buffer.content && buffer.sentPosition < buffer.content.length) {
      const newContent = buffer.content.slice(buffer.sentPosition)
      if (newContent) {
        await this.processBufferedContent(eventId, newContent, now)
        // 更新已发送位置
        buffer.sentPosition = buffer.content.length
      }
    }

    // 清理缓冲
    state.adaptiveBuffer = undefined
  }

  // 优化的自适应内容处理 - 核心逻辑 (当前未使用)
  // private async addToAdaptiveBuffer(eventId: string, content: string): Promise<void> {
  //   // 方法保留以备将来使用
  // }

  // 分块大内容 - 使用更小的分块避免UI阻塞
  private splitLargeContent(content: string): string[] {
    const chunks: string[] = []
    let maxChunkSize = 4096 // 默认4KB

    // 对于图片base64内容，使用非常小的分块
    if (content.includes('data:image/')) {
      maxChunkSize = 512 // 图片内容使用512字节分块
    }

    // 对于超长内容，进一步减小分块
    if (content.length > 50000) {
      maxChunkSize = Math.min(maxChunkSize, 256)
    }

    for (let i = 0; i < content.length; i += maxChunkSize) {
      chunks.push(content.slice(i, i + maxChunkSize))
    }

    return chunks
  }

  // 智能判断是否需要分块处理 - 优化阈值判断
  private shouldSplitContent(content: string): boolean {
    const sizeThreshold = 8192 // 8KB - 适中的阈值
    const hasBase64Image = content.includes('data:image/') && content.includes('base64,')
    const hasLargeBase64 = hasBase64Image && content.length > 5120 // 图片内容超过5KB才分块

    return content.length > sizeThreshold || hasLargeBase64
  }

  // 处理缓冲的内容 - 优化异步处理
  private async processBufferedContent(
    eventId: string,
    content: string,
    currentTime: number
  ): Promise<void> {
    const state = this.generatingMessages.get(eventId)
    if (!state) return

    const buffer = state.adaptiveBuffer

    // 如果是大内容，使用分块处理
    if (buffer?.isLargeContent) {
      await this.processLargeContentAsynchronously(eventId, content, currentTime)
      return
    }

    // 正常内容处理
    await this.processNormalContent(eventId, content, currentTime)
  }

  // 异步处理大内容 - 避免阻塞主进程
  private async processLargeContentAsynchronously(
    eventId: string,
    content: string,
    currentTime: number
  ): Promise<void> {
    const state = this.generatingMessages.get(eventId)
    if (!state) return

    const buffer = state.adaptiveBuffer
    if (!buffer) return

    // 设置处理状态
    buffer.isProcessing = true

    try {
      // 动态分块 - 只处理传入的新增内容
      const chunks = this.splitLargeContent(content)
      const totalChunks = chunks.length

      console.log(
        `[ThreadPresenter] Processing ${totalChunks} chunks asynchronously for ${content.length} bytes`
      )

      // 初始化或获取内容块
      const lastBlock = state.message.content[state.message.content.length - 1]
      let contentBlock: any

      if (lastBlock && lastBlock.type === 'content') {
        contentBlock = lastBlock
      } else {
        this.finalizeLastBlock(state)
        contentBlock = {
          type: 'content',
          content: '',
          status: 'loading',
          timestamp: currentTime
        }
        state.message.content.push(contentBlock)
      }

      // 批量处理分块，每次处琅5个
      const batchSize = 5
      for (let batchStart = 0; batchStart < chunks.length; batchStart += batchSize) {
        const batchEnd = Math.min(batchStart + batchSize, chunks.length)
        const batch = chunks.slice(batchStart, batchEnd)

        // 合并当前批次的内容
        const batchContent = batch.join('')
        contentBlock.content += batchContent

        // 更新数据库
        await this.messageManager.editMessage(eventId, JSON.stringify(state.message.content))

        // 发送渲染器事件
        const eventData: any = {
          eventId,
          content: batchContent,
          chunkInfo: {
            current: batchEnd,
            total: totalChunks,
            isLargeContent: true,
            batchSize: batch.length
          }
        }

        eventBus.sendToRenderer(STREAM_EVENTS.RESPONSE, SendTarget.ALL_WINDOWS, eventData)

        // 每批次之间的延迟，让出event loop
        if (batchEnd < chunks.length) {
          await new Promise((resolve) => setImmediate(resolve))
        }
      }

      console.log(`[ThreadPresenter] Completed processing ${totalChunks} chunks`)
    } catch (error) {
      console.error('[ThreadPresenter] Error in processLargeContentAsynchronously:', error)
    } finally {
      // 清理处理状态
      buffer.isProcessing = false
    }
  }

  // 处理普通内容
  private async processNormalContent(
    eventId: string,
    content: string,
    currentTime: number
  ): Promise<void> {
    const state = this.generatingMessages.get(eventId)
    if (!state) return

    const lastBlock = state.message.content[state.message.content.length - 1]

    if (lastBlock && lastBlock.type === 'content') {
      lastBlock.content += content
    } else {
      this.finalizeLastBlock(state)
      state.message.content.push({
        type: 'content',
        content: content,
        status: 'loading',
        timestamp: currentTime
      })
    }

    // 只更新数据库，不额外发送到渲染器（避免重复发送）
    await this.messageManager.editMessage(eventId, JSON.stringify(state.message.content))
  }

  // 完成最后一个块的状态
  private finalizeLastBlock(state: GeneratingMessageState): void {
    const lastBlock =
      state.message.content.length > 0
        ? state.message.content[state.message.content.length - 1]
        : undefined

    if (lastBlock) {
      if (
        lastBlock.type === 'action' &&
        lastBlock.action_type === 'tool_call_permission' &&
        lastBlock.status === 'pending'
      ) {
        lastBlock.status = 'granted'
        return
      }
      if (!(lastBlock.type === 'tool_call' && lastBlock.status === 'loading')) {
        lastBlock.status = 'success'
      }
    }
  }

  // 统一的数据库和渲染器更新 (当前未使用)
  // private async updateMessageAndRenderer(eventId: string, content: string, currentTime: number, chunkInfo?: any): Promise<void> {
  //   // 方法保留以备将来使用
  // }

  async handleLLMAgentResponse(msg: LLMAgentEventData) {
    const currentTime = Date.now()
    const {
      eventId,
      content,
      reasoning_content,
      tool_call_id,
      tool_call_name,
      tool_call_params,
      tool_call_response,
      maximum_tool_calls_reached,
      tool_call_server_name,
      tool_call_server_icons,
      tool_call_server_description,
      tool_call_response_raw,
      tool_call,
      totalUsage,
      image_data
    } = msg
    const state = this.generatingMessages.get(eventId)
    if (state) {
      // 使用保护逻辑
      const finalizeLastBlock = () => {
        const lastBlock =
          state.message.content.length > 0
            ? state.message.content[state.message.content.length - 1]
            : undefined
        if (lastBlock) {
          if (
            lastBlock.type === 'action' &&
            lastBlock.action_type === 'tool_call_permission' &&
            lastBlock.status === 'pending'
          ) {
            lastBlock.status = 'granted'
            return
          }
          // 只有当上一个块不是一个正在等待结果的工具调用时，才将其标记为成功
          if (!(lastBlock.type === 'tool_call' && lastBlock.status === 'loading')) {
            lastBlock.status = 'success'
          }
        }
      }

      // 记录第一个token的时间
      if (state.firstTokenTime === null && (content || reasoning_content)) {
        state.firstTokenTime = currentTime
        await this.messageManager.updateMessageMetadata(eventId, {
          firstTokenTime: currentTime - state.startTime
        })
      }
      if (totalUsage) {
        state.totalUsage = totalUsage
        state.promptTokens = totalUsage.prompt_tokens
      }

      // 处理工具调用达到最大次数的情况
      if (maximum_tool_calls_reached) {
        finalizeLastBlock() // 使用保护逻辑
        state.message.content.push({
          type: 'action',
          content: 'common.error.maximumToolCallsReached',
          status: 'success',
          timestamp: currentTime,
          action_type: 'maximum_tool_calls_reached',
          tool_call: {
            id: tool_call_id,
            name: tool_call_name,
            params: tool_call_params,
            server_name: tool_call_server_name,
            server_icons: tool_call_server_icons,
            server_description: tool_call_server_description
          },
          extra: {
            needContinue: true
          }
        })
        await this.messageManager.editMessage(eventId, JSON.stringify(state.message.content))
        return
      }

      // 处理reasoning_content的时间戳
      if (reasoning_content) {
        if (state.reasoningStartTime === null) {
          state.reasoningStartTime = currentTime
          await this.messageManager.updateMessageMetadata(eventId, {
            reasoningStartTime: currentTime - state.startTime
          })
        }
        state.lastReasoningTime = currentTime
      }

      const lastBlock = state.message.content[state.message.content.length - 1]

      // 检查tool_call_response_raw中是否包含搜索结果
      if (tool_call_response_raw && tool_call === 'end') {
        try {
          // 检查返回的内容中是否有deepchat-webpage类型的资源
          // 确保content是数组才调用some方法
          const hasSearchResults =
            Array.isArray(tool_call_response_raw.content) &&
            tool_call_response_raw.content.some(
              (item: { type: string; resource?: { mimeType: string } }) =>
                item?.type === 'resource' &&
                item?.resource?.mimeType === 'application/deepchat-webpage'
            )

          if (hasSearchResults && Array.isArray(tool_call_response_raw.content)) {
            // 解析搜索结果
            const searchResults = tool_call_response_raw.content
              .filter(
                (item: {
                  type: string
                  resource?: { mimeType: string; text: string; uri?: string }
                }) =>
                  item.type === 'resource' &&
                  item.resource?.mimeType === 'application/deepchat-webpage'
              )
              .map((item: { resource: { text: string; uri?: string } }) => {
                try {
                  const blobContent = JSON.parse(item.resource.text) as {
                    title?: string
                    url?: string
                    content?: string
                    icon?: string
                  }
                  return {
                    title: blobContent.title || '',
                    url: blobContent.url || item.resource.uri || '',
                    content: blobContent.content || '',
                    description: blobContent.content || '',
                    icon: blobContent.icon || ''
                  }
                } catch (e) {
                  console.error('解析搜索结果失败:', e)
                  return null
                }
              })
              .filter(Boolean)

            if (searchResults.length > 0) {
              // 检查是否已经存在搜索块
              const existingSearchBlock =
                state.message.content.length > 0 && state.message.content[0].type === 'search'
                  ? state.message.content[0]
                  : null

              if (existingSearchBlock) {
                // 如果已经存在搜索块，更新其状态和总数
                existingSearchBlock.status = 'success'
                existingSearchBlock.timestamp = currentTime
                if (existingSearchBlock.extra) {
                  // 累加搜索结果数量
                  existingSearchBlock.extra.total =
                    (existingSearchBlock.extra.total || 0) + searchResults.length
                } else {
                  existingSearchBlock.extra = {
                    total: searchResults.length
                  }
                }
              } else {
                // 如果不存在搜索块，创建新的并添加到内容的最前面
                const searchBlock: AssistantMessageBlock = {
                  type: 'search',
                  content: '',
                  status: 'success',
                  timestamp: currentTime,
                  extra: {
                    total: searchResults.length
                  }
                }
                state.message.content.unshift(searchBlock)
              }

              // 保存搜索结果
              for (const result of searchResults) {
                await this.databasePresenter.addMessageAttachment(
                  eventId,
                  'search_result',
                  JSON.stringify(result)
                )
              }

              await this.messageManager.editMessage(eventId, JSON.stringify(state.message.content))
            }
          }
        } catch (error) {
          console.error('处理搜索结果时出错:', error)
        }
      }

      // 处理工具调用
      if (tool_call) {
        if (tool_call === 'start') {
          // 创建新的工具调用块
          finalizeLastBlock() // 使用保护逻辑
          state.message.content.push({
            type: 'tool_call',
            content: '',
            status: 'loading',
            timestamp: currentTime,
            tool_call: {
              id: tool_call_id,
              name: tool_call_name,
              params: tool_call_params || '',
              server_name: tool_call_server_name,
              server_icons: tool_call_server_icons,
              server_description: tool_call_server_description
            }
          })
        } else if (tool_call === 'update') {
          // 更新工具调用参数
          const toolCallBlock = state.message.content.find(
            (block) =>
              block.type === 'tool_call' &&
              block.tool_call?.id === tool_call_id &&
              block.status === 'loading'
          )

          if (toolCallBlock && toolCallBlock.type === 'tool_call' && toolCallBlock.tool_call) {
            toolCallBlock.tool_call.params = tool_call_params || ''
          }
        } else if (tool_call === 'running') {
          // 工具调用正在执行
          const toolCallBlock = state.message.content.find(
            (block) =>
              block.type === 'tool_call' &&
              block.tool_call?.id === tool_call_id &&
              block.status === 'loading'
          )

          if (toolCallBlock && toolCallBlock.type === 'tool_call') {
            // 保持 loading 状态，但更新工具信息
            if (toolCallBlock.tool_call) {
              toolCallBlock.tool_call.params = tool_call_params || ''
              toolCallBlock.tool_call.server_name = tool_call_server_name
              toolCallBlock.tool_call.server_icons = tool_call_server_icons
              toolCallBlock.tool_call.server_description = tool_call_server_description
            }
          }
        } else if (tool_call === 'permission-required') {
          // 处理权限请求：创建权限请求块
          // 注意：不调用finalizeLastBlock，因为工具调用还没有完成，在等待权限

          // 从 msg 中获取权限请求信息
          const { permission_request } = msg

          state.message.content.push({
            type: 'action',
            action_type: 'tool_call_permission',
            content:
              typeof tool_call_response === 'string'
                ? tool_call_response
                : 'Permission required for this operation',
            status: 'pending',
            timestamp: currentTime,
            tool_call: {
              id: tool_call_id,
              name: tool_call_name,
              params: tool_call_params || '',
              server_name: tool_call_server_name,
              server_icons: tool_call_server_icons,
              server_description: tool_call_server_description
            },
            extra: {
              permissionType: permission_request?.permissionType || 'write',
              serverName: permission_request?.serverName || tool_call_server_name || '',
              toolName: permission_request?.toolName || tool_call_name || '',
              needsUserAction: true,
              permissionRequest: JSON.stringify(
                permission_request || {
                  toolName: tool_call_name || '',
                  serverName: tool_call_server_name || '',
                  permissionType: 'write' as const,
                  description: 'Permission required for this operation'
                }
              )
            }
          })
        } else if (tool_call === 'end' || tool_call === 'error') {
          // 查找对应的工具调用块
          const toolCallBlock = state.message.content.find(
            (block) =>
              block.type === 'tool_call' &&
              ((tool_call_id && block.tool_call?.id === tool_call_id) ||
                block.tool_call?.name === tool_call_name) &&
              block.status === 'loading'
          )

          if (toolCallBlock && toolCallBlock.type === 'tool_call') {
            if (tool_call === 'error') {
              toolCallBlock.status = 'error'
              if (toolCallBlock.tool_call) {
                if (typeof tool_call_response === 'string') {
                  toolCallBlock.tool_call.response = tool_call_response || '执行失败'
                } else {
                  toolCallBlock.tool_call.response = JSON.stringify(tool_call_response)
                }
              }
            } else {
              toolCallBlock.status = 'success'
              if (toolCallBlock.tool_call) {
                if (typeof tool_call_response === 'string') {
                  toolCallBlock.tool_call.response = tool_call_response
                } else {
                  toolCallBlock.tool_call.response = JSON.stringify(tool_call_response)
                }
              }
            }
          }
        }
      } else if (image_data) {
        // 处理图像数据
        finalizeLastBlock() // 使用保护逻辑
        state.message.content.push({
          type: 'image',
          content: 'image',
          status: 'success',
          timestamp: currentTime,
          image_data: image_data
        })
      } else if (content) {
        // 简化的直接内容处理
        await this.processContentDirectly(state.message.id, content, currentTime)
      }

      // 处理推理内容
      if (reasoning_content) {
        if (lastBlock && lastBlock.type === 'reasoning_content') {
          lastBlock.content += reasoning_content
          if (lastBlock.reasoning_time) {
            lastBlock.reasoning_time.end = currentTime
          }
        } else {
          finalizeLastBlock() // 使用保护逻辑
          state.message.content.push({
            type: 'reasoning_content',
            content: reasoning_content,
            status: 'loading',
            reasoning_time: {
              start: currentTime,
              end: currentTime
            },
            timestamp: currentTime
          })
        }
      }

      // 更新消息内容
      await this.messageManager.editMessage(eventId, JSON.stringify(state.message.content))
    }
    eventBus.sendToRenderer(STREAM_EVENTS.RESPONSE, SendTarget.ALL_WINDOWS, msg)
  }

  setSearchAssistantModel(model: MODEL_META, providerId: string) {
    this.searchAssistantModel = model
    this.searchAssistantProviderId = providerId
  }
  async getSearchEngines(): Promise<SearchEngineTemplate[]> {
    return this.searchManager.getEngines()
  }
  async getActiveSearchEngine(): Promise<SearchEngineTemplate> {
    return this.searchManager.getActiveEngine()
  }
  async setActiveSearchEngine(engineId: string): Promise<void> {
    await this.searchManager.setActiveEngine(engineId)
  }

  /**
   * 测试当前选择的搜索引擎
   * @param query 测试搜索的关键词，默认为"天气"
   * @returns 测试是否成功打开窗口
   */
  async testSearchEngine(query: string = '天气'): Promise<boolean> {
    return await this.searchManager.testSearch(query)
  }

  /**
   * 设置搜索引擎
   * @param engineId 搜索引擎ID
   * @returns 是否设置成功
   */
  async setSearchEngine(engineId: string): Promise<boolean> {
    try {
      return await this.searchManager.setActiveEngine(engineId)
    } catch (error) {
      console.error('设置搜索引擎失败:', error)
      return false
    }
  }

  async renameConversation(conversationId: string, title: string): Promise<CONVERSATION> {
    await this.databasePresenter.renameConversation(conversationId, title)
    await this.broadcastThreadListUpdate() // 必须广播

    const conversation = await this.getConversation(conversationId)

    // 新增：找到与此 conversationId 关联的 tabId
    let tabId: number | undefined
    for (const [key, value] of this.activeConversationIds.entries()) {
      if (value === conversationId) {
        tabId = key
        break
      }
    }

    // 新增：发出事件通知UI更新标题
    if (tabId !== undefined) {
      const windowId = presenter.tabPresenter['tabWindowMap'].get(tabId)
      eventBus.sendToRenderer(TAB_EVENTS.TITLE_UPDATED, SendTarget.ALL_WINDOWS, {
        tabId,
        conversationId,
        title: conversation.title,
        windowId // 附带 windowId
      })
    }

    return conversation
  }
  async createConversation(
    title: string,
    settings: Partial<CONVERSATION_SETTINGS> = {},
    tabId: number,
    options: { forceNewAndActivate?: boolean } = {} // 新增参数，允许强制创建新会话
  ): Promise<string> {
    console.log('createConversation', title, settings)

    const latestConversation = await this.getLatestConversation()

    // 只有在非强制模式下，才执行空会话的单例检查
    if (!options.forceNewAndActivate) {
      if (latestConversation) {
        const { list: messages } = await this.getMessages(latestConversation.id, 1, 1)
        if (messages.length === 0) {
          await this.setActiveConversation(latestConversation.id, tabId)
          return latestConversation.id
        }
      }
    }

    let defaultSettings = DEFAULT_SETTINGS
    if (latestConversation?.settings) {
      defaultSettings = { ...latestConversation.settings }
      defaultSettings.systemPrompt = ''
      defaultSettings.reasoningEffort = undefined
      defaultSettings.enableSearch = undefined
      defaultSettings.forcedSearch = undefined
      defaultSettings.searchStrategy = undefined
    }
    Object.keys(settings).forEach((key) => {
      if (settings[key] === undefined || settings[key] === null || settings[key] === '') {
        delete settings[key]
      }
    })
    const mergedSettings = { ...defaultSettings, ...settings }
    const defaultModelsSettings = this.configPresenter.getModelConfig(
      mergedSettings.modelId,
      mergedSettings.providerId
    )
    if (defaultModelsSettings) {
      mergedSettings.maxTokens = defaultModelsSettings.maxTokens
      mergedSettings.contextLength = defaultModelsSettings.contextLength
      mergedSettings.temperature = defaultModelsSettings.temperature ?? 0.7
      if (settings.thinkingBudget === undefined) {
        mergedSettings.thinkingBudget = defaultModelsSettings.thinkingBudget
      }
    }
    if (settings.artifacts) {
      mergedSettings.artifacts = settings.artifacts
    }
    if (settings.maxTokens) {
      mergedSettings.maxTokens = settings.maxTokens
    }
    if (settings.temperature !== undefined && settings.temperature !== null) {
      mergedSettings.temperature = settings.temperature
    }
    if (settings.contextLength) {
      mergedSettings.contextLength = settings.contextLength
    }
    if (settings.systemPrompt) {
      mergedSettings.systemPrompt = settings.systemPrompt
    }
    const conversationId = await this.databasePresenter.createConversation(title, mergedSettings)

    // 根据 forceNewAndActivate 标志决定激活行为
    if (options.forceNewAndActivate) {
      // 强制模式：直接为当前 tabId 激活新会话，不进行任何检查
      this.activeConversationIds.set(tabId, conversationId)
      eventBus.sendToRenderer(CONVERSATION_EVENTS.ACTIVATED, SendTarget.ALL_WINDOWS, {
        conversationId,
        tabId
      })
    } else {
      // 默认模式：保持原有的、防止重复打开的激活逻辑
      await this.setActiveConversation(conversationId, tabId)
    }

    await this.broadcastThreadListUpdate() // 必须广播
    return conversationId
  }

  async deleteConversation(conversationId: string): Promise<void> {
    await this.databasePresenter.deleteConversation(conversationId)

    // 作为兜底，确保所有与此会话相关的绑定都被移除
    for (const [tabId, activeId] of this.activeConversationIds.entries()) {
      if (activeId === conversationId) {
        this.activeConversationIds.delete(tabId)
      }
    }

    await this.broadcastThreadListUpdate() // 必须广播
  }

  async getConversation(conversationId: string): Promise<CONVERSATION> {
    return await this.databasePresenter.getConversation(conversationId)
  }

  async toggleConversationPinned(conversationId: string, pinned: boolean): Promise<void> {
    await this.databasePresenter.updateConversation(conversationId, { is_pinned: pinned ? 1 : 0 })
    await this.broadcastThreadListUpdate() // 必须广播
  }

  async updateConversationTitle(conversationId: string, title: string): Promise<void> {
    await this.databasePresenter.updateConversation(conversationId, { title })
    await this.broadcastThreadListUpdate() // 必须广播
  }

  async updateConversationSettings(
    conversationId: string,
    settings: Partial<CONVERSATION_SETTINGS>
  ): Promise<void> {
    const conversation = await this.getConversation(conversationId)
    const mergedSettings = { ...conversation.settings }
    for (const key in settings) {
      if (settings[key] !== undefined) {
        mergedSettings[key] = settings[key]
      }
    }
    console.log('updateConversationSettings', mergedSettings)
    // 检查是否有 modelId 的变化
    if (settings.modelId && settings.modelId !== conversation.settings.modelId) {
      // 获取模型配置
      const modelConfig = this.configPresenter.getModelConfig(
        mergedSettings.modelId,
        mergedSettings.providerId
      )
      console.log('check model default config', modelConfig)
      if (modelConfig) {
        // 如果当前设置小于推荐值，则使用推荐值
        mergedSettings.maxTokens = modelConfig.maxTokens
        mergedSettings.contextLength = modelConfig.contextLength
      }
    }

    await this.databasePresenter.updateConversation(conversationId, { settings: mergedSettings })
    await this.broadcastThreadListUpdate() // 必须广播
  }

  async getConversationList(
    page: number,
    pageSize: number
  ): Promise<{ total: number; list: CONVERSATION[] }> {
    return await this.databasePresenter.getConversationList(page, pageSize)
  }

  async loadMoreThreads(): Promise<{ hasMore: boolean; total: number }> {
    // 获取会话总数
    const total = await this.databasePresenter.getConversationCount()

    // 检查是否还有更多会话可以加载
    const hasMore = this.fetchThreadLength < total

    if (hasMore) {
      // 增加 fetchThreadLength，每次增加 500
      this.fetchThreadLength = Math.min(this.fetchThreadLength + 300, total)

      // 广播更新的会话列表
      await this.broadcastThreadListUpdate()
    }

    return { hasMore: this.fetchThreadLength < total, total }
  }

  async setActiveConversation(conversationId: string, tabId: number): Promise<void> {
    // 【核心修正】由主进程负责全部决策（防重和自动切换逻辑）
    const existingTabId = await this.findTabForConversation(conversationId)

    // 如果会话已在其他Tab打开，并且不是当前Tab，则切换到那个Tab
    if (existingTabId !== null && existingTabId !== tabId) {
      console.log(
        `Conversation ${conversationId} is already open in tab ${existingTabId}. Switching to it.`
      )
      // 命令TabPresenter切换到已存在的Tab
      const currentTabType = await this.getTabWindowType(tabId)
      const existingTabType = await this.getTabWindowType(existingTabId)
      if (currentTabType !== existingTabType) {
        this.activeConversationIds.delete(existingTabId)
        eventBus.sendToRenderer(CONVERSATION_EVENTS.DEACTIVATED, SendTarget.ALL_WINDOWS, {
          tabId: existingTabId
        })
        this.activeConversationIds.set(tabId, conversationId)
        eventBus.sendToRenderer(CONVERSATION_EVENTS.ACTIVATED, SendTarget.ALL_WINDOWS, {
          conversationId,
          tabId
        })
        return
      } else {
        await presenter.tabPresenter.switchTab(existingTabId)
        // 注意：这里不应该再为 requesting tab (即 tabId) 设置 activeConversationId
        // 也不需要发送ACTIVATED事件，因为tab-session的绑定关系没有改变。
        // switchTab 自身会处理UI的激活。
        return
      }
    }

    // 如果会话未在其他Tab打开，或者是请求激活当前Tab已绑定的会话，则正常执行绑定
    const conversation = await this.getConversation(conversationId)
    if (conversation) {
      // 检查当前Tab是否已经绑定了这个会话，避免不必要的事件广播
      if (this.activeConversationIds.get(tabId) === conversationId) {
        return // 状态未改变，无需操作
      }

      this.activeConversationIds.set(tabId, conversationId)
      // 广播事件，通知所有渲染进程UI更新
      eventBus.sendToRenderer(CONVERSATION_EVENTS.ACTIVATED, SendTarget.ALL_WINDOWS, {
        conversationId,
        tabId
      })
    } else {
      throw new Error(`Conversation ${conversationId} not found`)
    }
  }

  async getActiveConversation(tabId: number): Promise<CONVERSATION | null> {
    const conversationId = this.activeConversationIds.get(tabId)
    if (!conversationId) {
      return null
    }
    return this.getConversation(conversationId)
  }

  async getMessages(
    conversationId: string,
    page: number,
    pageSize: number
  ): Promise<{ total: number; list: Message[] }> {
    return await this.messageManager.getMessageThread(conversationId, page, pageSize)
  }

  async getContextMessages(conversationId: string): Promise<Message[]> {
    const conversation = await this.getConversation(conversationId)
    // 计算需要获取的消息数量（假设每条消息平均300字）
    let messageCount = Math.ceil(conversation.settings.contextLength / 300)
    if (messageCount < 2) {
      messageCount = 2
    }
    const messages = await this.messageManager.getContextMessages(conversationId, messageCount)

    // 确保消息列表以用户消息开始
    while (messages.length > 0 && messages[0].role !== 'user') {
      messages.shift()
    }

    return messages.map((msg) => {
      if (msg.role === 'user') {
        const newMsg = { ...msg }
        const msgContent = newMsg.content as UserMessageContent
        if (msgContent.content) {
          ;(newMsg.content as UserMessageContent).text = this.formatUserMessageContent(
            msgContent.content
          )
        }
        return newMsg
      } else {
        return msg
      }
    })
  }

  private formatUserMessageContent(
    msgContentBlock: (UserMessageTextBlock | UserMessageMentionBlock | UserMessageCodeBlock)[]
  ) {
    return msgContentBlock
      .map((block) => {
        if (block.type === 'mention') {
          if (block.category === 'resources') {
            return `@${block.content}`
          } else if (block.category === 'tools') {
            return `@${block.id}`
          } else if (block.category === 'files') {
            return `@${block.id}`
          } else if (block.category === 'prompts') {
            try {
              // 尝试解析prompt内容
              const promptData = JSON.parse(block.content)
              // 如果包含messages数组，尝试提取其中的文本内容
              if (promptData && Array.isArray(promptData.messages)) {
                const messageTexts = promptData.messages
                  .map((msg) => {
                    if (typeof msg.content === 'string') {
                      return msg.content
                    } else if (msg.content && msg.content.type === 'text') {
                      return msg.content.text
                    } else {
                      // 对于其他类型的内容（如图片等），返回空字符串或特定标记
                      return `[${msg.content?.type || 'content'}]`
                    }
                  })
                  .filter(Boolean)
                  .join('\n')
                return `@${block.id} <prompts>${messageTexts || block.content}</prompts>`
              }
            } catch (e) {
              // 如果解析失败，直接返回原始内容
              console.log('解析prompt内容失败:', e)
            }
            // 默认返回原内容
            return `@${block.id} <prompts>${block.content}</prompts>`
          }
          return `@${block.id}`
        } else if (block.type === 'text') {
          return block.content
        } else if (block.type === 'code') {
          return `\`\`\`${block.content}\`\`\``
        }
        return ''
      })
      .join('')
  }

  async clearContext(conversationId: string): Promise<void> {
    await this.databasePresenter.runTransaction(async () => {
      const conversation = await this.getConversation(conversationId)
      if (conversation) {
        await this.databasePresenter.deleteAllMessages()
      }
    })
  }
  /**
   *
   * @param conversationId
   * @param content
   * @param role
   * @returns 如果是user的消息，返回ai生成的message，否则返回空
   */
  async sendMessage(
    conversationId: string,
    content: string,
    role: MESSAGE_ROLE
  ): Promise<AssistantMessage | null> {
    const conversation = await this.getConversation(conversationId)
    const { providerId, modelId } = conversation.settings
    console.log('sendMessage', conversation)
    const message = await this.messageManager.sendMessage(
      conversationId,
      content,
      role,
      '',
      false,
      {
        contextUsage: 0,
        totalTokens: 0,
        generationTime: 0,
        firstTokenTime: 0,
        tokensPerSecond: 0,
        inputTokens: 0,
        outputTokens: 0,
        model: modelId,
        provider: providerId
      }
    )
    if (role === 'user') {
      const assistantMessage = await this.generateAIResponse(conversationId, message.id)
      this.generatingMessages.set(assistantMessage.id, {
        message: assistantMessage,
        conversationId,
        startTime: Date.now(),
        firstTokenTime: null,
        promptTokens: 0,
        reasoningStartTime: null,
        reasoningEndTime: null,
        lastReasoningTime: null
      })

      // 检查是否是新会话的第一条消息
      const { list: messages } = await this.getMessages(conversationId, 1, 2)
      if (messages.length === 1) {
        // 更新会话的 is_new 标志位
        await this.databasePresenter.updateConversation(conversationId, {
          is_new: 0,
          updatedAt: Date.now()
        })
      } else {
        await this.databasePresenter.updateConversation(conversationId, {
          updatedAt: Date.now()
        })
      }

      // 因为handleLLMAgentEnd会处理会话列表广播，所以此处不用广播

      return assistantMessage
    }

    return null
  }

  private async generateAIResponse(conversationId: string, userMessageId: string) {
    try {
      const triggerMessage = await this.messageManager.getMessage(userMessageId)
      if (!triggerMessage) {
        throw new Error('找不到触发消息')
      }

      await this.messageManager.updateMessageStatus(userMessageId, 'sent')

      const conversation = await this.getConversation(conversationId)
      const { providerId, modelId } = conversation.settings
      const assistantMessage = (await this.messageManager.sendMessage(
        conversationId,
        JSON.stringify([]),
        'assistant',
        userMessageId,
        false,
        {
          contextUsage: 0,
          totalTokens: 0,
          generationTime: 0,
          firstTokenTime: 0,
          tokensPerSecond: 0,
          inputTokens: 0,
          outputTokens: 0,
          model: modelId,
          provider: providerId
        }
      )) as AssistantMessage

      return assistantMessage
    } catch (error) {
      await this.messageManager.updateMessageStatus(userMessageId, 'error')
      console.error('生成 AI 响应失败:', error)
      throw error
    }
  }

  async getMessage(messageId: string): Promise<Message> {
    return await this.messageManager.getMessage(messageId)
  }

  /**
   * 获取指定消息之前的历史消息
   * @param messageId 消息ID
   * @param limit 限制返回的消息数量
   * @returns 历史消息列表，按时间正序排列
   */
  private async getMessageHistory(messageId: string, limit: number = 100): Promise<Message[]> {
    const message = await this.messageManager.getMessage(messageId)
    if (!message) {
      throw new Error('找不到指定的消息')
    }

    const { list: messages } = await this.messageManager.getMessageThread(
      message.conversationId,
      1,
      limit * 2
    )

    // 找到目标消息在列表中的位置
    const targetIndex = messages.findIndex((msg) => msg.id === messageId)
    if (targetIndex === -1) {
      return [message]
    }

    // 返回目标消息之前的消息（包括目标消息）
    return messages.slice(Math.max(0, targetIndex - limit + 1), targetIndex + 1)
  }

  private async rewriteUserSearchQuery(
    query: string,
    contextMessages: string,
    conversationId: string,
    searchEngine: string
  ): Promise<string> {
    const rewritePrompt = `
    你非常擅长于使用搜索引擎去获取最新的数据,你的目标是在充分理解用户的问题后，进行全面的网络搜索搜集必要的信息，首先你要提取并优化搜索的查询内容

    现在时间：${new Date().toISOString()}
    正在使用的搜索引擎：${searchEngine}

    请遵循以下规则重写搜索查询：
    1. 根据用户的问题和上下文，重写应该进行搜索的关键词
    2. 如果需要使用时间，则根据当前时间给出需要查询的具体时间日期信息
    3. 生成的查询关键词要选择合适的语言，考虑用户的问题类型使用最适合的语言进行搜索，例如某些问题应该保持用户的问题语言，而有一些则更适合翻译成英语或其他语言
    4. 保持查询简洁，通常不超过3个关键词, 最多不要超过5个关键词，参考当前搜索引擎的查询习惯重写关键字

    直接返回优化后的搜索词，不要有任何额外说明。
    如果你觉得用户的问题不需要进行搜索，请直接返回"无须搜索"。

    如下是之前对话的上下文：
    <context_messages>
    ${contextMessages}
    </context_messages>
    如下是用户的问题：
    <user_question>
    ${query}
    </user_question>
    `
    const conversation = await this.getConversation(conversationId)
    if (!conversation) {
      return query
    }
    console.log('rewriteUserSearchQuery', query, contextMessages, conversation.id)
    const { providerId, modelId } = conversation.settings
    try {
      const rewrittenQuery = await this.llmProviderPresenter.generateCompletion(
        this.searchAssistantProviderId || providerId,
        [
          {
            role: 'user',
            content: rewritePrompt
          }
        ],
        this.searchAssistantModel?.id || modelId
      )
      return rewrittenQuery.trim() || query
    } catch (error) {
      console.error('重写搜索查询失败:', error)
      return query
    }
  }

  /**
   * 检查消息是否已被取消
   * @param messageId 消息ID
   * @returns 是否已被取消
   */
  private isMessageCancelled(messageId: string): boolean {
    const state = this.generatingMessages.get(messageId)
    return !state || state.isCancelled === true
  }

  /**
   * 如果消息已被取消，则抛出错误
   * @param messageId 消息ID
   */
  private throwIfCancelled(messageId: string): void {
    if (this.isMessageCancelled(messageId)) {
      throw new Error('common.error.userCanceledGeneration')
    }
  }

  private async startStreamSearch(
    conversationId: string,
    messageId: string,
    query: string
  ): Promise<SearchResult[]> {
    const state = this.generatingMessages.get(messageId)
    if (!state) {
      throw new Error('找不到生成状态')
    }

    // 检查是否已被取消
    this.throwIfCancelled(messageId)

    // 添加搜索加载状态
    const searchBlock: AssistantMessageBlock = {
      type: 'search',
      content: '',
      status: 'loading',
      timestamp: Date.now(),
      extra: {
        total: 0
      }
    }
    state.message.content.unshift(searchBlock)
    await this.messageManager.editMessage(messageId, JSON.stringify(state.message.content))
    // 标记消息为搜索状态
    state.isSearching = true
    this.searchingMessages.add(messageId)
    try {
      // 获取历史消息用于上下文
      const contextMessages = await this.getContextMessages(conversationId)
      // 检查是否已被取消
      this.throwIfCancelled(messageId)

      const formattedContext = contextMessages
        .map((msg) => {
          if (msg.role === 'user') {
            const content = msg.content as UserMessageContent
            return `user: ${content.text}${getFileContext(content.files)}`
          } else if (msg.role === 'assistant') {
            let finalContent = 'assistant: '
            const content = msg.content as AssistantMessageBlock[]
            content.forEach((block) => {
              if (block.type === 'content') {
                finalContent += block.content + '\n'
              }
              if (block.type === 'search') {
                finalContent += `search-result: ${JSON.stringify(block.extra)}`
              }
              if (block.type === 'tool_call') {
                finalContent += `tool_call: ${JSON.stringify(block.tool_call)}`
              }
              if (block.type === 'image') {
                finalContent += `image: ${block.image_data?.data}`
              }
            })
            return finalContent
          } else {
            return JSON.stringify(msg.content)
          }
        })
        .join('\n')

      // 检查是否已被取消
      this.throwIfCancelled(messageId)

      // 重写搜索查询
      searchBlock.status = 'optimizing'
      await this.messageManager.editMessage(messageId, JSON.stringify(state.message.content))
      console.log('optimizing')

      const optimizedQuery = await this.rewriteUserSearchQuery(
        query,
        formattedContext,
        conversationId,
        this.searchManager.getActiveEngine().name
      ).catch((err) => {
        console.error('重写搜索查询失败:', err)
        return query
      })

      // 如果不需要搜索，直接返回空结果
      if (optimizedQuery.includes('无须搜索')) {
        searchBlock.status = 'success'
        searchBlock.content = ''
        await this.messageManager.editMessage(messageId, JSON.stringify(state.message.content))
        state.isSearching = false
        this.searchingMessages.delete(messageId)
        return []
      }

      // 检查是否已被取消
      this.throwIfCancelled(messageId)

      // 更新搜索状态为阅读中
      searchBlock.status = 'reading'
      await this.messageManager.editMessage(messageId, JSON.stringify(state.message.content))

      // 开始搜索
      const results = await this.searchManager.search(conversationId, optimizedQuery)

      // 检查是否已被取消
      this.throwIfCancelled(messageId)

      searchBlock.status = 'loading'
      searchBlock.extra = {
        total: results.length
      }
      await this.messageManager.editMessage(messageId, JSON.stringify(state.message.content))

      // 保存搜索结果
      for (const result of results) {
        // 检查是否已被取消
        this.throwIfCancelled(messageId)

        await this.databasePresenter.addMessageAttachment(
          messageId,
          'search_result',
          JSON.stringify({
            title: result.title,
            url: result.url,
            content: result.content || '',
            description: result.description || '',
            icon: result.icon || ''
          })
        )
      }

      // 检查是否已被取消
      this.throwIfCancelled(messageId)

      // 更新搜索状态为成功
      searchBlock.status = 'success'
      await this.messageManager.editMessage(messageId, JSON.stringify(state.message.content))

      // 标记消息搜索完成
      state.isSearching = false
      this.searchingMessages.delete(messageId)

      return results
    } catch (error) {
      // 标记消息搜索完成
      state.isSearching = false
      this.searchingMessages.delete(messageId)

      // 更新搜索状态为错误
      searchBlock.status = 'error'
      searchBlock.content = String(error)
      await this.messageManager.editMessage(messageId, JSON.stringify(state.message.content))

      if (String(error).includes('userCanceledGeneration')) {
        // 如果是取消操作导致的错误，确保搜索窗口关闭
        this.searchManager.stopSearch(state.conversationId)
      }

      return []
    }
  }

  private async getLastUserMessage(conversationId: string): Promise<Message | null> {
    return await this.messageManager.getLastUserMessage(conversationId)
  }

  // 从数据库获取搜索结果
  async getSearchResults(messageId: string): Promise<SearchResult[]> {
    const results = await this.databasePresenter.getMessageAttachments(messageId, 'search_result')
    return results.map((result) => JSON.parse(result.content) as SearchResult) ?? []
  }

  async startStreamCompletion(conversationId: string, queryMsgId?: string) {
    const state = this.findGeneratingState(conversationId)
    if (!state) {
      console.warn('未找到状态，conversationId:', conversationId)
      return
    }
    try {
      // 设置消息未取消
      state.isCancelled = false

      // 1. 获取上下文信息
      const { conversation, userMessage, contextMessages } = await this.prepareConversationContext(
        conversationId,
        queryMsgId
      )

      const { providerId, modelId } = conversation.settings
      const modelConfig = this.configPresenter.getModelConfig(modelId, providerId)
      const { vision } = modelConfig || {}
      // 检查是否已被取消
      this.throwIfCancelled(state.message.id)

      // 2. 处理用户消息内容
      const { userContent, urlResults, imageFiles } = await this.processUserMessageContent(
        userMessage as UserMessage
      )

      // 检查是否已被取消
      this.throwIfCancelled(state.message.id)

      // 3. 处理搜索（如果需要）
      let searchResults: SearchResult[] | null = null
      if ((userMessage.content as UserMessageContent).search) {
        try {
          searchResults = await this.startStreamSearch(
            conversationId,
            state.message.id,
            userContent
          )
          // 检查是否已被取消
          this.throwIfCancelled(state.message.id)
        } catch (error) {
          // 如果是用户取消导致的错误，不继续后续步骤
          if (String(error).includes('userCanceledGeneration')) {
            return
          }
          // 其他错误继续处理（搜索失败不应影响生成）
          console.error('搜索过程中出错:', error)
        }
      }

      // 检查是否已被取消
      this.throwIfCancelled(state.message.id)

      // 4. 准备提示内容
      const { finalContent, promptTokens } = await this.preparePromptContent(
        conversation,
        userContent,
        contextMessages,
        searchResults,
        urlResults,
        userMessage,
        vision,
        vision ? imageFiles : [],
        modelConfig.functionCall
      )

      // 检查是否已被取消
      this.throwIfCancelled(state.message.id)

      // 5. 更新生成状态
      await this.updateGenerationState(state, promptTokens)

      // 检查是否已被取消
      this.throwIfCancelled(state.message.id)
      // 6. 启动流式生成

      // 重新获取最新的会话设置，以防在之前的 await 期间发生变化
      const currentConversation = await this.getConversation(conversationId)
      const {
        providerId: currentProviderId,
        modelId: currentModelId,
        temperature: currentTemperature,
        maxTokens: currentMaxTokens,
        enabledMcpTools: currentEnabledMcpTools,
        thinkingBudget: currentThinkingBudget,
        reasoningEffort: currentReasoningEffort,
        verbosity: currentVerbosity,
        enableSearch: currentEnableSearch,
        forcedSearch: currentForcedSearch,
        searchStrategy: currentSearchStrategy
      } = currentConversation.settings
      const stream = this.llmProviderPresenter.startStreamCompletion(
        currentProviderId, // 使用最新的设置
        finalContent,
        currentModelId, // 使用最新的设置
        state.message.id,
        currentTemperature, // 使用最新的设置
        currentMaxTokens, // 使用最新的设置
        currentEnabledMcpTools,
        currentThinkingBudget,
        currentReasoningEffort,
        currentVerbosity,
        currentEnableSearch,
        currentForcedSearch,
        currentSearchStrategy
      )
      for await (const event of stream) {
        const msg = event.data
        if (event.type === 'response') {
          await this.handleLLMAgentResponse(msg)
        } else if (event.type === 'error') {
          await this.handleLLMAgentError(msg)
        } else if (event.type === 'end') {
          await this.handleLLMAgentEnd(msg)
        }
      }
    } catch (error) {
      // 检查是否是取消错误
      if (String(error).includes('userCanceledGeneration')) {
        console.log('消息生成已被用户取消')
        return
      }

      console.error('流式生成过程中出错:', error)
      await this.messageManager.handleMessageError(state.message.id, String(error))
      throw error
    }
  }
  async continueStreamCompletion(conversationId: string, queryMsgId: string) {
    const state = this.findGeneratingState(conversationId)
    if (!state) {
      console.warn('未找到状态，conversationId:', conversationId)
      return
    }

    try {
      // 设置消息未取消
      state.isCancelled = false

      // 1. 获取需要继续的消息
      const queryMessage = await this.messageManager.getMessage(queryMsgId)
      if (!queryMessage) {
        throw new Error('找不到指定的消息')
      }

      // 2. 解析最后一个 action block
      const content = queryMessage.content as AssistantMessageBlock[]
      const lastActionBlock = content.filter((block) => block.type === 'action').pop()

      if (!lastActionBlock || lastActionBlock.type !== 'action') {
        throw new Error('找不到最后的 action block')
      }

      // 3. 检查是否是 maximum_tool_calls_reached
      let toolCallResponse: { content: string; rawData: MCPToolResponse } | null = null
      const toolCall = lastActionBlock.tool_call

      if (lastActionBlock.action_type === 'maximum_tool_calls_reached' && toolCall) {
        // 设置 needContinue 为 0（false）
        if (lastActionBlock.extra) {
          lastActionBlock.extra = {
            ...lastActionBlock.extra,
            needContinue: false
          }
        }
        await this.messageManager.editMessage(queryMsgId, JSON.stringify(content))

        // 4. 检查工具调用参数
        if (!toolCall.id || !toolCall.name || !toolCall.params) {
          // 参数不完整就跳过，然后继续执行即可
          console.warn('工具调用参数不完整')
        } else {
          // 5. 调用工具获取结果
          toolCallResponse = await presenter.mcpPresenter.callTool({
            id: toolCall.id,
            type: 'function',
            function: {
              name: toolCall.name,
              arguments: toolCall.params
            },
            server: {
              name: toolCall.server_name || '',
              icons: toolCall.server_icons || '',
              description: toolCall.server_description || ''
            }
          })
        }
      }

      // 检查是否已被取消
      this.throwIfCancelled(state.message.id)

      // 6. 获取上下文信息
      const { conversation, contextMessages, userMessage } = await this.prepareConversationContext(
        conversationId,
        state.message.id
      )

      // 检查是否已被取消
      this.throwIfCancelled(state.message.id)

      // 7. 准备提示内容
      const {
        providerId,
        modelId,
        temperature,
        maxTokens,
        enabledMcpTools,
        thinkingBudget,
        reasoningEffort,
        verbosity,
        enableSearch,
        forcedSearch,
        searchStrategy
      } = conversation.settings
      const modelConfig = this.configPresenter.getModelConfig(modelId, providerId)

      const { finalContent, promptTokens } = await this.preparePromptContent(
        conversation,
        'continue',
        contextMessages,
        null, // 不进行搜索
        [], // 没有 URL 结果
        userMessage,
        false,
        [], // 没有图片文件
        modelConfig.functionCall
      )

      // 8. 更新生成状态
      await this.updateGenerationState(state, promptTokens)

      // 9. 如果有工具调用结果，发送工具调用结果事件
      if (toolCallResponse && toolCall) {
        // console.log('toolCallResponse', toolCallResponse)
        eventBus.sendToRenderer(STREAM_EVENTS.RESPONSE, SendTarget.ALL_WINDOWS, {
          eventId: state.message.id,
          content: '',
          tool_call: 'start',
          tool_call_id: toolCall.id,
          tool_call_name: toolCall.name,
          tool_call_params: toolCall.params,
          tool_call_response: toolCallResponse.content,
          tool_call_server_name: toolCall.server_name,
          tool_call_server_icons: toolCall.server_icons,
          tool_call_server_description: toolCall.server_description
        })
        eventBus.sendToRenderer(STREAM_EVENTS.RESPONSE, SendTarget.ALL_WINDOWS, {
          eventId: state.message.id,
          content: '',
          tool_call: 'running',
          tool_call_id: toolCall.id,
          tool_call_name: toolCall.name,
          tool_call_params: toolCall.params,
          tool_call_response: toolCallResponse.content,
          tool_call_server_name: toolCall.server_name,
          tool_call_server_icons: toolCall.server_icons,
          tool_call_server_description: toolCall.server_description
        })
        eventBus.sendToRenderer(STREAM_EVENTS.RESPONSE, SendTarget.ALL_WINDOWS, {
          eventId: state.message.id,
          content: '',
          tool_call: 'end',
          tool_call_id: toolCall.id,
          tool_call_response: toolCallResponse.content,
          tool_call_name: toolCall.name,
          tool_call_params: toolCall.params,
          tool_call_server_name: toolCall.server_name,
          tool_call_server_icons: toolCall.server_icons,
          tool_call_server_description: toolCall.server_description,
          tool_call_response_raw: toolCallResponse.rawData
        })
      }

      // 10. 启动流式生成
      const stream = this.llmProviderPresenter.startStreamCompletion(
        providerId,
        finalContent,
        modelId,
        state.message.id,
        temperature,
        maxTokens,
        enabledMcpTools,
        thinkingBudget,
        reasoningEffort,
        verbosity,
        enableSearch,
        forcedSearch,
        searchStrategy
      )
      for await (const event of stream) {
        const msg = event.data
        if (event.type === 'response') {
          await this.handleLLMAgentResponse(msg)
        } else if (event.type === 'error') {
          await this.handleLLMAgentError(msg)
        } else if (event.type === 'end') {
          await this.handleLLMAgentEnd(msg)
        }
      }
    } catch (error) {
      // 检查是否是取消错误
      if (String(error).includes('userCanceledGeneration')) {
        console.log('消息生成已被用户取消')
        return
      }

      console.error('继续生成过程中出错:', error)
      await this.messageManager.handleMessageError(state.message.id, String(error))
      throw error
    }
  }

  // 查找特定会话的生成状态
  private findGeneratingState(conversationId: string): GeneratingMessageState | null {
    return (
      Array.from(this.generatingMessages.values()).find(
        (state) => state.conversationId === conversationId
      ) || null
    )
  }

  // 准备会话上下文
  private async prepareConversationContext(
    conversationId: string,
    queryMsgId?: string
  ): Promise<{
    conversation: CONVERSATION
    userMessage: Message
    contextMessages: Message[]
  }> {
    const conversation = await this.getConversation(conversationId)
    let contextMessages: Message[] = []
    let userMessage: Message | null = null

    if (queryMsgId) {
      // 处理指定消息ID的情况
      const queryMessage = await this.getMessage(queryMsgId)
      if (!queryMessage) {
        throw new Error('找不到指定的消息')
      }

      // 修复：根据消息类型确定如何获取用户消息
      if (queryMessage.role === 'user') {
        // 如果 queryMessage 就是用户消息，直接使用
        userMessage = queryMessage
      } else if (queryMessage.role === 'assistant') {
        // 如果 queryMessage 是助手消息，获取它的 parentId（用户消息）
        if (!queryMessage.parentId) {
          throw new Error('助手消息缺少 parentId')
        }
        userMessage = await this.getMessage(queryMessage.parentId)
        if (!userMessage) {
          throw new Error('找不到触发消息')
        }
      } else {
        throw new Error('不支持的消息类型')
      }

      contextMessages = await this.getMessageHistory(
        userMessage.id,
        conversation.settings.contextLength
      )
    } else {
      // 获取最新的用户消息
      userMessage = await this.getLastUserMessage(conversationId)
      if (!userMessage) {
        throw new Error('找不到用户消息')
      }
      contextMessages = await this.getContextMessages(conversationId)
    }

    // 处理 UserMessageMentionBlock
    if (userMessage.role === 'user') {
      const msgContent = userMessage.content as UserMessageContent
      if (msgContent.content && !msgContent.text) {
        msgContent.text = this.formatUserMessageContent(msgContent.content)
      }
    }

    // 任何情况都使用最新配置
    const webSearchEnabled = this.configPresenter.getSetting('input_webSearch') as boolean
    const thinkEnabled = this.configPresenter.getSetting('input_deepThinking') as boolean
    ;(userMessage.content as UserMessageContent).search = webSearchEnabled
    ;(userMessage.content as UserMessageContent).think = thinkEnabled
    return { conversation, userMessage, contextMessages }
  }

  // 处理用户消息内容
  private async processUserMessageContent(userMessage: UserMessage): Promise<{
    userContent: string
    urlResults: SearchResult[]
    imageFiles: MessageFile[] // 图片文件列表
  }> {
    // 处理文本内容
    const userContent = `
      ${
        userMessage.content.content
          ? this.formatUserMessageContent(userMessage.content.content)
          : userMessage.content.text
      }
      ${getFileContext(userMessage.content.files)}
    `

    // 从用户消息中提取并丰富URL内容
    const urlResults = await ContentEnricher.extractAndEnrichUrls(userMessage.content.text)

    // 提取图片文件

    const imageFiles =
      userMessage.content.files?.filter((file) => {
        // 根据文件类型、MIME类型或扩展名过滤图片文件
        const isImage =
          file.mimeType.startsWith('data:image') ||
          /\.(jpg|jpeg|png|gif|bmp|webp|svg)$/i.test(file.name || '')
        return isImage
      }) || []

    return { userContent, urlResults, imageFiles }
  }

  // 准备提示内容
  private async preparePromptContent(
    conversation: CONVERSATION,
    userContent: string,
    contextMessages: Message[],
    searchResults: SearchResult[] | null,
    urlResults: SearchResult[],
    userMessage: Message,
    vision: boolean,
    imageFiles: MessageFile[],
    supportsFunctionCall: boolean,
    modelType?: ModelType
  ): Promise<{
    finalContent: ChatMessage[]
    promptTokens: number
  }> {
    const { systemPrompt, contextLength, artifacts, enabledMcpTools } = conversation.settings

    // 判断是否为图片生成模型
    const isImageGeneration = modelType === ModelType.ImageGeneration

    // 图片生成模型不使用搜索、系统提示词和MCP工具
    const searchPrompt =
      !isImageGeneration && searchResults ? generateSearchPrompt(userContent, searchResults) : ''
    const enrichedUserMessage =
      !isImageGeneration && urlResults.length > 0
        ? '\n\n' + ContentEnricher.enrichUserMessageWithUrlContent(userContent, urlResults)
        : ''

    // 处理系统提示词，添加当前时间信息
    const finalSystemPrompt = this.enhanceSystemPromptWithDateTime(systemPrompt, isImageGeneration)

    // 计算token数量（使用处理后的系统提示词）
    const searchPromptTokens = searchPrompt ? approximateTokenSize(searchPrompt ?? '') : 0
    const systemPromptTokens =
      !isImageGeneration && finalSystemPrompt ? approximateTokenSize(finalSystemPrompt ?? '') : 0
    const userMessageTokens = approximateTokenSize(userContent + enrichedUserMessage)
    // 图片生成模型不使用MCP工具
    const mcpTools = !isImageGeneration
      ? await presenter.mcpPresenter.getAllToolDefinitions(enabledMcpTools)
      : []
    const mcpToolsTokens = mcpTools.reduce(
      (acc, tool) => acc + approximateTokenSize(JSON.stringify(tool)),
      0
    )
    // 计算剩余可用的上下文长度
    const reservedTokens =
      searchPromptTokens + systemPromptTokens + userMessageTokens + mcpToolsTokens
    const remainingContextLength = contextLength - reservedTokens

    // 选择合适的上下文消息
    const selectedContextMessages = this.selectContextMessages(
      contextMessages,
      userMessage,
      remainingContextLength
    )

    // 格式化消息
    const formattedMessages = this.formatMessagesForCompletion(
      selectedContextMessages,
      isImageGeneration ? '' : finalSystemPrompt, // 图片生成模型不使用系统提示词
      artifacts,
      searchPrompt,
      userContent,
      enrichedUserMessage,
      imageFiles,
      vision,
      supportsFunctionCall
    )

    // 合并连续的相同角色消息
    const mergedMessages = this.mergeConsecutiveMessages(formattedMessages)

    // 计算prompt tokens
    let promptTokens = 0
    for (const msg of mergedMessages) {
      if (typeof msg.content === 'string') {
        promptTokens += approximateTokenSize(msg.content)
      } else {
        promptTokens +=
          approximateTokenSize(msg.content?.map((item) => item.text).join('') || '') +
          imageFiles.reduce((acc, file) => acc + file.token, 0)
      }
    }
    // console.log('preparePromptContent', mergedMessages, promptTokens)

    return { finalContent: mergedMessages, promptTokens }
  }

  // 选择上下文消息
  private selectContextMessages(
    contextMessages: Message[],
    userMessage: Message,
    remainingContextLength: number
  ): Message[] {
    if (remainingContextLength <= 0) {
      return []
    }

    const messages = contextMessages.filter((msg) => msg.id !== userMessage?.id).reverse()

    let currentLength = 0
    const selectedMessages: Message[] = []

    for (const msg of messages) {
      if (msg.status !== 'sent') {
        continue
      }
      const msgContent = msg.role === 'user' ? (msg.content as UserMessageContent) : null
      const msgText = msgContent
        ? msgContent.text ||
          (msgContent.content ? this.formatUserMessageContent(msgContent.content) : '')
        : ''

      const msgTokens = approximateTokenSize(
        msg.role === 'user'
          ? `${msgText}${getFileContext(msgContent?.files || [])}`
          : JSON.stringify(msg.content)
      )

      if (currentLength + msgTokens <= remainingContextLength) {
        // 如果是用户消息且有 content 但没有 text，添加 text
        if (msg.role === 'user') {
          const userMsgContent = msg.content as UserMessageContent
          if (userMsgContent.content && !userMsgContent.text) {
            userMsgContent.text = this.formatUserMessageContent(userMsgContent.content)
          }
        }

        selectedMessages.unshift(msg)
        currentLength += msgTokens
      } else {
        break
      }
    }
    while (selectedMessages.length > 0 && selectedMessages[0].role !== 'user') {
      selectedMessages.shift()
    }
    return selectedMessages
  }

  // 格式化消息用于完成
  private formatMessagesForCompletion(
    contextMessages: Message[],
    systemPrompt: string,
    artifacts: number,
    searchPrompt: string,
    userContent: string,
    enrichedUserMessage: string,
    imageFiles: MessageFile[],
    vision: boolean,
    supportsFunctionCall: boolean
  ): ChatMessage[] {
    const formattedMessages: ChatMessage[] = []

    // 添加上下文消息
    formattedMessages.push(
      ...this.addContextMessages(contextMessages, vision, supportsFunctionCall)
    )

    // 添加系统提示
    if (systemPrompt) {
      // formattedMessages.push(...this.addSystemPrompt(formattedMessages, systemPrompt, artifacts))
      formattedMessages.unshift({
        role: 'system',
        content: systemPrompt
      })
      // console.log('-------------> system prompt \n', systemPrompt, artifacts, formattedMessages)
    }

    // 添加当前用户消息
    let finalContent = searchPrompt || userContent

    if (enrichedUserMessage) {
      finalContent += enrichedUserMessage
    }

    if (artifacts === 1) {
      // formattedMessages.push({
      //   role: 'user',
      //   content: ARTIFACTS_PROMPT
      // })
      console.log('artifacts目前由mcp提供，此处为兼容性保留')
    }
    // 没有 vision 就不用塞进去了
    if (vision && imageFiles.length > 0) {
      formattedMessages.push(this.addImageFiles(finalContent, imageFiles))
    } else {
      formattedMessages.push({
        role: 'user',
        content: finalContent.trim()
      })
    }

    return formattedMessages
  }

  private addImageFiles(finalContent: string, imageFiles: MessageFile[]): ChatMessage {
    return {
      role: 'user',
      content: [
        ...imageFiles.map((file) => ({
          type: 'image_url' as const,
          image_url: { url: file.content, detail: 'auto' as const }
        })),
        { type: 'text' as const, text: finalContent.trim() }
      ]
    }
  }

  // 添加上下文消息
  private addContextMessages(
    contextMessages: Message[],
    vision: boolean,
    supportsFunctionCall: boolean
  ): ChatMessage[] {
    const resultMessages = [] as ChatMessage[]

    // 对于原生fc模型，支持正确的tool_call response history插入
    if (supportsFunctionCall) {
      contextMessages.forEach((msg) => {
        if (msg.role === 'user') {
          // 处理用户消息
          const msgContent = msg.content as UserMessageContent
          const msgText = msgContent.content
            ? this.formatUserMessageContent(msgContent.content)
            : msgContent.text
          const userContent = `${msgText}${getFileContext(msgContent.files)}`
          resultMessages.push({
            role: 'user',
            content: userContent
          })
        } else if (msg.role === 'assistant') {
          // 处理助手消息
          let afterSearch = false
          const assistantBlocks = msg.content as AssistantMessageBlock[]
          for (const subMsg of assistantBlocks) {
            if (
              subMsg.type === 'tool_call' &&
              subMsg?.tool_call?.id?.trim() &&
              subMsg?.tool_call?.name?.trim() &&
              subMsg?.tool_call?.params?.trim() &&
              subMsg?.tool_call?.response?.trim()
            ) {
              resultMessages.push({
                role: 'assistant',
                tool_calls: [
                  {
                    id: subMsg.tool_call.id,
                    type: 'function',
                    function: {
                      name: subMsg.tool_call.name,
                      arguments: subMsg.tool_call.params
                    }
                  }
                ]
              })
              resultMessages.push({
                role: 'tool',
                tool_call_id: subMsg.tool_call.id,
                content: subMsg.tool_call.response
              })
            } else if (subMsg.type === 'search') {
              // 删除强制搜索结果中遗留的[x]引文标记
              afterSearch = true
            } else if (subMsg.type === 'content') {
              // 删除强制搜索结果中遗留的[x]引文标记
              let content = subMsg.content ?? ''
              if (afterSearch) content = content.replace(/\[\d+\]/g, '')
              resultMessages.push({
                role: 'assistant',
                content: content
              })
              afterSearch = false
            }
          }
        }
      })
      return resultMessages
    } else {
      // 对于非原生fc模型，支持规范化prompt实现
      contextMessages.forEach((msg) => {
        if (msg.role === 'user') {
          // 处理用户消息
          const msgContent = msg.content as UserMessageContent
          const msgText = msgContent.content
            ? this.formatUserMessageContent(msgContent.content)
            : msgContent.text
          const userContent = `${msgText}${getFileContext(msgContent.files)}`
          resultMessages.push({
            role: 'user',
            content: userContent
          })
        } else if (msg.role === 'assistant') {
          // 处理助手消息
          const assistantBlocks = msg.content as AssistantMessageBlock[]
          // 提取文本内容块，同时将工具调用的响应内容提取出来
          let afterSearch = false
          const textContent = assistantBlocks
            .filter(
              (block) =>
                block.type === 'content' || block.type === 'search' || block.type === 'tool_call'
            )
            .map((block) => {
              if (block.type === 'search') {
                // 删除强制搜索结果中遗留的[x]引文标记
                afterSearch = true
                return ''
              } else if (block.type === 'content') {
                // 删除强制搜索结果中遗留的[x]引文标记
                let content = block.content ?? ''
                if (afterSearch) content = content.replace(/\[\d+\]/g, '')
                afterSearch = false
                return content
              } else if (
                block.type === 'tool_call' &&
                block.tool_call?.response &&
                block.tool_call?.params
              ) {
                let parsedParams
                let parsedResponse

                try {
                  parsedParams = JSON.parse(block.tool_call.params)
                } catch {
                  parsedParams = block.tool_call.params // 保留原字符串
                }

                try {
                  parsedResponse = JSON.parse(block.tool_call.response)
                } catch {
                  parsedResponse = block.tool_call.response // 保留原字符串
                }

                return (
                  '<function_call>' +
                  JSON.stringify({
                    function_call_record: {
                      name: block.tool_call.name,
                      arguments: parsedParams,
                      response: parsedResponse
                    }
                  }) +
                  '</function_call>'
                )
              } else {
                return '' // 若 tool_call 或 response、params 是 undefined 返回。只是便于调试而已，可以为空。
              }
            })
            .join('\n')

          // 查找图像块
          const imageBlocks = assistantBlocks.filter(
            (block) => block.type === 'image' && block.image_data
          )

          // 如果没有任何内容，则跳过此消息
          if (!textContent && imageBlocks.length === 0) {
            return
          }

          // 如果有图像，则使用复合内容格式
          if (vision && imageBlocks.length > 0) {
            const content: ChatMessageContent[] = []

            // 添加图像内容
            imageBlocks.forEach((block) => {
              if (block.image_data) {
                content.push({
                  type: 'image_url',
                  image_url: {
                    url: block.image_data.data,
                    detail: 'auto'
                  }
                })
              }
            })

            // 添加文本内容
            if (textContent) {
              content.push({
                type: 'text',
                text: textContent
              })
            }

            resultMessages.push({
              role: 'assistant',
              content: content
            })
          } else {
            // 仅有文本内容
            resultMessages.push({
              role: 'assistant',
              content: textContent
            })
          }
        }
      })

      return resultMessages
    }
  }

  // 合并连续的相同角色的content，但注意assistant下content不能跟tool_calls合并
  private mergeConsecutiveMessages(messages: ChatMessage[]): ChatMessage[] {
    if (!messages || messages.length === 0) {
      return []
    }

    const mergedResult: ChatMessage[] = []
    // 为第一条消息创建一个深拷贝并添加到结果数组
    mergedResult.push(JSON.parse(JSON.stringify(messages[0])))

    for (let i = 1; i < messages.length; i++) {
      // 为当前消息创建一个深拷贝
      const currentMessage = JSON.parse(JSON.stringify(messages[i])) as ChatMessage
      const lastPushedMessage = mergedResult[mergedResult.length - 1]

      let allowMessagePropertiesMerge = false // 标志是否允许消息属性（如content）合并

      // 步骤 1: 判断消息本身是否允许合并（基于role和tool_calls）
      if (lastPushedMessage.role === currentMessage.role) {
        if (currentMessage.role === 'assistant') {
          // Assistant消息: 仅当两条消息都【不】包含tool_calls时，才允许合并
          if (!lastPushedMessage.tool_calls && !currentMessage.tool_calls) {
            allowMessagePropertiesMerge = true
          }
        } else {
          // 其他角色 (user, system): 如果role相同，则允许合并
          allowMessagePropertiesMerge = true
        }
      }

      if (allowMessagePropertiesMerge) {
        // 步骤 2: 如果消息允许合并，尝试合并其 content 字段
        const LMC = lastPushedMessage.content // 上一条已推送消息的内容
        const CMC = currentMessage.content // 当前待处理消息的内容

        let newCombinedContent: string | ChatMessageContent[] | undefined = undefined
        let contentTypesCompatibleForMerging = false

        if (LMC === undefined && CMC === undefined) {
          newCombinedContent = undefined
          contentTypesCompatibleForMerging = true
        } else if (typeof LMC === 'string' && (typeof CMC === 'string' || CMC === undefined)) {
          // LMC是string, CMC是string或undefined
          const sLMC = LMC || ''
          const sCMC = CMC || ''
          if (sLMC && sCMC) newCombinedContent = `${sLMC}\n${sCMC}`
          else newCombinedContent = sLMC || sCMC // 保留有内容的一方
          if (newCombinedContent === '') newCombinedContent = undefined // 空字符串视为undefined
          contentTypesCompatibleForMerging = true
        } else if (Array.isArray(LMC) && (Array.isArray(CMC) || CMC === undefined)) {
          // LMC是数组, CMC是数组或undefined
          const arrLMC = LMC
          const arrCMC = CMC || [] // 如果CMC是undefined, 视为空数组进行合并
          newCombinedContent = [...arrLMC, ...arrCMC]
          if (newCombinedContent.length === 0) newCombinedContent = undefined // 空数组视为undefined
          contentTypesCompatibleForMerging = true
        } else if (LMC === undefined && CMC !== undefined) {
          // LMC是undefined, CMC有值 (string或array)
          newCombinedContent = CMC
          contentTypesCompatibleForMerging = true
        } else if (LMC !== undefined && CMC === undefined) {
          // LMC有值, CMC是undefined -> content保持LMC的值，无需改变
          newCombinedContent = LMC
          contentTypesCompatibleForMerging = true // 视为成功合并（当前消息内容被"吸收"）
        }
        // 如果LMC和CMC的类型不兼容 (例如一个是string, 另一个是array)，
        // contentTypesCompatibleForMerging 将保持 false

        if (contentTypesCompatibleForMerging) {
          lastPushedMessage.content = newCombinedContent
          // currentMessage 被成功合并，不需单独push
        } else {
          // 角色和tool_calls条件允许合并，但内容类型不兼容
          // 因此，不合并消息，将 currentMessage 作为新消息加入
          mergedResult.push(currentMessage)
        }
      } else {
        // 角色不同，或者 assistant 消息因 tool_calls 而不允许合并
        // 将 currentMessage 作为新消息加入
        mergedResult.push(currentMessage)
      }
    }

    return mergedResult
  }

  // 更新生成状态
  private async updateGenerationState(
    state: GeneratingMessageState,
    promptTokens: number
  ): Promise<void> {
    // 更新生成状态
    this.generatingMessages.set(state.message.id, {
      ...state,
      startTime: Date.now(),
      firstTokenTime: null,
      promptTokens
    })

    // 更新消息的usage信息
    await this.messageManager.updateMessageMetadata(state.message.id, {
      totalTokens: promptTokens,
      generationTime: 0,
      firstTokenTime: 0,
      tokensPerSecond: 0
    })
  }

  async editMessage(messageId: string, content: string): Promise<Message> {
    return await this.messageManager.editMessage(messageId, content)
  }

  async deleteMessage(messageId: string): Promise<void> {
    await this.messageManager.deleteMessage(messageId)
  }

  async retryMessage(messageId: string): Promise<AssistantMessage> {
    const message = await this.messageManager.getMessage(messageId)
    if (message.role !== 'assistant') {
      throw new Error('只能重试助手消息')
    }

    const userMessage = await this.messageManager.getMessage(message.parentId || '')
    if (!userMessage) {
      throw new Error('找不到对应的用户消息')
    }
    const conversation = await this.getConversation(message.conversationId)
    const { providerId, modelId } = conversation.settings
    const assistantMessage = await this.messageManager.retryMessage(messageId, {
      totalTokens: 0,
      generationTime: 0,
      firstTokenTime: 0,
      tokensPerSecond: 0,
      contextUsage: 0,
      inputTokens: 0,
      outputTokens: 0,
      model: modelId,
      provider: providerId
    })

    // 初始化生成状态
    this.generatingMessages.set(assistantMessage.id, {
      message: assistantMessage as AssistantMessage,
      conversationId: message.conversationId,
      startTime: Date.now(),
      firstTokenTime: null,
      promptTokens: 0,
      reasoningStartTime: null,
      reasoningEndTime: null,
      lastReasoningTime: null
    })

    return assistantMessage as AssistantMessage
  }

  async regenerateFromUserMessage(
    conversationId: string,
    userMessageId: string
  ): Promise<AssistantMessage> {
    const userMessage = await this.messageManager.getMessage(userMessageId)
    if (!userMessage || userMessage.role !== 'user') {
      throw new Error('Can only regenerate based on user messages.')
    }

    const conversation = await this.getConversation(conversationId)
    const { providerId, modelId } = conversation.settings

    const assistantMessage = (await this.messageManager.sendMessage(
      conversationId,
      JSON.stringify([]),
      'assistant',
      userMessageId,
      false,
      {
        totalTokens: 0,
        generationTime: 0,
        firstTokenTime: 0,
        tokensPerSecond: 0,
        contextUsage: 0,
        inputTokens: 0,
        outputTokens: 0,
        model: modelId,
        provider: providerId
      }
    )) as AssistantMessage

    this.generatingMessages.set(assistantMessage.id, {
      message: assistantMessage,
      conversationId,
      startTime: Date.now(),
      firstTokenTime: null,
      promptTokens: 0,
      reasoningStartTime: null,
      reasoningEndTime: null,
      lastReasoningTime: null
    })

    this.startStreamCompletion(conversationId, userMessageId).catch((e) => {
      console.error('Failed to start regeneration from user message:', e)
    })

    return assistantMessage
  }

  async getMessageVariants(messageId: string): Promise<Message[]> {
    return await this.messageManager.getMessageVariants(messageId)
  }

  async updateMessageStatus(messageId: string, status: MESSAGE_STATUS): Promise<void> {
    await this.messageManager.updateMessageStatus(messageId, status)
  }

  async updateMessageMetadata(
    messageId: string,
    metadata: Partial<MESSAGE_METADATA>
  ): Promise<void> {
    await this.messageManager.updateMessageMetadata(messageId, metadata)
  }

  async markMessageAsContextEdge(messageId: string, isEdge: boolean): Promise<void> {
    await this.messageManager.markMessageAsContextEdge(messageId, isEdge)
  }

  async getActiveConversationId(tabId: number): Promise<string | null> {
    return this.activeConversationIds.get(tabId) || null
  }

  private async getLatestConversation(): Promise<CONVERSATION | null> {
    const result = await this.getConversationList(1, 1)
    return result.list[0] || null
  }

  getGeneratingMessageState(messageId: string): GeneratingMessageState | null {
    return this.generatingMessages.get(messageId) || null
  }

  getConversationGeneratingMessages(conversationId: string): AssistantMessage[] {
    return Array.from(this.generatingMessages.values())
      .filter((state) => state.conversationId === conversationId)
      .map((state) => state.message)
  }

  async stopMessageGeneration(messageId: string): Promise<void> {
    const state = this.generatingMessages.get(messageId)
    if (state) {
      // 设置统一的取消标志
      state.isCancelled = true

      // 刷新剩余缓冲内容
      if (state.adaptiveBuffer) {
        await this.flushAdaptiveBuffer(messageId)
      }

      // 清理缓冲相关资源
      this.cleanupContentBuffer(state)

      // 标记消息不再处于搜索状态
      if (state.isSearching) {
        this.searchingMessages.delete(messageId)

        // 停止搜索窗口
        await this.searchManager.stopSearch(state.conversationId)
      }

      // 添加用户取消的消息块
      state.message.content.forEach((block) => {
        if (
          block.status === 'loading' ||
          block.status === 'reading' ||
          block.status === 'optimizing'
        ) {
          block.status = 'success'
        }
      })
      state.message.content.push({
        type: 'error',
        content: 'common.error.userCanceledGeneration',
        status: 'cancel',
        timestamp: Date.now()
      })

      // 更新消息状态和内容
      await this.messageManager.updateMessageStatus(messageId, 'error')
      await this.messageManager.editMessage(messageId, JSON.stringify(state.message.content))

      // 停止流式生成
      await this.llmProviderPresenter.stopStream(messageId)

      // 清理生成状态
      this.generatingMessages.delete(messageId)
    }
  }

  async stopConversationGeneration(conversationId: string): Promise<void> {
    const messageIds = Array.from(this.generatingMessages.entries())
      .filter(([, state]) => state.conversationId === conversationId)
      .map(([messageId]) => messageId)

    await Promise.all(messageIds.map((messageId) => this.stopMessageGeneration(messageId)))
  }

  async summaryTitles(tabId?: number, conversationId?: string): Promise<string> {
    const targetConversationId =
      conversationId ?? (tabId !== undefined ? this.activeConversationIds.get(tabId) : undefined)
    if (!targetConversationId) {
      throw new Error('找不到当前对话')
    }
    const conversation = await this.getConversation(targetConversationId)
    if (!conversation) {
      throw new Error('找不到当前对话')
    }
    let summaryProviderId = conversation.settings.providerId
    const modelId = this.searchAssistantModel?.id
    summaryProviderId = this.searchAssistantProviderId || conversation.settings.providerId
    const messages = await this.getContextMessages(conversation.id)
    const messagesWithLength = messages
      .map((msg) => {
        if (msg.role === 'user') {
          return {
            message: msg,
            length:
              `${(msg.content as UserMessageContent).text}${getFileContext((msg.content as UserMessageContent).files)}`
                .length,
            formattedMessage: {
              role: 'user' as const,
              content: `${(msg.content as UserMessageContent).text}${getFileContext((msg.content as UserMessageContent).files)}`
            }
          }
        } else {
          const content = (msg.content as AssistantMessageBlock[])
            .filter((block) => block.type === 'content')
            .map((block) => block.content)
            .join('\n')
          return {
            message: msg,
            length: content.length,
            formattedMessage: {
              role: 'assistant' as const,
              content: content
            }
          }
        }
      })
      .filter((item) => item.formattedMessage.content.length > 0)
    const title = await this.llmProviderPresenter.summaryTitles(
      messagesWithLength.map((item) => item.formattedMessage),
      summaryProviderId || conversation.settings.providerId,
      modelId || conversation.settings.modelId
    )
    console.log('-------------> title \n', title)
    let cleanedTitle = title.replace(/<think>.*?<\/think>/g, '').trim()
    cleanedTitle = cleanedTitle.replace(/^<think>/, '').trim()
    console.log('-------------> cleanedTitle \n', cleanedTitle)
    return cleanedTitle
  }

  async clearActiveThread(tabId: number): Promise<void> {
    this.activeConversationIds.delete(tabId)
    eventBus.sendToRenderer(CONVERSATION_EVENTS.DEACTIVATED, SendTarget.ALL_WINDOWS, { tabId })
  }

  async clearAllMessages(conversationId: string): Promise<void> {
    await this.messageManager.clearAllMessages(conversationId)
    // 检查所有 tab 中的活跃会话
    for (const [, activeId] of this.activeConversationIds.entries()) {
      if (activeId === conversationId) {
        // 停止所有正在生成的消息
        await this.stopConversationGeneration(conversationId)
      }
    }
  }

  async getMessageExtraInfo(messageId: string, type: string): Promise<Record<string, unknown>[]> {
    const attachments = await this.databasePresenter.getMessageAttachments(messageId, type)
    return attachments.map((attachment) => JSON.parse(attachment.content))
  }

  async getMainMessageByParentId(
    conversationId: string,
    parentId: string
  ): Promise<Message | null> {
    const message = await this.messageManager.getMainMessageByParentId(conversationId, parentId)
    if (!message) {
      return null
    }
    return message
  }

  destroy() {
    this.searchManager.destroy()
  }

  /**
   * 创建会话的分支
   * @param targetConversationId 源会话ID
   * @param targetMessageId 目标消息ID（截止到该消息的所有消息将被复制）
   * @param newTitle 新会话标题
   * @param settings 新会话设置
   * @returns 新创建的会话ID
   */
  async forkConversation(
    targetConversationId: string,
    targetMessageId: string,
    newTitle: string,
    settings?: Partial<CONVERSATION_SETTINGS>
  ): Promise<string> {
    try {
      // 1. 获取源会话信息
      const sourceConversation = await this.databasePresenter.getConversation(targetConversationId)
      if (!sourceConversation) {
        throw new Error('源会话不存在')
      }

      // 2. 创建新会话
      const newConversationId = await this.databasePresenter.createConversation(newTitle)

      // 更新会话设置
      if (settings || sourceConversation.settings) {
        await this.updateConversationSettings(
          newConversationId,
          settings || sourceConversation.settings
        )
      }

      // 更新is_new标志
      await this.databasePresenter.updateConversation(newConversationId, { is_new: 0 })

      // 3. 获取源会话中的消息历史
      const message = await this.messageManager.getMessage(targetMessageId)
      if (!message) {
        throw new Error('目标消息不存在')
      }

      // 获取目标消息之前的所有消息（包括目标消息）
      const messageHistory = await this.getMessageHistory(targetMessageId, 100)

      // 4. 创建消息ID映射表，用于维护父子关系
      const messageIdMap = new Map<string, string>() // 旧消息ID -> 新消息ID
      const parentChildMap = new Map<string, string[]>() // 父消息ID -> 子消息ID列表
      const messagesToProcess: Array<{ msg: any; orderSeq: number }> = []

      // 首先收集所有需要复制的消息，并建立父子关系映射
      for (const msg of messageHistory) {
        // 只复制已发送成功的消息
        if (msg.status !== 'sent') {
          continue
        }

        // 获取消息序号
        const orderSeq = (await this.databasePresenter.getMaxOrderSeq(newConversationId)) + 1

        // 记录父子关系
        if (msg.parentId && msg.parentId !== '') {
          if (!parentChildMap.has(msg.parentId)) {
            parentChildMap.set(msg.parentId, [])
          }
          parentChildMap.get(msg.parentId)!.push(msg.id)
        }

        messagesToProcess.push({ msg, orderSeq })
      }

      // 5. 按顺序插入所有消息，先不设置父ID
      for (const { msg, orderSeq } of messagesToProcess) {
        // 解析元数据
        const metadata: MESSAGE_METADATA = {
          totalTokens: msg.usage?.total_tokens || 0,
          generationTime: 0,
          firstTokenTime: 0,
          tokensPerSecond: 0,
          contextUsage: 0,
          inputTokens: msg.usage?.input_tokens || 0,
          outputTokens: msg.usage?.output_tokens || 0,
          ...(msg.model_id ? { model: msg.model_id } : {}),
          ...(msg.model_provider ? { provider: msg.model_provider } : {})
        }

        // 计算token数量
        const tokenCount = msg.usage?.total_tokens || 0

        // 内容处理（确保是字符串）
        const content = typeof msg.content === 'string' ? msg.content : JSON.stringify(msg.content)

<<<<<<< HEAD
        // 直接插入消息记录
        await this.databasePresenter.insertMessage(
=======
        // 插入消息记录，暂时不设置父ID
        const newMessageId = await this.sqlitePresenter.insertMessage(
>>>>>>> 4a35eb71
          newConversationId, // 新会话ID
          content, // 内容
          msg.role, // 角色
          '', // 暂时无父消息ID，稍后更新
          JSON.stringify(metadata), // 元数据
          orderSeq, // 序号
          tokenCount, // token数
          'sent', // 状态固定为sent
          0, // 不是上下文边界
          0 // 不是变体
        )

        // 记录新旧消息ID的映射关系
        messageIdMap.set(msg.id, newMessageId)
      }

      // 6. 更新所有消息的父ID，恢复正确的父子关系
      for (const { msg } of messagesToProcess) {
        if (msg.parentId && msg.parentId !== '') {
          const newMessageId = messageIdMap.get(msg.id)
          const newParentId = messageIdMap.get(msg.parentId)

          if (newMessageId && newParentId) {
            await this.sqlitePresenter.updateMessageParentId(newMessageId, newParentId)
          }
        }
      }

      // 7. 在所有数据库操作完成后，调用广播方法
      await this.broadcastThreadListUpdate()

      // 8. 触发会话创建事件
      return newConversationId
    } catch (error) {
      console.error('分支会话失败:', error)
      throw error
    }
  }

  // 翻译文本
  async translateText(text: string, tabId: number): Promise<string> {
    try {
      let conversation = await this.getActiveConversation(tabId)
      if (!conversation) {
        // 创建一个临时对话用于翻译
        const defaultProvider = this.configPresenter.getDefaultProviders()[0]
        const models = await this.llmProviderPresenter.getModelList(defaultProvider.id)
        const defaultModel = models[0]
        const conversationId = await this.createConversation(
          '临时翻译对话',
          {
            modelId: defaultModel.id,
            providerId: defaultProvider.id
          },
          tabId
        )
        conversation = await this.getConversation(conversationId)
      }

      const { providerId, modelId } = conversation.settings
      const messages: ChatMessage[] = [
        {
          role: 'system',
          content:
            '你是一个翻译助手。请将用户输入的文本翻译成中文。只返回翻译结果，不要添加任何其他内容。'
        },
        {
          role: 'user',
          content: text
        }
      ]

      let translatedText = ''
      const stream = this.llmProviderPresenter.startStreamCompletion(
        providerId,
        messages,
        modelId,
        'translate-' + Date.now(),
        0.3,
        1000
      )

      for await (const event of stream) {
        if (event.type === 'response') {
          const msg = event.data as LLMAgentEventData
          if (msg.content) {
            translatedText += msg.content
          }
        } else if (event.type === 'error') {
          const msg = event.data as { eventId: string; error: string }
          throw new Error(msg.error || '翻译失败')
        }
      }

      return translatedText.trim()
    } catch (error) {
      console.error('翻译失败:', error)
      throw error
    }
  }

  // AI询问
  async askAI(text: string, tabId: number): Promise<string> {
    try {
      let conversation = await this.getActiveConversation(tabId)
      if (!conversation) {
        // 创建一个临时对话用于AI询问
        const defaultProvider = this.configPresenter.getDefaultProviders()[0]
        const models = await this.llmProviderPresenter.getModelList(defaultProvider.id)
        const defaultModel = models[0]
        const conversationId = await this.createConversation(
          '临时AI对话',
          {
            modelId: defaultModel.id,
            providerId: defaultProvider.id
          },
          tabId
        )
        conversation = await this.getConversation(conversationId)
      }

      const { providerId, modelId } = conversation.settings
      const messages: ChatMessage[] = [
        {
          role: 'system',
          content: '你是一个AI助手。请简洁地回答用户的问题。'
        },
        {
          role: 'user',
          content: text
        }
      ]

      let aiAnswer = ''
      const stream = this.llmProviderPresenter.startStreamCompletion(
        providerId,
        messages,
        modelId,
        'ask-ai-' + Date.now(),
        0.7,
        1000
      )

      for await (const event of stream) {
        if (event.type === 'response') {
          const msg = event.data as LLMAgentEventData
          if (msg.content) {
            aiAnswer += msg.content
          }
        } else if (event.type === 'error') {
          const msg = event.data as { eventId: string; error: string }
          throw new Error(msg.error || 'AI回答失败')
        }
      }

      return aiAnswer.trim()
    } catch (error) {
      console.error('AI询问失败:', error)
      throw error
    }
  }

  private async broadcastThreadListUpdate(): Promise<void> {
    // 1. 获取所有会话 (假设9999足够大)
    const result = await this.databasePresenter.getConversationList(1, this.fetchThreadLength)

    // 2. 分离置顶和非置顶会话
    const pinnedConversations: CONVERSATION[] = []
    const normalConversations: CONVERSATION[] = []

    result.list.forEach((conv) => {
      if (conv.is_pinned === 1) {
        pinnedConversations.push(conv)
      } else {
        normalConversations.push(conv)
      }
    })

    // 3. 对置顶会话按更新时间排序
    pinnedConversations.sort((a, b) => b.updatedAt - a.updatedAt)

    // 4. 对普通会话按更新时间排序
    normalConversations.sort((a, b) => b.updatedAt - a.updatedAt)

    // 5. 按日期分组
    const groupedThreads: Map<string, CONVERSATION[]> = new Map()

    // 先添加置顶分组（如果有置顶会话）
    if (pinnedConversations.length > 0) {
      groupedThreads.set('Pinned', pinnedConversations)
    }

    // 再添加普通会话的日期分组
    normalConversations.forEach((conv) => {
      const date = new Date(conv.updatedAt).toISOString().split('T')[0]
      if (!groupedThreads.has(date)) {
        groupedThreads.set(date, [])
      }
      groupedThreads.get(date)!.push(conv)
    })

    const finalGroupedList = Array.from(groupedThreads.entries()).map(([dt, dtThreads]) => ({
      dt,
      dtThreads
    }))

    // 6. 广播这个格式化好的完整列表
    eventBus.sendToRenderer(
      CONVERSATION_EVENTS.LIST_UPDATED,
      SendTarget.ALL_WINDOWS,
      finalGroupedList
    )
  }

  /**
   * 导出会话内容
   * @param conversationId 会话ID
   * @param format 导出格式 ('markdown' | 'html' | 'txt')
   * @returns 包含文件名和内容的对象
   */
  async exportConversation(
    conversationId: string,
    format: 'markdown' | 'html' | 'txt' = 'markdown'
  ): Promise<{
    filename: string
    content: string
  }> {
    try {
      // 获取会话信息
      const conversation = await this.getConversation(conversationId)
      if (!conversation) {
        throw new Error('会话不存在')
      }

      // 获取所有消息
      const { list: messages } = await this.getMessages(conversationId, 1, 10000)

      // 过滤掉未发送成功的消息
      const validMessages = messages.filter((msg) => msg.status === 'sent')

      // 生成文件名 - 使用简化的时间戳格式
      const timestamp = new Date()
        .toISOString()
        .replace(/[:.]/g, '-')
        .replace('T', '_')
        .substring(0, 19)
      const extension = format === 'markdown' ? 'md' : format
      const filename = `export_deepchat_${timestamp}.${extension}`

      // 生成内容（在主进程中直接处理，避免Worker的复杂性）
      let content: string
      switch (format) {
        case 'markdown':
          content = this.exportToMarkdown(conversation, validMessages)
          break
        case 'html':
          content = this.exportToHtml(conversation, validMessages)
          break
        case 'txt':
          content = this.exportToText(conversation, validMessages)
          break
        default:
          throw new Error(`不支持的导出格式: ${format}`)
      }

      return { filename, content }
    } catch (error) {
      console.error('Failed to export conversation:', error)
      throw error
    }
  }

  /**
   * 导出为 Markdown 格式
   */
  private exportToMarkdown(conversation: CONVERSATION, messages: Message[]): string {
    const lines: string[] = []

    // 标题和元信息
    lines.push(`# ${conversation.title}`)
    lines.push('')
    lines.push(`**Export Time:** ${new Date().toLocaleString()}`)
    lines.push(`**Conversation ID:** ${conversation.id}`)
    lines.push(`**Message Count:** ${messages.length}`)
    if (conversation.settings.modelId) {
      lines.push(`**Model:** ${conversation.settings.modelId}`)
    }
    if (conversation.settings.providerId) {
      lines.push(`**Provider:** ${conversation.settings.providerId}`)
    }
    lines.push('')
    lines.push('---')
    lines.push('')

    // 处理每条消息
    for (const message of messages) {
      const messageTime = new Date(message.timestamp).toLocaleString()

      if (message.role === 'user') {
        lines.push(`## 👤 用户 (${messageTime})`)
        lines.push('')

        const userContent = message.content as UserMessageContent
        const messageText = userContent.content
          ? this.formatUserMessageContent(userContent.content)
          : userContent.text

        lines.push(messageText)

        // 处理文件附件
        if (userContent.files && userContent.files.length > 0) {
          lines.push('')
          lines.push('**附件:**')
          for (const file of userContent.files) {
            lines.push(`- ${file.name} (${file.mimeType})`)
          }
        }

        // 处理链接
        if (userContent.links && userContent.links.length > 0) {
          lines.push('')
          lines.push('**链接:**')
          for (const link of userContent.links) {
            lines.push(`- ${link}`)
          }
        }
      } else if (message.role === 'assistant') {
        lines.push(`## 🤖 助手 (${messageTime})`)
        lines.push('')

        const assistantBlocks = message.content as AssistantMessageBlock[]

        for (const block of assistantBlocks) {
          switch (block.type) {
            case 'content':
              if (block.content) {
                lines.push(block.content)
                lines.push('')
              }
              break

            case 'reasoning_content':
              if (block.content) {
                lines.push('### 🤔 思考过程')
                lines.push('')
                lines.push('```')
                lines.push(block.content)
                lines.push('```')
                lines.push('')
              }
              break

            case 'tool_call':
              if (block.tool_call) {
                lines.push(`### 🔧 工具调用: ${block.tool_call.name}`)
                lines.push('')
                if (block.tool_call.params) {
                  lines.push('**参数:**')
                  lines.push('```json')
                  try {
                    const params = JSON.parse(block.tool_call.params)
                    lines.push(JSON.stringify(params, null, 2))
                  } catch {
                    lines.push(block.tool_call.params)
                  }
                  lines.push('```')
                  lines.push('')
                }
                if (block.tool_call.response) {
                  lines.push('**响应:**')
                  lines.push('```')
                  lines.push(block.tool_call.response)
                  lines.push('```')
                  lines.push('')
                }
              }
              break

            case 'search':
              lines.push('### 🔍 网络搜索')
              if (block.extra?.total) {
                lines.push(`找到 ${block.extra.total} 个搜索结果`)
              }
              lines.push('')
              break

            case 'image':
              lines.push('### 🖼️ 图片')
              lines.push('*[图片内容]*')
              lines.push('')
              break

            case 'error':
              if (block.content) {
                lines.push(`### ❌ 错误`)
                lines.push('')
                lines.push(`\`${block.content}\``)
                lines.push('')
              }
              break

            case 'artifact-thinking':
              if (block.content) {
                lines.push('### 💭 创作思考')
                lines.push('')
                lines.push('```')
                lines.push(block.content)
                lines.push('```')
                lines.push('')
              }
              break
          }
        }
      }

      lines.push('---')
      lines.push('')
    }

    return lines.join('\n')
  }

  /**
   * 导出为 HTML 格式
   */
  private exportToHtml(conversation: CONVERSATION, messages: Message[]): string {
    const lines: string[] = []

    // HTML 头部
    lines.push('<!DOCTYPE html>')
    lines.push('<html lang="zh-CN">')
    lines.push('<head>')
    lines.push('  <meta charset="UTF-8">')
    lines.push('  <meta name="viewport" content="width=device-width, initial-scale=1.0">')
    lines.push(`  <title>${this.escapeHtml(conversation.title)}</title>`)
    lines.push('  <style>')
    lines.push('    @media (prefers-color-scheme: dark) {')
    lines.push('      body { background: #0f0f23; color: #e4e4e7; }')
    lines.push('      .header { border-bottom-color: #27272a; }')
    lines.push('      .message { border-left-color: #3f3f46; }')
    lines.push('      .user-message { border-left-color: #3b82f6; background: #1e293b; }')
    lines.push('      .assistant-message { border-left-color: #10b981; background: #064e3b; }')
    lines.push('      .tool-call { background: #1f2937; border-color: #374151; }')
    lines.push('      .search-block { background: #1e3a8a; border-color: #1d4ed8; }')
    lines.push('      .error-block { background: #7f1d1d; border-color: #dc2626; }')
    lines.push('      .reasoning-block { background: #581c87; border-color: #7c3aed; }')
    lines.push('      .code { background: #1f2937; border-color: #374151; color: #f3f4f6; }')
    lines.push('      .attachments { background: #78350f; border-color: #d97706; }')
    lines.push('    }')
    lines.push(
      '    body { font-family: ui-sans-serif, system-ui, -apple-system, BlinkMacSystemFont, "Segoe UI", Roboto, "Helvetica Neue", Arial, sans-serif; line-height: 1.7; max-width: 900px; margin: 0 auto; padding: 32px 24px; background: #ffffff; color: #1f2937; }'
    )
    lines.push(
      '    .header { border-bottom: 1px solid #e5e7eb; padding-bottom: 24px; margin-bottom: 32px; }'
    )
    lines.push(
      '    .header h1 { margin: 0 0 16px 0; font-size: 2rem; font-weight: 700; color: #111827; }'
    )
    lines.push('    .header p { margin: 4px 0; font-size: 0.875rem; color: #6b7280; }')
    lines.push(
      '    .message { margin-bottom: 32px; border-radius: 12px; padding: 20px; box-shadow: 0 1px 3px 0 rgba(0, 0, 0, 0.1); }'
    )
    lines.push('    .user-message { background: #f8fafc; border-left: 4px solid #3b82f6; }')
    lines.push('    .assistant-message { background: #f0fdf4; border-left: 4px solid #10b981; }')
    lines.push(
      '    .message-header { font-weight: 600; margin-bottom: 12px; color: #374151; font-size: 1rem; }'
    )
    lines.push('    .message-time { font-size: 0.75rem; color: #9ca3af; font-weight: 400; }')
    lines.push(
      '    .tool-call { background: #f9fafb; border: 1px solid #e5e7eb; border-radius: 8px; padding: 16px; margin: 12px 0; }'
    )
    lines.push(
      '    .search-block { background: #eff6ff; border: 1px solid #dbeafe; border-radius: 8px; padding: 16px; margin: 12px 0; }'
    )
    lines.push(
      '    .error-block { background: #fef2f2; border: 1px solid #fecaca; border-radius: 8px; padding: 16px; margin: 12px 0; color: #dc2626; }'
    )
    lines.push(
      '    .reasoning-block { background: #faf5ff; border: 1px solid #e9d5ff; border-radius: 8px; padding: 16px; margin: 12px 0; }'
    )
    lines.push(
      '    .code { background: #f8fafc; border: 1px solid #e2e8f0; border-radius: 6px; padding: 12px; font-family: ui-monospace, SFMono-Regular, "SF Mono", Consolas, "Liberation Mono", Menlo, monospace; font-size: 0.875rem; white-space: pre-wrap; overflow-x: auto; color: #1e293b; }'
    )
    lines.push(
      '    .attachments { background: #fffbeb; border: 1px solid #fed7aa; border-radius: 8px; padding: 16px; margin: 12px 0; }'
    )
    lines.push('    .attachments ul { margin: 8px 0 0 0; padding-left: 20px; }')
    lines.push('    .attachments li { margin: 4px 0; }')
    lines.push('    a { color: #2563eb; text-decoration: none; }')
    lines.push('    a:hover { text-decoration: underline; }')
    lines.push('  </style>')
    lines.push('</head>')
    lines.push('<body>')

    // 标题和元信息
    lines.push('  <div class="header">')
    lines.push(`    <h1>${this.escapeHtml(conversation.title)}</h1>`)
    lines.push(`    <p><strong>导出时间:</strong> ${new Date().toLocaleString()}</p>`)
    lines.push(`    <p><strong>会话ID:</strong> ${conversation.id}</p>`)
    lines.push(`    <p><strong>消息数量:</strong> ${messages.length}</p>`)
    if (conversation.settings.modelId) {
      lines.push(
        `    <p><strong>模型:</strong> ${this.escapeHtml(conversation.settings.modelId)}</p>`
      )
    }
    if (conversation.settings.providerId) {
      lines.push(
        `    <p><strong>提供商:</strong> ${this.escapeHtml(conversation.settings.providerId)}</p>`
      )
    }
    lines.push('  </div>')

    // 处理每条消息
    for (const message of messages) {
      const messageTime = new Date(message.timestamp).toLocaleString()

      if (message.role === 'user') {
        lines.push(`  <div class="message user-message">`)
        lines.push(
          `    <div class="message-header">👤 用户 <span class="message-time">(${messageTime})</span></div>`
        )

        const userContent = message.content as UserMessageContent
        const messageText = userContent.content
          ? this.formatUserMessageContent(userContent.content)
          : userContent.text

        lines.push(`    <div>${this.escapeHtml(messageText).replace(/\n/g, '<br>')}</div>`)

        // 处理文件附件
        if (userContent.files && userContent.files.length > 0) {
          lines.push('    <div class="attachments">')
          lines.push('      <strong>附件:</strong>')
          lines.push('      <ul>')
          for (const file of userContent.files) {
            lines.push(
              `        <li>${this.escapeHtml(file.name)} (${this.escapeHtml(file.mimeType)})</li>`
            )
          }
          lines.push('      </ul>')
          lines.push('    </div>')
        }

        // 处理链接
        if (userContent.links && userContent.links.length > 0) {
          lines.push('    <div class="attachments">')
          lines.push('      <strong>链接:</strong>')
          lines.push('      <ul>')
          for (const link of userContent.links) {
            lines.push(
              `        <li><a href="${this.escapeHtml(link)}" target="_blank">${this.escapeHtml(link)}</a></li>`
            )
          }
          lines.push('      </ul>')
          lines.push('    </div>')
        }

        lines.push('  </div>')
      } else if (message.role === 'assistant') {
        lines.push(`  <div class="message assistant-message">`)
        lines.push(
          `    <div class="message-header">🤖 助手 <span class="message-time">(${messageTime})</span></div>`
        )

        const assistantBlocks = message.content as AssistantMessageBlock[]

        for (const block of assistantBlocks) {
          switch (block.type) {
            case 'content':
              if (block.content) {
                lines.push(
                  `    <div>${this.escapeHtml(block.content).replace(/\n/g, '<br>')}</div>`
                )
              }
              break

            case 'reasoning_content':
              if (block.content) {
                lines.push('    <div class="reasoning-block">')
                lines.push('      <strong>🤔 思考过程:</strong>')
                lines.push(`      <div class="code">${this.escapeHtml(block.content)}</div>`)
                lines.push('    </div>')
              }
              break

            case 'tool_call':
              if (block.tool_call) {
                lines.push('    <div class="tool-call">')
                lines.push(
                  `      <strong>🔧 工具调用: ${this.escapeHtml(block.tool_call.name || '')}</strong>`
                )
                if (block.tool_call.params) {
                  lines.push('      <div><strong>参数:</strong></div>')
                  lines.push(
                    `      <div class="code">${this.escapeHtml(block.tool_call.params)}</div>`
                  )
                }
                if (block.tool_call.response) {
                  lines.push('      <div><strong>响应:</strong></div>')
                  lines.push(
                    `      <div class="code">${this.escapeHtml(block.tool_call.response)}</div>`
                  )
                }
                lines.push('    </div>')
              }
              break

            case 'search':
              lines.push('    <div class="search-block">')
              lines.push('      <strong>🔍 网络搜索</strong>')
              if (block.extra?.total) {
                lines.push(`      <p>找到 ${block.extra.total} 个搜索结果</p>`)
              }
              lines.push('    </div>')
              break

            case 'image':
              lines.push('    <div class="tool-call">')
              lines.push('      <strong>🖼️ 图片</strong>')
              lines.push('      <p><em>[图片内容]</em></p>')
              lines.push('    </div>')
              break

            case 'error':
              if (block.content) {
                lines.push('    <div class="error-block">')
                lines.push('      <strong>❌ 错误</strong>')
                lines.push(`      <p><code>${this.escapeHtml(block.content)}</code></p>`)
                lines.push('    </div>')
              }
              break

            case 'artifact-thinking':
              if (block.content) {
                lines.push('    <div class="reasoning-block">')
                lines.push('      <strong>💭 创作思考:</strong>')
                lines.push(`      <div class="code">${this.escapeHtml(block.content)}</div>`)
                lines.push('    </div>')
              }
              break
          }
        }

        lines.push('  </div>')
      }
    }

    // HTML 尾部
    lines.push('</body>')
    lines.push('</html>')

    return lines.join('\n')
  }

  /**
   * 导出为纯文本格式
   */
  private exportToText(conversation: CONVERSATION, messages: Message[]): string {
    const lines: string[] = []

    // 标题和元信息
    lines.push(`${conversation.title}`)
    lines.push(''.padEnd(conversation.title.length, '='))
    lines.push('')
    lines.push(`导出时间: ${new Date().toLocaleString()}`)
    lines.push(`会话ID: ${conversation.id}`)
    lines.push(`消息数量: ${messages.length}`)
    if (conversation.settings.modelId) {
      lines.push(`模型: ${conversation.settings.modelId}`)
    }
    if (conversation.settings.providerId) {
      lines.push(`提供商: ${conversation.settings.providerId}`)
    }
    lines.push('')
    lines.push(''.padEnd(80, '-'))
    lines.push('')

    // 处理每条消息
    for (const message of messages) {
      const messageTime = new Date(message.timestamp).toLocaleString()

      if (message.role === 'user') {
        lines.push(`[用户] ${messageTime}`)
        lines.push('')

        const userContent = message.content as UserMessageContent
        const messageText = userContent.content
          ? this.formatUserMessageContent(userContent.content)
          : userContent.text

        lines.push(messageText)

        // 处理文件附件
        if (userContent.files && userContent.files.length > 0) {
          lines.push('')
          lines.push('附件:')
          for (const file of userContent.files) {
            lines.push(`- ${file.name} (${file.mimeType})`)
          }
        }

        // 处理链接
        if (userContent.links && userContent.links.length > 0) {
          lines.push('')
          lines.push('链接:')
          for (const link of userContent.links) {
            lines.push(`- ${link}`)
          }
        }
      } else if (message.role === 'assistant') {
        lines.push(`[助手] ${messageTime}`)
        lines.push('')

        const assistantBlocks = message.content as AssistantMessageBlock[]

        for (const block of assistantBlocks) {
          switch (block.type) {
            case 'content':
              if (block.content) {
                lines.push(block.content)
                lines.push('')
              }
              break

            case 'reasoning_content':
              if (block.content) {
                lines.push('[思考过程]')
                lines.push(block.content)
                lines.push('')
              }
              break

            case 'tool_call':
              if (block.tool_call) {
                lines.push(`[工具调用] ${block.tool_call.name}`)
                if (block.tool_call.params) {
                  lines.push('参数:')
                  lines.push(block.tool_call.params)
                }
                if (block.tool_call.response) {
                  lines.push('响应:')
                  lines.push(block.tool_call.response)
                }
                lines.push('')
              }
              break

            case 'search':
              lines.push('[网络搜索]')
              if (block.extra?.total) {
                lines.push(`找到 ${block.extra.total} 个搜索结果`)
              }
              lines.push('')
              break

            case 'image':
              lines.push('[图片内容]')
              lines.push('')
              break

            case 'error':
              if (block.content) {
                lines.push(`[错误] ${block.content}`)
                lines.push('')
              }
              break

            case 'artifact-thinking':
              if (block.content) {
                lines.push('[创作思考]')
                lines.push(block.content)
                lines.push('')
              }
              break
          }
        }
      }

      lines.push(''.padEnd(80, '-'))
      lines.push('')
    }

    return lines.join('\n')
  }

  /**
   * HTML 转义辅助函数
   */
  private escapeHtml(text: string): string {
    return text
      .replace(/&/g, '&amp;')
      .replace(/</g, '&lt;')
      .replace(/>/g, '&gt;')
      .replace(/"/g, '&quot;')
      .replace(/'/g, '&#039;')
  }

  // 权限响应处理方法 - 重新设计为基于消息数据的流程
  async handlePermissionResponse(
    messageId: string,
    toolCallId: string,
    granted: boolean,
    permissionType: 'read' | 'write' | 'all',
    remember: boolean = true
  ): Promise<void> {
    console.log(`[ThreadPresenter] Handling permission response:`, {
      messageId,
      toolCallId,
      granted,
      permissionType,
      remember
    })

    try {
      // 1. 获取消息并更新权限块状态
      const message = await this.messageManager.getMessage(messageId)
      if (!message || message.role !== 'assistant') {
        const errorMsg = `Message not found or not an assistant message (messageId: ${messageId})`
        console.error(`[ThreadPresenter] ${errorMsg}`)
        throw new Error(errorMsg)
      }

      const content = message.content as AssistantMessageBlock[]
      const permissionBlock = content.find(
        (block) =>
          block.type === 'action' &&
          block.action_type === 'tool_call_permission' &&
          block.tool_call?.id === toolCallId
      )

      if (!permissionBlock) {
        const errorMsg = `Permission block not found (messageId: ${messageId}, toolCallId: ${toolCallId})`
        console.error(`[ThreadPresenter] ${errorMsg}`)
        console.error(
          `[ThreadPresenter] Available blocks:`,
          content.map((block) => ({
            type: block.type,
            toolCallId: block.tool_call?.id
          }))
        )
        throw new Error(errorMsg)
      }

      console.log(
        `[ThreadPresenter] Found permission block for tool: ${permissionBlock.tool_call?.name}`
      )

      // 2. 更新权限块状态
      permissionBlock.status = granted ? 'granted' : 'denied'
      if (permissionBlock.extra) {
        permissionBlock.extra.needsUserAction = false
        if (granted) {
          permissionBlock.extra.grantedPermissions = permissionType
        }
      }

      // 3. 保存消息更新
      await this.messageManager.editMessage(messageId, JSON.stringify(content))
      console.log(`[ThreadPresenter] Updated permission block status to: ${permissionBlock.status}`)

      if (granted) {
        // 4. 权限授予流程
        const serverName = permissionBlock?.extra?.serverName as string
        if (!serverName) {
          const errorMsg = `Server name not found in permission block (messageId: ${messageId})`
          console.error(`[ThreadPresenter] ${errorMsg}`)
          throw new Error(errorMsg)
        }

        console.log(
          `[ThreadPresenter] Granting permission: ${permissionType} for server: ${serverName}`
        )
        console.log(
          `[ThreadPresenter] Waiting for permission configuration to complete before restarting agent loop...`
        )

        try {
          // 等待权限配置完成
          await presenter.mcpPresenter.grantPermission(serverName, permissionType, remember)
          console.log(`[ThreadPresenter] Permission granted successfully`)

          // 等待MCP服务重启完成
          console.log(
            `[ThreadPresenter] Permission configuration completed, waiting for MCP service restart...`
          )
          await this.waitForMcpServiceReady(serverName)

          console.log(
            `[ThreadPresenter] MCP service ready, now restarting agent loop for message: ${messageId}`
          )
        } catch (permissionError) {
          console.error(`[ThreadPresenter] Failed to grant permission:`, permissionError)
          // 权限授予失败，将状态更新为错误
          permissionBlock.status = 'error'
          await this.messageManager.editMessage(messageId, JSON.stringify(content))
          throw permissionError
        }

        // 5. 现在重启agent loop
        await this.restartAgentLoopAfterPermission(messageId)
      } else {
        console.log(
          `[ThreadPresenter] Permission denied, ending generation for message: ${messageId}`
        )
        // 6. 权限被拒绝 - 正常结束消息
        await this.finalizeMessageAfterPermissionDenied(messageId)
      }
    } catch (error) {
      console.error(`[ThreadPresenter] Failed to handle permission response:`, error)

      // 确保消息状态正确更新
      try {
        const message = await this.messageManager.getMessage(messageId)
        if (message) {
          await this.messageManager.handleMessageError(messageId, String(error))
        }
      } catch (updateError) {
        console.error(`[ThreadPresenter] Failed to update message error status:`, updateError)
      }

      throw error
    }
  }

  // 重新启动agent loop (权限授予后)
  private async restartAgentLoopAfterPermission(messageId: string): Promise<void> {
    console.log(
      `[ThreadPresenter] Restarting agent loop after permission for message: ${messageId}`
    )

    try {
      // 获取消息和会话信息
      const message = await this.messageManager.getMessage(messageId)
      if (!message) {
        const errorMsg = `Message not found (messageId: ${messageId})`
        console.error(`[ThreadPresenter] ${errorMsg}`)
        throw new Error(errorMsg)
      }

      const conversationId = message.conversationId
      console.log(`[ThreadPresenter] Found message in conversation: ${conversationId}`)

      // 验证权限是否生效 - 获取最新的服务器配置
      const content = message.content as AssistantMessageBlock[]
      const permissionBlock = content.find(
        (block) =>
          block.type === 'action' &&
          block.action_type === 'tool_call_permission' &&
          block.status === 'granted'
      )

      if (!permissionBlock) {
        const errorMsg = `No granted permission block found (messageId: ${messageId})`
        console.error(`[ThreadPresenter] ${errorMsg}`)
        console.error(
          `[ThreadPresenter] Available blocks:`,
          content.map((block) => ({
            type: block.type,
            status: block.status,
            toolCallId: block.tool_call?.id
          }))
        )
        throw new Error(errorMsg)
      }

      if (permissionBlock?.extra?.serverName) {
        console.log(
          `[ThreadPresenter] Verifying permission is active for server: ${permissionBlock.extra.serverName}`
        )
        try {
          const servers = await this.configPresenter.getMcpServers()
          const serverConfig = servers[permissionBlock.extra.serverName as string]
          console.log(
            `[ThreadPresenter] Current server permissions:`,
            serverConfig?.autoApprove || []
          )
        } catch (configError) {
          console.warn(`[ThreadPresenter] Failed to verify server permissions:`, configError)
        }
      }

      // 如果消息还在generating状态，直接继续
      const state = this.generatingMessages.get(messageId)
      if (state) {
        console.log(`[ThreadPresenter] Message still in generating state, resuming from memory`)
        await this.resumeStreamCompletion(conversationId, messageId)
        return
      }

      // 否则重新启动完整的agent loop
      console.log(`[ThreadPresenter] Message not in generating state, starting fresh agent loop`)

      // 重新创建生成状态
      const assistantMessage = message as AssistantMessage

      this.generatingMessages.set(messageId, {
        message: assistantMessage,
        conversationId,
        startTime: Date.now(),
        firstTokenTime: null,
        promptTokens: 0,
        reasoningStartTime: null,
        reasoningEndTime: null,
        lastReasoningTime: null
      })

      console.log(`[ThreadPresenter] Created new generating state for message: ${messageId}`)

      // 启动新的流式完成
      await this.startStreamCompletion(conversationId, messageId)
    } catch (error) {
      console.error(`[ThreadPresenter] Failed to restart agent loop:`, error)

      // 确保清理生成状态
      this.generatingMessages.delete(messageId)

      try {
        await this.messageManager.handleMessageError(messageId, String(error))
      } catch (updateError) {
        console.error(`[ThreadPresenter] Failed to update message error status:`, updateError)
      }

      throw error
    }
  }

  // 权限被拒绝后完成消息
  private async finalizeMessageAfterPermissionDenied(messageId: string): Promise<void> {
    console.log(`[ThreadPresenter] Finalizing message after permission denied: ${messageId}`)

    try {
      const message = await this.messageManager.getMessage(messageId)
      if (!message) return

      const content = message.content as AssistantMessageBlock[]

      // 将所有loading状态的块设为success，但保留权限块的状态
      content.forEach((block) => {
        if (block.type === 'action' && block.action_type === 'tool_call_permission') {
          // 权限块保持其当前状态（granted/denied/error）
          return
        }
        if (block.status === 'loading') {
          block.status = 'success'
        }
      })

      // 添加权限被拒绝的提示
      content.push({
        type: 'error',
        content: 'Permission denied by user',
        status: 'error',
        timestamp: Date.now()
      })

      await this.messageManager.editMessage(messageId, JSON.stringify(content))
      await this.messageManager.updateMessageStatus(messageId, 'sent')

      // 清理生成状态
      this.generatingMessages.delete(messageId)

      // 发送结束事件
      eventBus.sendToRenderer(STREAM_EVENTS.END, SendTarget.ALL_WINDOWS, {
        eventId: messageId,
        userStop: false
      })

      console.log(`[ThreadPresenter] Message finalized after permission denial: ${messageId}`)
    } catch (error) {
      console.error(`[ThreadPresenter] Failed to finalize message after permission denial:`, error)
    }
  }

  // 恢复流式完成 (用于内存状态存在的情况)
  private async resumeStreamCompletion(conversationId: string, messageId: string): Promise<void> {
    const state = this.generatingMessages.get(messageId)
    if (!state) {
      console.log(
        `[ThreadPresenter] No generating state found for ${messageId}, starting fresh agent loop`
      )
      await this.startStreamCompletion(conversationId)
      return
    }

    try {
      console.log(`[ThreadPresenter] Resuming stream completion for message: ${messageId}`)

      // 关键修复：重新构建上下文，确保包含被中断的工具调用信息
      const conversation = await this.getConversation(conversationId)
      if (!conversation) {
        const errorMsg = `Conversation not found (conversationId: ${conversationId})`
        console.error(`[ThreadPresenter] ${errorMsg}`)
        throw new Error(errorMsg)
      }

      const {
        providerId,
        modelId,
        temperature,
        maxTokens,
        enabledMcpTools,
        thinkingBudget,
        reasoningEffort,
        verbosity,
        enableSearch,
        forcedSearch,
        searchStrategy
      } = conversation.settings
      const modelConfig = this.configPresenter.getModelConfig(modelId, providerId)

      if (!modelConfig) {
        console.warn(
          `[ThreadPresenter] Model config not found for ${modelId} (${providerId}), using default`
        )
      }

      // 查找被权限中断的工具调用
      const pendingToolCall = this.findPendingToolCallAfterPermission(state.message.content)

      if (!pendingToolCall) {
        console.warn(
          `[ThreadPresenter] No pending tool call found after permission grant, using normal context`
        )
        // 如果没有找到待执行的工具调用，使用正常流程
        await this.startStreamCompletion(conversationId, messageId)
        return
      }

      console.log(
        `[ThreadPresenter] Found pending tool call: ${pendingToolCall.name} with ID: ${pendingToolCall.id}`
      )

      // 获取对话上下文（基于助手消息，它会自动找到相应的用户消息）
      const { contextMessages, userMessage } = await this.prepareConversationContext(
        conversationId,
        messageId // 使用助手消息ID，让prepareConversationContext自动解析
      )

      console.log(
        `[ThreadPresenter] Prepared conversation context with ${contextMessages.length} messages`
      )

      // 构建专门的继续执行上下文
      const finalContent = await this.buildContinueToolCallContext(
        conversation,
        contextMessages,
        userMessage,
        pendingToolCall,
        modelConfig
      )

      console.log(`[ThreadPresenter] Built continue context for tool: ${pendingToolCall.name}`)

      // Continue the agent loop with the correct context
      const stream = this.llmProviderPresenter.startStreamCompletion(
        providerId,
        finalContent,
        modelId,
        messageId,
        temperature,
        maxTokens,
        enabledMcpTools,
        thinkingBudget,
        reasoningEffort,
        verbosity,
        enableSearch,
        forcedSearch,
        searchStrategy
      )

      for await (const event of stream) {
        const msg = event.data
        if (event.type === 'response') {
          await this.handleLLMAgentResponse(msg)
        } else if (event.type === 'error') {
          await this.handleLLMAgentError(msg)
        } else if (event.type === 'end') {
          await this.handleLLMAgentEnd(msg)
        }
      }
    } catch (error) {
      console.error('[ThreadPresenter] Failed to resume stream completion:', error)

      // 确保清理生成状态
      this.generatingMessages.delete(messageId)

      try {
        await this.messageManager.handleMessageError(messageId, String(error))
      } catch (updateError) {
        console.error(`[ThreadPresenter] Failed to update message error status:`, updateError)
      }

      throw error
    }
  }

  // 等待MCP服务重启完成并准备就绪
  private async waitForMcpServiceReady(
    serverName: string,
    maxWaitTime: number = 3000
  ): Promise<void> {
    console.log(`[ThreadPresenter] Waiting for MCP service ${serverName} to be ready...`)

    const startTime = Date.now()
    const checkInterval = 100 // 100ms

    return new Promise((resolve) => {
      const checkReady = async () => {
        try {
          // 检查服务是否正在运行
          const isRunning = await presenter.mcpPresenter.isServerRunning(serverName)

          if (isRunning) {
            // 服务正在运行，再等待一下确保完全初始化
            setTimeout(() => {
              console.log(`[ThreadPresenter] MCP service ${serverName} is ready`)
              resolve()
            }, 200)
            return
          }

          // 检查是否超时
          if (Date.now() - startTime > maxWaitTime) {
            console.warn(
              `[ThreadPresenter] Timeout waiting for MCP service ${serverName} to be ready`
            )
            resolve() // 超时也继续，避免阻塞
            return
          }

          // 继续等待
          setTimeout(checkReady, checkInterval)
        } catch (error) {
          console.error(`[ThreadPresenter] Error checking MCP service status:`, error)
          resolve() // 出错也继续，避免阻塞
        }
      }

      checkReady()
    })
  }

  // 查找权限授予后待执行的工具调用
  private findPendingToolCallAfterPermission(
    content: AssistantMessageBlock[]
  ): { id: string; name: string; params: string } | null {
    // 查找已授权的权限块
    const grantedPermissionBlock = content.find(
      (block) =>
        block.type === 'action' &&
        block.action_type === 'tool_call_permission' &&
        block.status === 'granted'
    )

    if (!grantedPermissionBlock?.tool_call) {
      return null
    }

    const { id, name, params } = grantedPermissionBlock.tool_call
    if (!id || !name || !params) {
      console.warn(
        `[ThreadPresenter] Incomplete tool call info in permission block:`,
        grantedPermissionBlock.tool_call
      )
      return null
    }

    return { id, name, params }
  }

  // 构建继续工具调用执行的上下文
  private async buildContinueToolCallContext(
    conversation: any,
    contextMessages: any[],
    userMessage: any,
    pendingToolCall: { id: string; name: string; params: string },
    modelConfig: any
  ): Promise<ChatMessage[]> {
    const { systemPrompt } = conversation.settings
    const formattedMessages: ChatMessage[] = []

    // 1. 添加系统提示（包含当前时间信息）
    if (systemPrompt) {
      const finalSystemPrompt = this.enhanceSystemPromptWithDateTime(systemPrompt)
      formattedMessages.push({
        role: 'system',
        content: finalSystemPrompt
      })
    }

    // 2. 添加上下文消息
    const contextChatMessages = this.addContextMessages(
      contextMessages,
      false,
      modelConfig.functionCall
    )
    formattedMessages.push(...contextChatMessages)

    // 3. 添加当前用户消息
    const userContent = userMessage.content
    const msgText = userContent.content
      ? this.formatUserMessageContent(userContent.content)
      : userContent.text
    const finalUserContent = `${msgText}${getFileContext(userContent.files || [])}`

    formattedMessages.push({
      role: 'user',
      content: finalUserContent
    })

    // 4. 添加助手消息，说明需要执行工具调用
    if (modelConfig.functionCall) {
      // 对于原生支持函数调用的模型，添加tool_calls
      formattedMessages.push({
        role: 'assistant',
        tool_calls: [
          {
            id: pendingToolCall.id,
            type: 'function',
            function: {
              name: pendingToolCall.name,
              arguments: pendingToolCall.params
            }
          }
        ]
      })

      // 添加一个虚拟的工具响应，说明权限已经授予
      formattedMessages.push({
        role: 'tool',
        tool_call_id: pendingToolCall.id,
        content: `Permission granted. Please proceed with executing the ${pendingToolCall.name} function.`
      })
    } else {
      // 对于非原生支持的模型，使用文本提示
      formattedMessages.push({
        role: 'assistant',
        content: `I need to call the ${pendingToolCall.name} function with the following parameters: ${pendingToolCall.params}`
      })

      formattedMessages.push({
        role: 'user',
        content: `Permission has been granted for the ${pendingToolCall.name} function. Please proceed with the execution.`
      })
    }

    return formattedMessages
  }

  /**
   * 为系统提示词添加当前时间信息
   * @param systemPrompt 原始系统提示词
   * @param isImageGeneration 是否为图片生成模型
   * @returns 处理后的系统提示词
   */
  private enhanceSystemPromptWithDateTime(
    systemPrompt: string,
    isImageGeneration: boolean = false
  ): string {
    // 如果是图片生成模型或者系统提示词为空，则直接返回原值
    if (isImageGeneration || !systemPrompt || !systemPrompt.trim()) {
      return systemPrompt
    }

    // 生成当前时间字符串，包含完整的时区信息
    const currentDateTime = new Date().toLocaleString('en-US', {
      year: 'numeric',
      month: 'long',
      day: 'numeric',
      hour: '2-digit',
      minute: '2-digit',
      second: '2-digit',
      timeZoneName: 'short',
      hour12: false
    })

    return `${systemPrompt}\nToday's date and time is ${currentDateTime}`
  }

  /**
   * 直接处理内容的方法
   */
  private async processContentDirectly(
    eventId: string,
    content: string,
    currentTime: number
  ): Promise<void> {
    const state = this.generatingMessages.get(eventId)
    if (!state) return

    // 检查是否需要分块处理
    if (this.shouldSplitContent(content)) {
      await this.processLargeContentInChunks(eventId, content, currentTime)
    } else {
      await this.processNormalContent(eventId, content, currentTime)
    }
  }

  /**
   * 分块处理大内容
   */
  private async processLargeContentInChunks(
    eventId: string,
    content: string,
    currentTime: number
  ): Promise<void> {
    const state = this.generatingMessages.get(eventId)
    if (!state) return

    console.log(`[ThreadPresenter] Processing large content in chunks: ${content.length} bytes`)

    const lastBlock = state.message.content[state.message.content.length - 1]
    let contentBlock: any

    if (lastBlock && lastBlock.type === 'content') {
      contentBlock = lastBlock
    } else {
      this.finalizeLastBlock(state)
      contentBlock = {
        type: 'content',
        content: '',
        status: 'loading',
        timestamp: currentTime
      }
      state.message.content.push(contentBlock)
    }

    // 直接添加内容，不做复杂分块
    contentBlock.content += content

    // 只更新数据库，不额外发送到渲染器（避免重复发送）
    await this.messageManager.editMessage(eventId, JSON.stringify(state.message.content))
  }
}<|MERGE_RESOLUTION|>--- conflicted
+++ resolved
@@ -3003,13 +3003,8 @@
         // 内容处理（确保是字符串）
         const content = typeof msg.content === 'string' ? msg.content : JSON.stringify(msg.content)
 
-<<<<<<< HEAD
         // 直接插入消息记录
         await this.databasePresenter.insertMessage(
-=======
-        // 插入消息记录，暂时不设置父ID
-        const newMessageId = await this.sqlitePresenter.insertMessage(
->>>>>>> 4a35eb71
           newConversationId, // 新会话ID
           content, // 内容
           msg.role, // 角色
@@ -3023,7 +3018,7 @@
         )
 
         // 记录新旧消息ID的映射关系
-        messageIdMap.set(msg.id, newMessageId)
+        messageIdMap.set(msg.id, newConversationId)
       }
 
       // 6. 更新所有消息的父ID，恢复正确的父子关系
@@ -3033,7 +3028,7 @@
           const newParentId = messageIdMap.get(msg.parentId)
 
           if (newMessageId && newParentId) {
-            await this.sqlitePresenter.updateMessageParentId(newMessageId, newParentId)
+            await this.databasePresenter.updateMessageParentId(newMessageId, newParentId)
           }
         }
       }
