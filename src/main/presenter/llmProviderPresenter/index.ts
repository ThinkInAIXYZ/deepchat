--- conflicted
+++ resolved
@@ -172,13 +172,11 @@
       if (provider.id === 'aihubmix') {
         return new AihubmixProvider(provider, this.configPresenter)
       }
-<<<<<<< HEAD
+      if (provider.id === 'modelscope') {
+        return new ModelscopeProvider(provider, this.configPresenter)
+      }
       if (provider.id === 'aws-bedrock') {
         return new AwsBedrockProvider(provider, this.configPresenter)
-=======
-      if (provider.id === 'modelscope') {
-        return new ModelscopeProvider(provider, this.configPresenter)
->>>>>>> 97546cc5
       }
       switch (provider.apiType) {
         case 'minimax':
