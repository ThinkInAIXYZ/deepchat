--- conflicted
+++ resolved
@@ -307,12 +307,8 @@
     eventId: string,
     temperature: number = 0.6,
     maxTokens: number = 4096,
-<<<<<<< HEAD
-    enabledMcpTools?: string[]
-=======
     enabledMcpTools?: string[],
     thinkingBudget?: number
->>>>>>> c7e72cd9
   ): AsyncGenerator<LLMAgentEvent, void, unknown> {
     console.log(`[Agent Loop] Starting agent loop for event: ${eventId} with model: ${modelId}`)
     if (!this.canStartNewStream()) {
