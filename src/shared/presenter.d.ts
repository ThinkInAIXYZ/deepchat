--- conflicted
+++ resolved
@@ -473,14 +473,12 @@
   getShortcutKey(): ShortcutKeySetting
   setShortcutKey(customShortcutKey: ShortcutKeySetting): void
   resetShortcutKeys(): void
-<<<<<<< HEAD
   // Agent 配置相关方法
   getAgents(): AGENT_CONFIG[]
   setAgents(agents: AGENT_CONFIG[]): void
   setAgentById(id: string, agent: AGENT_CONFIG): void
   removeAgentById(id: string): void
   getAgentById(id: string): AGENT_CONFIG | null
-=======
   // 知识库设置
   getKnowledgeConfigs(): BuiltinKnowledgeConfig[]
   setKnowledgeConfigs(configs: BuiltinKnowledgeConfig[]): void
@@ -489,7 +487,6 @@
     deleted: BuiltinKnowledgeConfig[]
     updated: BuiltinKnowledgeConfig[]
   }
->>>>>>> 0a684442
 }
 export type RENDERER_MODEL_META = {
   id: string
