--- conflicted
+++ resolved
@@ -303,7 +303,12 @@
   getEnabledProviders(): LLM_PROVIDER[]
   getModelDefaultConfig(modelId: string, providerId?: string): ModelConfig
   getAllEnabledModels(): Promise<{ providerId: string; models: RENDERER_MODEL_META[] }[]>
-<<<<<<< HEAD
+  // 音效设置
+  getSoundEnabled(): boolean
+  setSoundEnabled(enabled: boolean): void
+  // COT拷贝设置
+  getCopyWithCotEnabled(): boolean
+  setCopyWithCotEnabled(enabled: boolean): void
   // 认证令牌相关方法
   getAuthToken(): string | null
   setAuthToken(token: string | null): void
@@ -313,14 +318,6 @@
   // API基础URL相关方法
   getApiBaseUrl(): string
   setApiBaseUrl(url: string): void
-=======
-  // 音效设置
-  getSoundEnabled(): boolean
-  setSoundEnabled(enabled: boolean): void
-  // COT拷贝设置
-  getCopyWithCotEnabled(): boolean
-  setCopyWithCotEnabled(enabled: boolean): void
->>>>>>> 9d7b4efa
   // 日志设置
   getLoggingEnabled(): boolean
   setLoggingEnabled(enabled: boolean): void
@@ -1090,7 +1087,6 @@
   | { type: 'error'; data: { eventId: string; error: string } }
   | { type: 'end'; data: { eventId: string; userStop: boolean } }
 
-<<<<<<< HEAD
 // 用户验证提供者信息
 export interface AuthProvider {
   providerName: string;
@@ -1112,6 +1108,5 @@
   status: number;
   username: string;
 }
-=======
-export { ShortcutKey, ShortcutKeySetting } from '@/presenter/configPresenter/shortcutKeySettings'
->>>>>>> 9d7b4efa
+
+export { ShortcutKey, ShortcutKeySetting } from '@/presenter/configPresenter/shortcutKeySettings'