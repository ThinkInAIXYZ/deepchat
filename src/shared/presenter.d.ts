<<<<<<< HEAD
/* eslint-disable @typescript-eslint/no-explicit-any */
import { BrowserWindow } from 'electron'
import { MessageFile } from './chat'
import { ShowResponse } from 'ollama'
import { ShortcutKeySetting } from '@/presenter/configPresenter/shortcutKeySettings'
import { ModelType } from '@shared/model'

export type SQLITE_MESSAGE = {
  id: string
  conversation_id: string
  parent_id?: string
  role: MESSAGE_ROLE
  content: string
  created_at: number
  order_seq: number
  token_count: number
  status: MESSAGE_STATUS
  metadata: string // JSON string of MESSAGE_METADATA
  is_context_edge: number // 0 or 1
  is_variant: number
  variants?: SQLITE_MESSAGE[]
}

export interface DirectoryMetaData {
  dirName: string
  dirPath: string
  dirCreated: Date
  dirModified: Date
}

export interface McpClient {
  name: string
  icon: string
  isRunning: boolean
  tools: MCPToolDefinition[]
  prompts?: PromptListEntry[]
  resources?: ResourceListEntry[]
}

export interface Resource {
  uri: string
  mimeType?: string
  text?: string
  blob?: string
}
export interface FileItem {
  id: string
  name: string
  type: string
  size: number
  path: string
  description?: string
  content?: string
  createdAt: number
}

export interface Prompt {
  id: string
  name: string
  description: string
  content?: string
  parameters?: Array<{
    name: string
    description: string
    required: boolean
  }>
  files?: FileItem[] // 关联的文件
  messages?: Array<{ role: string; content: { text: string } }> // 根据 getPrompt 示例添加
  enabled?: boolean // 是否启用
  source?: 'local' | 'imported' | 'builtin' // 来源类型
  createdAt?: number // 创建时间
  updatedAt?: number // 更新时间
}
export interface PromptListEntry {
  name: string
  description?: string
  arguments?: {
    name: string
    description?: string
    required: boolean
  }[]
  files?: FileItem[] // 关联的文件
  client: {
    name: string
    icon: string
  }
}
// 定义工具调用结果的接口
export interface ToolCallResult {
  isError?: boolean
  content: Array<{
    type: string
    text: string
  }>
}

// 定义工具列表的接口
export interface Tool {
  name: string
  description: string
  inputSchema: Record<string, unknown>
  annotations?: {
    title?: string // A human-readable title for the tool.
    readOnlyHint?: boolean // default false
    destructiveHint?: boolean // default true
    idempotentHint?: boolean // default false
    openWorldHint?: boolean // default true
  }
}

export interface ResourceListEntry {
  uri: string
  name?: string
  client: {
    name: string
    icon: string
  }
}

export interface ModelConfig {
  maxTokens: number
  contextLength: number
  temperature?: number
  vision: boolean
  functionCall: boolean
  reasoning: boolean
  type: ModelType
  // Whether this config is user-defined (true) or default config (false)
  isUserDefined?: boolean
  thinkingBudget?: number
  // GPT-5 系列新参数
  reasoningEffort?: 'minimal' | 'low' | 'medium' | 'high'
  verbosity?: 'low' | 'medium' | 'high'
  maxCompletionTokens?: number // GPT-5 系列使用此参数替代 maxTokens
}

export interface IModelConfig {
  id: string
  providerId: string
  config: ModelConfig
}
export interface ProviderModelConfigs {
  [modelId: string]: ModelConfig
}

export interface TabData {
  id: number
  title: string
  isActive: boolean
  position: number
  closable: boolean
  url: string
  icon?: string
}

export interface IWindowPresenter {
  createShellWindow(options?: {
    activateTabId?: number
    initialTab?: {
      url: string
      type?: string
      icon?: string
    }
    forMovedTab?: boolean
    x?: number
    y?: number
  }): Promise<number | null>
  mainWindow: BrowserWindow | undefined
  previewFile(filePath: string): void
  minimize(windowId: number): void
  maximize(windowId: number): void
  close(windowId: number): void
  hide(windowId: number): void
  show(windowId?: number): void
  isMaximized(windowId: number): boolean
  isMainWindowFocused(windowId: number): boolean
  sendToAllWindows(channel: string, ...args: unknown[]): void
  sendToWindow(windowId: number, channel: string, ...args: unknown[]): boolean
  sendToDefaultTab(channel: string, switchToTarget?: boolean, ...args: unknown[]): Promise<boolean>
  closeWindow(windowId: number, forceClose?: boolean): Promise<void>
  isApplicationQuitting(): boolean
}

export interface ITabPresenter {
  createTab(windowId: number, url: string, options?: TabCreateOptions): Promise<number | null>
  closeTab(tabId: number): Promise<boolean>
  switchTab(tabId: number): Promise<boolean>
  getTab(tabId: number): Promise<BrowserView | undefined>
  detachTab(tabId: number): Promise<boolean>
  attachTab(tabId: number, targetWindowId: number, index?: number): Promise<boolean>
  moveTab(tabId: number, targetWindowId: number, index?: number): Promise<boolean>
  getWindowTabsData(windowId: number): Promise<Array<TabData>>
  getActiveTabId(windowId: number): Promise<number | undefined>
  getTabIdByWebContentsId(webContentsId: number): number | undefined
  getWindowIdByWebContentsId(webContentsId: number): number | undefined
  reorderTabs(windowId: number, tabIds: number[]): Promise<boolean>
  moveTabToNewWindow(tabId: number, screenX?: number, screenY?: number): Promise<boolean>
  captureTabArea(
    tabId: number,
    rect: { x: number; y: number; width: number; height: number }
  ): Promise<string | null>
  stitchImagesWithWatermark(
    imageDataList: string[],
    options?: {
      isDark?: boolean
      version?: string
      texts?: {
        brand?: string
        time?: string
        tip?: string
      }
    }
  ): Promise<string | null>
  // 新增渲染进程Tab事件处理方法
  onRendererTabReady(tabId: number): Promise<void>
  onRendererTabActivated(threadId: string): Promise<void>
  isLastTabInWindow(tabId: number): Promise<boolean>
  registerFloatingWindow(webContentsId: number, webContents: Electron.WebContents): void
  unregisterFloatingWindow(webContentsId: number): void
  resetTabToBlank(tabId: number): Promise<void>
}

export interface TabCreateOptions {
  active?: boolean
  position?: number
}

export interface ILlamaCppPresenter {
  init(): void
  prompt(text: string): Promise<string>
  startNewChat(): void
  destroy(): Promise<void>
}

export interface IShortcutPresenter {
  registerShortcuts(): void
  destroy(): void
}

export interface IDatabasePresenter {
  close(): void
  createConversation(title: string, settings?: Partial<CONVERSATION_SETTINGS>): Promise<string>
  deleteConversation(conversationId: string): Promise<void>
  renameConversation(conversationId: string, title: string): Promise<CONVERSATION>
  getConversation(conversationId: string): Promise<CONVERSATION>
  updateConversation(conversationId: string, data: Partial<CONVERSATION>): Promise<void>
  getConversationList(
    page: number,
    pageSize: number
  ): Promise<{ total: number; list: CONVERSATION[] }>
  getConversationCount(): Promise<number>
  insertMessage(
    conversationId: string,
    content: string,
    role: string,
    parentId: string,
    metadata: string,
    orderSeq: number,
    tokenCount: number,
    status: string,
    isContextEdge: number,
    isVariant: number
  ): Promise<string>
  queryMessages(conversationId: string): Promise<Array<SQLITE_MESSAGE>>
  deleteAllMessages(): Promise<void>
  runTransaction(operations: () => void): Promise<void>

  // 新增的消息管理方法
  getMessage(messageId: string): Promise<SQLITE_MESSAGE | null>
  getMessageVariants(messageId: string): Promise<SQLITE_MESSAGE[]>
  updateMessage(
    messageId: string,
    data: {
      content?: string
      status?: string
      metadata?: string
      isContextEdge?: number
      tokenCount?: number
    }
  ): Promise<void>
  deleteMessage(messageId: string): Promise<void>
  getMaxOrderSeq(conversationId: string): Promise<number>
  addMessageAttachment(
    messageId: string,
    attachmentType: string,
    attachmentData: string
  ): Promise<void>
  getMessageAttachments(messageId: string, type: string): Promise<{ content: string }[]>
  getLastUserMessage(conversationId: string): Promise<SQLITE_MESSAGE | null>
  getMainMessageByParentId(conversationId: string, parentId: string): Promise<SQLITE_MESSAGE | null>
  deleteAllMessagesInConversation(conversationId: string): Promise<void>
}

export interface IOAuthPresenter {
  startOAuthLogin(providerId: string, config: OAuthConfig): Promise<boolean>
  startGitHubCopilotLogin(providerId: string): Promise<boolean>
  startGitHubCopilotDeviceFlowLogin(providerId: string): Promise<boolean>
  startAnthropicOAuthFlow(): Promise<string>
  completeAnthropicOAuthWithCode(code: string): Promise<boolean>
  cancelAnthropicOAuthFlow(): Promise<void>
  hasAnthropicCredentials(): Promise<boolean>
  getAnthropicAccessToken(): Promise<string | null>
  clearAnthropicCredentials(): Promise<void>
}

export interface OAuthConfig {
  authUrl: string
  redirectUri: string
  clientId: string
  clientSecret?: string
  scope: string
  responseType: string
}

export interface IPresenter {
  windowPresenter: IWindowPresenter
  databasePresenter: IDatabasePresenter
  llmproviderPresenter: ILlmProviderPresenter
  configPresenter: IConfigPresenter
  threadPresenter: IThreadPresenter
  devicePresenter: IDevicePresenter
  upgradePresenter: IUpgradePresenter
  shortcutPresenter: IShortcutPresenter
  filePresenter: IFilePresenter
  mcpPresenter: IMCPPresenter
  syncPresenter: ISyncPresenter
  deeplinkPresenter: IDeeplinkPresenter
  notificationPresenter: INotificationPresenter
  tabPresenter: ITabPresenter
  oauthPresenter: IOAuthPresenter
  dialogPresenter: IDialogPresenter
  knowledgePresenter: IKnowledgePresenter
  init(): void
  destroy(): void
}

export interface INotificationPresenter {
  showNotification(options: { id: string; title: string; body: string; silent?: boolean }): void
  clearNotification(id: string): void
  clearAllNotifications(): void
}

export interface IConfigPresenter {
  getSetting<T>(key: string): T | undefined
  setSetting<T>(key: string, value: T): void
  getProviders(): LLM_PROVIDER[]
  setProviders(providers: LLM_PROVIDER[]): void
  getProviderById(id: string): LLM_PROVIDER | undefined
  setProviderById(id: string, provider: LLM_PROVIDER): void
  getProviderModels(providerId: string): MODEL_META[]
  setProviderModels(providerId: string, models: MODEL_META[]): void
  getEnabledProviders(): LLM_PROVIDER[]
  getModelDefaultConfig(modelId: string, providerId?: string): ModelConfig
  getAllEnabledModels(): Promise<{ providerId: string; models: RENDERER_MODEL_META[] }[]>
  // 音效设置
  getSoundEnabled(): boolean
  setSoundEnabled(enabled: boolean): void
  // COT拷贝设置
  getCopyWithCotEnabled(): boolean
  setCopyWithCotEnabled(enabled: boolean): void
  // 悬浮按钮设置
  getFloatingButtonEnabled(): boolean
  setFloatingButtonEnabled(enabled: boolean): void
  // 日志设置
  getLoggingEnabled(): boolean
  setLoggingEnabled(enabled: boolean): void
  openLoggingFolder(): void
  // 自定义模型管理
  getCustomModels(providerId: string): MODEL_META[]
  setCustomModels(providerId: string, models: MODEL_META[]): void
  addCustomModel(providerId: string, model: MODEL_META): void
  removeCustomModel(providerId: string, modelId: string): void
  updateCustomModel(providerId: string, modelId: string, updates: Partial<MODEL_META>): void
  // 关闭行为设置
  getCloseToQuit(): boolean
  setCloseToQuit(value: boolean): void
  getModelStatus(providerId: string, modelId: string): boolean
  setModelStatus(providerId: string, modelId: string, enabled: boolean): void
  // 批量获取模型状态
  getBatchModelStatus(providerId: string, modelIds: string[]): Record<string, boolean>
  // 语言设置
  getLanguage(): string
  setLanguage(language: string): void
  getDefaultProviders(): LLM_PROVIDER[]
  // 代理设置
  getProxyMode(): string
  setProxyMode(mode: string): void
  getCustomProxyUrl(): string
  setCustomProxyUrl(url: string): void
  // 自定义搜索引擎
  getCustomSearchEngines(): Promise<SearchEngineTemplate[]>
  setCustomSearchEngines(engines: SearchEngineTemplate[]): Promise<void>
  // 搜索预览设置
  getSearchPreviewEnabled(): Promise<boolean>
  setSearchPreviewEnabled(enabled: boolean): void
  // 投屏保护设置
  getContentProtectionEnabled(): boolean
  setContentProtectionEnabled(enabled: boolean): void
  // 同步设置
  getSyncEnabled(): boolean
  setSyncEnabled(enabled: boolean): void
  getSyncFolderPath(): string
  setSyncFolderPath(folderPath: string): void
  getLastSyncTime(): number
  setLastSyncTime(time: number): void
  // MCP配置相关方法
  getMcpServers(): Promise<Record<string, MCPServerConfig>>
  setMcpServers(servers: Record<string, MCPServerConfig>): Promise<void>
  getMcpDefaultServers(): Promise<string[]>
  addMcpDefaultServer(serverName: string): Promise<void>
  removeMcpDefaultServer(serverName: string): Promise<void>
  toggleMcpDefaultServer(serverName: string): Promise<void>
  getMcpEnabled(): Promise<boolean>
  setMcpEnabled(enabled: boolean): Promise<void>
  addMcpServer(serverName: string, config: MCPServerConfig): Promise<boolean>
  removeMcpServer(serverName: string): Promise<void>
  updateMcpServer(serverName: string, config: Partial<MCPServerConfig>): Promise<void>
  getMcpConfHelper(): any // 用于获取MCP配置助手
  getModelConfig(modelId: string, providerId?: string): ModelConfig
  setModelConfig(modelId: string, providerId: string, config: ModelConfig): void
  resetModelConfig(modelId: string, providerId: string): void
  getAllModelConfigs(): Record<string, IModelConfig>
  getProviderModelConfigs(providerId: string): Array<{ modelId: string; config: ModelConfig }>
  hasUserModelConfig(modelId: string, providerId: string): boolean
  exportModelConfigs(): Record<string, IModelConfig>
  importModelConfigs(configs: Record<string, IModelConfig>, overwrite: boolean): void
  setNotificationsEnabled(enabled: boolean): void
  getNotificationsEnabled(): boolean
  // 主题设置
  initTheme(): void
  toggleTheme(theme: 'dark' | 'light' | 'system'): Promise<boolean>
  getTheme(): Promise<string>
  getSystemTheme(): Promise<'dark' | 'light'>
  getCustomPrompts(): Promise<Prompt[]>
  setCustomPrompts(prompts: Prompt[]): Promise<void>
  addCustomPrompt(prompt: Prompt): Promise<void>
  updateCustomPrompt(promptId: string, updates: Partial<Prompt>): Promise<void>
  deleteCustomPrompt(promptId: string): Promise<void>
  // 默认系统提示词设置
  getDefaultSystemPrompt(): Promise<string>
  setDefaultSystemPrompt(prompt: string): Promise<void>
  // 快捷键设置
  getDefaultShortcutKey(): ShortcutKeySetting
  getShortcutKey(): ShortcutKeySetting
  setShortcutKey(customShortcutKey: ShortcutKeySetting): void
  resetShortcutKeys(): void
  // 知识库设置
  getKnowledgeConfigs(): BuiltinKnowledgeConfig[]
  setKnowledgeConfigs(configs: BuiltinKnowledgeConfig[]): void
  diffKnowledgeConfigs(configs: BuiltinKnowledgeConfig[]): {
    added: BuiltinKnowledgeConfig[]
    deleted: BuiltinKnowledgeConfig[]
    updated: BuiltinKnowledgeConfig[]
  }
  // NPM Registry 相关方法
  getNpmRegistryCache?(): any
  setNpmRegistryCache?(cache: any): void
  isNpmRegistryCacheValid?(): boolean
  getEffectiveNpmRegistry?(): string | null
  getCustomNpmRegistry?(): string | undefined
  setCustomNpmRegistry?(registry: string | undefined): void
  getAutoDetectNpmRegistry?(): boolean
  setAutoDetectNpmRegistry?(enabled: boolean): void
  clearNpmRegistryCache?(): void
}
export type RENDERER_MODEL_META = {
  id: string
  name: string
  group: string
  providerId: string
  enabled: boolean
  isCustom: boolean
  contextLength: number
  maxTokens: number
  vision?: boolean
  functionCall?: boolean
  reasoning?: boolean
  type?: ModelType
}
export type MODEL_META = {
  id: string
  name: string
  group: string
  providerId: string
  isCustom: boolean
  contextLength: number
  maxTokens: number
  description?: string
  vision?: boolean
  functionCall?: boolean
  reasoning?: boolean
  type?: ModelType
}
export type LLM_PROVIDER = {
  id: string
  name: string
  apiType: string
  apiKey: string
  baseUrl: string
  enable: boolean
  custom?: boolean
  authMode?: 'apikey' | 'oauth' // 认证模式
  oauthToken?: string // OAuth token
  rateLimit?: {
    enabled: boolean
    qpsLimit: number
  }
  websites?: {
    official: string
    apiKey: string
    docs: string
    models: string
  }
}

export type LLM_PROVIDER_BASE = {
  websites?: {
    official: string
    apiKey: string
    docs: string
    models: string
    defaultBaseUrl: string
  }
} & LLM_PROVIDER

export type LLM_EMBEDDING_ATTRS = {
  dimensions: number
  normalized: boolean
}

// Simplified ModelScope MCP sync options
export interface ModelScopeMcpSyncOptions {
  page_number?: number
  page_size?: number
}

// ModelScope MCP sync result interface
export interface ModelScopeMcpSyncResult {
  imported: number
  skipped: number
  errors: string[]
}

export type AWS_BEDROCK_PROVIDER = LLM_PROVIDER & {
  credential?: AwsBedrockCredential
}

export interface AwsBedrockCredential {
  accessKeyId: string
  secretAccessKey: string
  region?: string
}

export interface ILlmProviderPresenter {
  setProviders(provider: LLM_PROVIDER[]): void
  getProviders(): LLM_PROVIDER[]
  getProviderById(id: string): LLM_PROVIDER
  getModelList(providerId: string): Promise<MODEL_META[]>
  updateModelStatus(providerId: string, modelId: string, enabled: boolean): Promise<void>
  addCustomModel(
    providerId: string,
    model: Omit<MODEL_META, 'providerId' | 'isCustom' | 'group'>
  ): Promise<MODEL_META>
  removeCustomModel(providerId: string, modelId: string): Promise<boolean>
  updateCustomModel(
    providerId: string,
    modelId: string,
    updates: Partial<MODEL_META>
  ): Promise<boolean>
  getCustomModels(providerId: string): Promise<MODEL_META[]>
  startStreamCompletion(
    providerId: string,
    messages: ChatMessage[],
    modelId: string,
    eventId: string,
    temperature?: number,
    maxTokens?: number,
    enabledMcpTools?: string[],
    thinkingBudget?: number,
    reasoningEffort?: 'minimal' | 'low' | 'medium' | 'high',
    verbosity?: 'low' | 'medium' | 'high'
  ): AsyncGenerator<LLMAgentEvent, void, unknown>
  generateCompletion(
    providerId: string,
    messages: { role: 'system' | 'user' | 'assistant'; content: string }[],
    modelId: string,
    temperature?: number,
    maxTokens?: number
  ): Promise<string>
  stopStream(eventId: string): Promise<void>
  check(providerId: string, modelId?: string): Promise<{ isOk: boolean; errorMsg: string | null }>
  getKeyStatus(providerId: string): Promise<KeyStatus | null>
  refreshModels(providerId: string): Promise<void>
  summaryTitles(
    messages: { role: 'system' | 'user' | 'assistant'; content: string }[],
    providerId: string,
    modelId: string
  ): Promise<string>
  listOllamaModels(): Promise<OllamaModel[]>
  showOllamaModelInfo(modelName: string): Promise<ShowResponse>
  listOllamaRunningModels(): Promise<OllamaModel[]>
  pullOllamaModels(modelName: string): Promise<boolean>
  deleteOllamaModel(modelName: string): Promise<boolean>
  getEmbeddings(providerId: string, modelId: string, texts: string[]): Promise<number[][]>
  getDimensions(
    providerId: string,
    modelId: string
  ): Promise<{ data: LLM_EMBEDDING_ATTRS; errorMsg?: string }>
  updateProviderRateLimit(providerId: string, enabled: boolean, qpsLimit: number): void
  getProviderRateLimitStatus(providerId: string): {
    config: { enabled: boolean; qpsLimit: number }
    currentQps: number
    queueLength: number
    lastRequestTime: number
  }
  getAllProviderRateLimitStatus(): Record<
    string,
    {
      config: { enabled: boolean; qpsLimit: number }
      currentQps: number
      queueLength: number
      lastRequestTime: number
    }
  >
  syncModelScopeMcpServers(
    providerId: string,
    syncOptions?: ModelScopeMcpSyncOptions
  ): Promise<ModelScopeMcpSyncResult>
}
export type CONVERSATION_SETTINGS = {
  systemPrompt: string
  temperature: number
  contextLength: number
  maxTokens: number
  providerId: string
  modelId: string
  artifacts: 0 | 1
  enabledMcpTools?: string[]
  thinkingBudget?: number
  reasoningEffort?: 'minimal' | 'low' | 'medium' | 'high'
  verbosity?: 'low' | 'medium' | 'high'
}

export type CONVERSATION = {
  id: string
  title: string
  settings: CONVERSATION_SETTINGS
  createdAt: number
  updatedAt: number
  is_new?: number
  artifacts?: number
  is_pinned?: number
}

export interface IThreadPresenter {
  // 基本对话操作
  createConversation(
    title: string,
    settings: Partial<CONVERSATION_SETTINGS>,
    tabId: number,
    options?: { forceNewAndActivate?: boolean } // 新增 options 参数, 支持强制新建会话，避免空会话的单例检测
  ): Promise<string>
  deleteConversation(conversationId: string): Promise<void>
  getConversation(conversationId: string): Promise<CONVERSATION>
  renameConversation(conversationId: string, title: string): Promise<CONVERSATION>
  updateConversationTitle(conversationId: string, title: string): Promise<void>
  updateConversationSettings(
    conversationId: string,
    settings: Partial<CONVERSATION_SETTINGS>
  ): Promise<void>

  // 会话分支操作
  forkConversation(
    targetConversationId: string,
    targetMessageId: string,
    newTitle: string,
    settings?: Partial<CONVERSATION_SETTINGS>
  ): Promise<string>

  // 对话列表和激活状态
  getConversationList(
    page: number,
    pageSize: number
  ): Promise<{ total: number; list: CONVERSATION[] }>
  loadMoreThreads(): Promise<{ hasMore: boolean; total: number }>
  setActiveConversation(conversationId: string, tabId: number): Promise<void>
  getActiveConversation(tabId: number): Promise<CONVERSATION | null>
  getActiveConversationId(tabId: number): Promise<string | null>
  clearActiveThread(tabId: number): Promise<void>

  getSearchResults(messageId: string): Promise<SearchResult[]>
  clearAllMessages(conversationId: string): Promise<void>

  // 消息操作
  getMessages(
    conversationId: string,
    page: number,
    pageSize: number
  ): Promise<{ total: number; list: MESSAGE[] }>
  sendMessage(conversationId: string, content: string, role: MESSAGE_ROLE): Promise<MESSAGE | null>
  startStreamCompletion(conversationId: string, queryMsgId?: string): Promise<void>
  editMessage(messageId: string, content: string): Promise<MESSAGE>
  deleteMessage(messageId: string): Promise<void>
  retryMessage(messageId: string, modelId?: string): Promise<MESSAGE>
  getMessage(messageId: string): Promise<MESSAGE>
  getMessageVariants(messageId: string): Promise<MESSAGE[]>
  updateMessageStatus(messageId: string, status: MESSAGE_STATUS): Promise<void>
  updateMessageMetadata(messageId: string, metadata: Partial<MESSAGE_METADATA>): Promise<void>
  getMessageExtraInfo(messageId: string, type: string): Promise<Record<string, unknown>[]>

  // popup 操作
  translateText(text: string, tabId: number): Promise<string>
  askAI(text: string, tabId: number): Promise<string>

  // 上下文控制
  getContextMessages(conversationId: string): Promise<MESSAGE[]>
  clearContext(conversationId: string): Promise<void>
  markMessageAsContextEdge(messageId: string, isEdge: boolean): Promise<void>
  summaryTitles(tabId?: number): Promise<string>
  stopMessageGeneration(messageId: string): Promise<void>
  getSearchEngines(): Promise<SearchEngineTemplate[]>
  getActiveSearchEngine(): Promise<SearchEngineTemplate>
  setActiveSearchEngine(engineId: string): Promise<void>
  setSearchEngine(engineId: string): Promise<boolean>
  // 搜索引擎测试
  testSearchEngine(query?: string): Promise<boolean>
  // 搜索助手模型设置
  setSearchAssistantModel(model: MODEL_META, providerId: string): void
  getMainMessageByParentId(conversationId: string, parentId: string): Promise<Message | null>
  destroy(): void
  continueStreamCompletion(conversationId: string, queryMsgId: string): Promise<AssistantMessage>
  toggleConversationPinned(conversationId: string, isPinned: boolean): Promise<void>
  findTabForConversation(conversationId: string): Promise<number | null>

  // Permission handling
  handlePermissionResponse(
    messageId: string,
    toolCallId: string,
    granted: boolean,
    permissionType: 'read' | 'write' | 'all',
    remember?: boolean
  ): Promise<void>
  exportConversation(
    conversationId: string,
    format: 'markdown' | 'html' | 'txt'
  ): Promise<{ filename: string; content: string }>
}

export type MESSAGE_STATUS = 'sent' | 'pending' | 'error'
export type MESSAGE_ROLE = 'user' | 'assistant' | 'system' | 'function'

export type MESSAGE_METADATA = {
  totalTokens: number
  inputTokens: number
  outputTokens: number
  generationTime: number
  firstTokenTime: number
  tokensPerSecond: number
  contextUsage: number
  model?: string
  provider?: string
  reasoningStartTime?: number
  reasoningEndTime?: number
}

export interface IMessageManager {
  // 基本消息操作
  sendMessage(
    conversationId: string,
    content: string,
    role: MESSAGE_ROLE,
    parentId: string,
    isVariant: boolean,
    metadata: MESSAGE_METADATA
  ): Promise<MESSAGE>
  editMessage(messageId: string, content: string): Promise<MESSAGE>
  deleteMessage(messageId: string): Promise<void>
  retryMessage(messageId: string, metadata: MESSAGE_METADATA): Promise<MESSAGE>

  // 消息查询
  getMessage(messageId: string): Promise<MESSAGE>
  getMessageVariants(messageId: string): Promise<MESSAGE[]>
  getMessageThread(
    conversationId: string,
    page: number,
    pageSize: number
  ): Promise<{
    total: number
    list: MESSAGE[]
  }>
  getContextMessages(conversationId: string, contextLength: number): Promise<MESSAGE[]>

  // 消息状态管理
  updateMessageStatus(messageId: string, status: MESSAGE_STATUS): Promise<void>
  updateMessageMetadata(messageId: string, metadata: Partial<MESSAGE_METADATA>): Promise<void>

  // 上下文管理
  markMessageAsContextEdge(messageId: string, isEdge: boolean): Promise<void>
}

export interface IDevicePresenter {
  getAppVersion(): Promise<string>
  getDeviceInfo(): Promise<DeviceInfo>
  getCPUUsage(): Promise<number>
  getMemoryUsage(): Promise<MemoryInfo>
  getDiskSpace(): Promise<DiskInfo>
  resetData(): Promise<void>
  resetDataByType(resetType: 'chat' | 'knowledge' | 'config' | 'all'): Promise<void>

  // 目录选择和应用重启
  selectDirectory(): Promise<{ canceled: boolean; filePaths: string[] }>
  restartApp(): Promise<void>

  // 图片缓存
  cacheImage(imageData: string): Promise<string>

  // SVG内容安全净化
  sanitizeSvgContent(svgContent: string): Promise<string | null>
}

export type DeviceInfo = {
  platform: string
  arch: string
  cpuModel: string
  totalMemory: number
  osVersion: string
}

export type MemoryInfo = {
  total: number
  free: number
  used: number
}

export type DiskInfo = {
  total: number
  free: number
  used: number
}

export type LLMResponse = {
  content: string
  reasoning_content?: string
  tool_call_name?: string
  tool_call_params?: string
  tool_call_response?: string
  tool_call_id?: string
  tool_call_server_name?: string
  tool_call_server_icons?: string
  tool_call_server_description?: string
  tool_call_response_raw?: MCPToolResponse
  maximum_tool_calls_reached?: boolean
  totalUsage?: {
    prompt_tokens: number
    completion_tokens: number
    total_tokens: number
  }
}
export type LLMResponseStream = {
  content?: string
  reasoning_content?: string
  image_data?: {
    data: string
    mimeType: string
  }
  tool_call?: 'start' | 'end' | 'error'
  tool_call_name?: string
  tool_call_params?: string
  tool_call_response?: string
  tool_call_id?: string
  tool_call_server_name?: string
  tool_call_server_icons?: string
  tool_call_server_description?: string
  tool_call_response_raw?: MCPToolResponse
  maximum_tool_calls_reached?: boolean
  totalUsage?: {
    prompt_tokens: number
    completion_tokens: number
    total_tokens: number
  }
}
export interface IUpgradePresenter {
  checkUpdate(): Promise<void>
  getUpdateStatus(): {
    status: UpdateStatus | null
    progress: UpdateProgress | null
    error: string | null
    updateInfo: {
      version: string
      releaseDate: string
      releaseNotes: any
      githubUrl: string | undefined
      downloadUrl: string | undefined
    } | null
  }
  goDownloadUpgrade(type: 'github' | 'netdisk'): Promise<void>
  startDownloadUpdate(): boolean
  restartToUpdate(): boolean
  restartApp(): void
}
// 更新状态类型
export type UpdateStatus =
  | 'checking'
  | 'available'
  | 'not-available'
  | 'downloading'
  | 'downloaded'
  | 'error'

export interface UpdateProgress {
  bytesPerSecond: number
  percent: number
  transferred: number
  total: number
}

export interface SearchResult {
  title: string
  url: string
  rank: number
  content?: string
  icon?: string
  description?: string
}

export interface ISearchPresenter {
  init(): void
  search(query: string, engine: 'google' | 'baidu'): Promise<SearchResult[]>
}

export type FileOperation = {
  path: string
  content?: string
}

export interface IFilePresenter {
  readFile(relativePath: string): Promise<string>
  writeFile(operation: FileOperation): Promise<void>
  deleteFile(relativePath: string): Promise<void>
  createFileAdapter(filePath: string, typeInfo?: string): Promise<any> // Return type might need refinement
  prepareFile(absPath: string, typeInfo?: string): Promise<MessageFile>
  prepareFileCompletely(
    absPath: string,
    typeInfo?: string,
    contentType?: null | 'origin' | 'llm-friendly'
  ): Promise<MessageFile>
  prepareDirectory(absPath: string): Promise<MessageFile>
  writeTemp(file: { name: string; content: string | Buffer | ArrayBuffer }): Promise<string>
  isDirectory(absPath: string): Promise<boolean>
  getMimeType(filePath: string): Promise<string>
  writeImageBase64(file: { name: string; content: string }): Promise<string>
  validateFileForKnowledgeBase(filePath: string): Promise<FileValidationResult>
  getSupportedExtensions(): string[]
}

export interface FileMetaData {
  fileName: string
  fileSize: number
  // fileHash: string
  fileDescription?: string
  fileCreated: Date
  fileModified: Date
}
// 根据 Ollama SDK 定义模型接口
export interface OllamaModel {
  name: string
  model: string
  modified_at: Date | string // 修改为可以是 Date 或 string
  size: number
  digest: string
  details: {
    format: string
    family: string
    families: string[]
    parameter_size: string
    quantization_level: string
  }
  // 合并show接口一些信息
  model_info: {
    context_length: number
    embedding_length: number
    vision?: {
      embedding_length: number
    }
  }
  capabilities: string[]
}

// 定义进度回调的接口
export interface ProgressResponse {
  status: string
  digest?: string
  total?: number
  completed?: number
}

// MCP相关类型定义
export interface MCPServerConfig {
  command: string
  args: string[]
  env: Record<string, unknow>
  descriptions: string
  icons: string
  autoApprove: string[]
  disable?: boolean
  baseUrl?: string
  customHeaders?: Record<string, string>
  customNpmRegistry?: string
  type: 'sse' | 'stdio' | 'inmemory' | 'http'
  source?: string // 来源标识: "mcprouter" | "modelscope" | undefined(for manual)
  sourceId?: string // 来源ID: mcprouter的uuid 或 modelscope的mcpServer.id
}

export interface MCPConfig {
  mcpServers: Record<string, MCPServerConfig>
  defaultServers: string[]
  mcpEnabled: boolean
  ready: boolean
}

export interface MCPToolDefinition {
  type: string
  function: {
    name: string
    description: string
    parameters: {
      type: string
      properties: Record<string, any>
      required?: string[]
    }
  }
  server: {
    name: string
    icons: string
    description: string
  }
}

export interface MCPToolCall {
  id: string
  type: string
  function: {
    name: string
    arguments: string
  }
  server: {
    name: string
    icons: string
    description: string
  }
}

export interface MCPToolResponse {
  /** 工具调用的唯一标识符 */
  toolCallId: string

  /**
   * 工具调用的响应内容
   * 可以是简单字符串或结构化内容数组
   */
  content: string | MCPContentItem[]

  /** 可选的元数据 */
  _meta?: Record<string, any>

  /** 是否发生错误 */
  isError?: boolean

  /** 当使用兼容模式时，可能直接返回工具结果 */
  toolResult?: unknown

  /** 是否需要权限 */
  requiresPermission?: boolean

  /** 权限请求信息 */
  permissionRequest?: {
    toolName: string
    serverName: string
    permissionType: 'read' | 'write' | 'all'
    description: string
  }
}

/** 内容项类型 */
export type MCPContentItem = MCPTextContent | MCPImageContent | MCPResourceContent

/** 文本内容 */
export interface MCPTextContent {
  type: 'text'
  text: string
}

/** 图像内容 */
export interface MCPImageContent {
  type: 'image'
  data: string // Base64编码的图像数据
  mimeType: string // 例如 "image/png", "image/jpeg" 等
}

/** 资源内容 */
export interface MCPResourceContent {
  type: 'resource'
  resource: {
    uri: string
    mimeType?: string
    /** 资源文本内容，与blob互斥 */
    text?: string
    /** 资源二进制内容，与text互斥 */
    blob?: string
  }
}

export interface IMCPPresenter {
  getMcpServers(): Promise<Record<string, MCPServerConfig>>
  getMcpClients(): Promise<McpClient[]>
  getMcpDefaultServers(): Promise<string[]>
  addMcpDefaultServer(serverName: string): Promise<void>
  removeMcpDefaultServer(serverName: string): Promise<void>
  toggleMcpDefaultServer(serverName: string): Promise<void>
  addMcpServer(serverName: string, config: MCPServerConfig): Promise<boolean>
  removeMcpServer(serverName: string): Promise<void>
  updateMcpServer(serverName: string, config: Partial<MCPServerConfig>): Promise<void>
  isServerRunning(serverName: string): Promise<boolean>
  startServer(serverName: string): Promise<void>
  stopServer(serverName: string): Promise<void>
  getAllToolDefinitions(): Promise<MCPToolDefinition[]>
  getAllPrompts(): Promise<Array<PromptListEntry & { client: { name: string; icon: string } }>>
  getAllResources(): Promise<Array<ResourceListEntry & { client: { name: string; icon: string } }>>
  getPrompt(prompt: PromptListEntry, args?: Record<string, unknown>): Promise<unknown>
  readResource(resource: ResourceListEntry): Promise<Resource>
  callTool(request: {
    id: string
    type: string
    function: {
      name: string
      arguments: string
    }
  }): Promise<{ content: string; rawData: MCPToolResponse }>
  setMcpEnabled(enabled: boolean): Promise<void>
  getMcpEnabled(): Promise<boolean>
  resetToDefaultServers(): Promise<void>

  // Permission management
  grantPermission(
    serverName: string,
    permissionType: 'read' | 'write' | 'all',
    remember?: boolean
  ): Promise<void>
  // NPM Registry 管理方法
  getNpmRegistryStatus?(): Promise<{
    currentRegistry: string | null
    isFromCache: boolean
    lastChecked?: number
    autoDetectEnabled: boolean
    customRegistry?: string
  }>
  refreshNpmRegistry?(): Promise<string>
  setCustomNpmRegistry?(registry: string | undefined): Promise<void>
  setAutoDetectNpmRegistry?(enabled: boolean): Promise<void>
  clearNpmRegistryCache?(): Promise<void>

  // McpRouter marketplace
  listMcpRouterServers?(
    page: number,
    limit: number
  ): Promise<{
    servers: Array<{
      uuid: string
      created_at: string
      updated_at: string
      name: string
      author_name: string
      title: string
      description: string
      content?: string
      server_key: string
      config_name?: string
      server_url?: string
    }>
  }>
  installMcpRouterServer?(serverKey: string): Promise<boolean>
  getMcpRouterApiKey?(): Promise<string | ''>
  setMcpRouterApiKey?(key: string): Promise<void>
  isServerInstalled?(source: string, sourceId: string): Promise<boolean>
  updateMcpRouterServersAuth?(apiKey: string): Promise<void>
}

export interface IDeeplinkPresenter {
  /**
   * 初始化 DeepLink 协议
   */
  init(): void

  /**
   * 处理 DeepLink 协议
   * @param url DeepLink URL
   */
  handleDeepLink(url: string): Promise<void>

  /**
   * 处理 start 命令
   * @param params URL 参数
   */
  handleStart(params: URLSearchParams): Promise<void>

  /**
   * 处理 mcp/install 命令
   * @param params URL 参数
   */
  handleMcpInstall(params: URLSearchParams): Promise<void>
}

export interface ISyncPresenter {
  // 备份相关操作
  startBackup(): Promise<void>
  cancelBackup(): Promise<void>
  getBackupStatus(): Promise<{ isBackingUp: boolean; lastBackupTime: number }>

  // 导入相关操作
  importFromSync(importMode?: ImportMode): Promise<{ success: boolean; message: string }>
  checkSyncFolder(): Promise<{ exists: boolean; path: string }>
  openSyncFolder(): Promise<void>

  // 初始化和销毁
  init(): void
  destroy(): void
}

// 从 LLM Provider 的 coreStream 返回的标准化事件
export interface LLMCoreStreamEvent {
  type:
    | 'text'
    | 'reasoning'
    | 'tool_call_start'
    | 'tool_call_chunk'
    | 'tool_call_end'
    | 'error'
    | 'usage'
    | 'stop'
    | 'image_data'
    | 'rate_limit'
  content?: string // 用于 type 'text'
  reasoning_content?: string // 用于 type 'reasoning'
  tool_call_id?: string // 用于 tool_call_* 类型
  tool_call_name?: string // 用于 tool_call_start
  tool_call_arguments_chunk?: string // 用于 tool_call_chunk (流式参数)
  tool_call_arguments_complete?: string // 用于 tool_call_end (可选，如果一次性可用)
  error_message?: string // 用于 type 'error'
  usage?: {
    // 用于 type 'usage'
    prompt_tokens: number
    completion_tokens: number
    total_tokens: number
  }
  rate_limit?: {
    providerId: string
    qpsLimit: number
    currentQps: number
    queueLength: number
    estimatedWaitTime?: number
  }
  stop_reason?: 'tool_use' | 'max_tokens' | 'stop_sequence' | 'error' | 'complete' // 用于 type 'stop'
  image_data?: {
    // 用于 type 'image_data'
    data: string // Base64 编码的图像数据
    mimeType: string
  }
}

// 定义ChatMessage接口用于统一消息格式
export interface ChatMessage {
  role: 'system' | 'user' | 'assistant' | 'tool'
  content?: string | ChatMessageContent[]
  tool_calls?: Array<{
    function: {
      arguments: string
      name: string
    }
    id: string
    type: 'function'
  }>
  tool_call_id?: string
}

export interface ChatMessageContent {
  type: 'text' | 'image_url'
  text?: string
  image_url?: {
    url: string
    detail?: 'auto' | 'low' | 'high'
  }
}

export interface LLMAgentEventData {
  eventId: string
  content?: string
  reasoning_content?: string
  tool_call_id?: string
  tool_call_name?: string
  tool_call_params?: string
  tool_call_response?: string | MCPToolResponse['content'] // Allow complex tool response content
  maximum_tool_calls_reached?: boolean
  tool_call_server_name?: string
  tool_call_server_icons?: string
  tool_call_server_description?: string

  tool_call_response_raw?: any
  tool_call?: 'start' | 'running' | 'end' | 'error' | 'update' | 'permission-required'

  // Permission request related fields
  permission_request?: {
    toolName: string
    serverName: string
    permissionType: 'read' | 'write' | 'all'
    description: string
  }

  totalUsage?: {
    prompt_tokens: number
    completion_tokens: number
    total_tokens: number
    context_length: number
  }
  image_data?: { data: string; mimeType: string }
  rate_limit?: {
    providerId: string
    qpsLimit: number
    currentQps: number
    queueLength: number
    estimatedWaitTime?: number
  }
  error?: string // For error event
  userStop?: boolean // For end event
}
export type LLMAgentEvent =
  | { type: 'response'; data: LLMAgentEventData }
  | { type: 'error'; data: { eventId: string; error: string } }
  | { type: 'end'; data: { eventId: string; userStop: boolean } }

export { ShortcutKey, ShortcutKeySetting } from '@/presenter/configPresenter/shortcutKeySettings'

export interface DefaultModelSetting {
  id: string
  name: string
  temperature?: number
  contextLength: number
  maxTokens: number
  match: string[]
  vision: boolean
  functionCall: boolean
  reasoning?: boolean
  type?: ModelType
  thinkingBudget?: number
  // GPT-5 系列新参数
  reasoningEffort?: 'minimal' | 'low' | 'medium' | 'high'
  verbosity?: 'low' | 'medium' | 'high'
  maxCompletionTokens?: number // GPT-5 系列使用此参数替代 maxTokens
}

export interface KeyStatus {
  remainNum?: number
  /** 剩余额度 */
  limit_remaining?: string
  /** 已使用额度 */
  usage?: string
}

export interface DialogButton {
  key: string
  label: string
  default?: boolean
}
export interface DialogIcon {
  icon: string
  class: string
}

export interface DialogRequestParams {
  title: string
  description?: string
  i18n?: boolean
  icon?: DialogIcon
  buttons?: DialogButton[]
  timeout?: number
}

export interface DialogRequest {
  id: string
  title: string
  description?: string
  i18n: boolean
  icon?: DialogIcon
  buttons: DialogButton[]
  timeout: number
}

export interface DialogResponse {
  id: string
  button: string
}

export interface IDialogPresenter {
  /**
   * Show dialog
   * @param request DialogRequest object containing the dialog configuration
   * @returns Returns a Promise that resolves to the text of the button selected by the user
   * @throws Returns null if the dialog is cancelled
   */
  showDialog(request: DialogRequestParams): Promise<string>
  /**
   * Handle dialog response
   * @param response DialogResponse object containing the dialog response information
   */
  handleDialogResponse(response: DialogResponse): Promise<void>
  /**
   * Handle dialog error
   * @param response Dialog id
   */
  handleDialogError(response: string): Promise<void>
}

// built-in knowledgebase
export type KnowledgeFileMetadata = {
  size: number
  totalChunks: number
  errorReason?: string
}

export type KnowledgeTaskStatus = 'processing' | 'completed' | 'error' | 'paused'

export type KnowledgeFileMessage = {
  id: string
  name: string
  path: string
  mimeType: string
  status: KnowledgeTaskStatus
  uploadedAt: number
  metadata: KnowledgeFileMetadata
}

export type KnowledgeChunkMessage = {
  id: string
  fileId: string
  chunkIndex: number
  content: string
  status: KnowledgeTaskStatus
  error?: string
}

// task management
export interface KnowledgeChunkTask {
  id: string // chunkId
  payload: {
    knowledgeBaseId: string
    fileId: string
    [key: string]: any
  }
  run: (context: { signal: AbortSignal }) => Promise<void> // 任务执行体，支持终止信号
  onSuccess?: () => void
  onError?: (error: Error) => void
  onTerminate?: () => void // task termination callback
}

// task status summary
export interface TaskStatusSummary {
  pending: number
  processing: number
  byKnowledgeBase: Map<string, { pending: number; processing: number }>
}

// task general status
export interface TaskQueueStatus {
  totalTasks: number
  runningTasks: number
  queuedTasks: number
}

export interface IKnowledgeTaskPresenter {
  /**
   * Add a task to the queue
   * @param task Task object
   */
  addTask(task: KnowledgeChunkTask): void

  /**
   * Remove/terminate tasks based on a filter
   * @param filter Filter function, operates on the entire Task object
   */
  removeTasks(filter: (task: KnowledgeChunkTask) => boolean): void

  /**
   * Get the current status of the task queue
   * @returns Queue status information
   */
  getStatus(): TaskQueueStatus

  /**
   * Destroy the instance, clean up all tasks and resources
   */
  destroy(): void

  // New convenience methods (implemented internally via removeTasks + filter)
  /**
   * Cancel tasks by knowledge base ID
   * @param knowledgeBaseId Knowledge base ID
   */
  cancelTasksByKnowledgeBase(knowledgeBaseId: string): void

  /**
   * Cancel tasks by file ID
   * @param fileId File ID
   */
  cancelTasksByFile(fileId: string): void

  /**
   * Get detailed task status statistics
   * @returns Task status summary information
   */
  getTaskStatus(): TaskStatusSummary

  /**
   * Check if there are any active tasks
   * @returns Whether there are active tasks
   */
  hasActiveTasks(): boolean

  /**
   * Check if the specified knowledge base has active tasks
   * @param knowledgeBaseId Knowledge base ID
   * @returns Whether there are active tasks
   */
  hasActiveTasksForKnowledgeBase(knowledgeBaseId: string): boolean

  /**
   * Check if the specified file has active tasks
   * @param fileId File ID
   * @returns Whether there are active tasks
   */
  hasActiveTasksForFile(fileId: string): boolean
}
export type KnowledgeFileResult = {
  data?: KnowledgeFileMessage
  error?: string
}

export interface FileValidationResult {
  isSupported: boolean
  mimeType?: string
  adapterType?: string
  error?: string
  suggestedExtensions?: string[]
}

/**
 * Knowledge base interface, provides functions for creating, deleting, file management, and similarity search.
 */
export interface IKnowledgePresenter {
  /**
   * Check if the knowledge presenter is supported in current environment
   */
  isSupported(): Promise<boolean>

  /**
   * Add a file to the knowledge base
   * @param id Knowledge base ID
   * @param path File path
   * @returns File addition result
   */
  addFile(id: string, path: string): Promise<KnowledgeFileResult>

  /**
   * Delete a file from the knowledge base
   * @param id Knowledge base ID
   * @param fileId File ID
   */
  deleteFile(id: string, fileId: string): Promise<void>

  /**
   * Re-add (rebuild vector) a file in the knowledge base
   * @param id Knowledge base ID
   * @param fileId File ID
   * @returns File addition result
   */
  reAddFile(id: string, fileId: string): Promise<KnowledgeFileResult>

  /**
   * List all files in the knowledge base
   * @param id Knowledge base ID
   * @returns Array of file metadata
   */
  listFiles(id: string): Promise<KnowledgeFileMessage[]>

  /**
   * Similarity search
   * @param id Knowledge base ID
   * @param key Query text
   * @returns Array of similar fragment results
   */
  similarityQuery(id: string, key: string): Promise<QueryResult[]>

  /**
   * Get the status of the task queue
   * @returns Task queue status information
   */
  getTaskQueueStatus(): Promise<TaskQueueStatus>
  /**
   * Pause all running tasks
   */
  pauseAllRunningTasks(id: string): Promise<void>
  /**
   * Resume all paused tasks
   */
  resumeAllPausedTasks(id: string): Promise<void>

  /**
   * Ask user before destroy
   * @return return true to confirm destroy, false to cancel
   */
  beforeDestroy(): Promise<boolean>

  /**
   * Destroy the instance and release resources
   */
  destroy(): Promise<void>
  /**
   * Get the list of supported programming languages
   */
  getSupportedLanguages(): Promise<string[]>
  /**
   * Get the list of separators for a specific programming language
   * @param language The programming language to get separators for
   */
  getSeparatorsForLanguage(language: string): Promise<string[]>

  /**
   * Validates if a file is supported for knowledge base processing
   * @param filePath Path to the file to validate
   * @returns FileValidationResult with validation details
   */
  validateFile(filePath: string): Promise<FileValidationResult>

  /**
   * Gets all supported file extensions for knowledge base processing
   * @returns Array of supported file extensions (without dots)
   */
  getSupportedFileExtensions(): Promise<string[]>
}

type ModelProvider = {
  modelId: string
  providerId: string
}

export type BuiltinKnowledgeConfig = {
  id: string
  description: string
  embedding: ModelProvider
  rerank?: ModelProvider
  dimensions: number
  normalized: boolean
  chunkSize?: number
  chunkOverlap?: number
  fragmentsNumber: number
  separators?: string[]
  enabled: boolean
}
export type MetricType = 'l2' | 'cosine' | 'ip'

export interface IndexOptions {
  /** Distance metric: 'l2' | 'cosine' | 'ip' */
  metric?: MetricType
  /** HNSW parameter M */
  M?: number
  /** HNSW ef parameter during construction */
  efConstruction?: number
}
export interface VectorInsertOptions {
  /** Numeric array, length equals dimension */
  vector: number[]
  /** File ID */
  fileId: string
  /** Chunk ID */
  chunkId: string
}
export interface QueryOptions {
  /** Number of nearest neighbors to query */
  topK: number
  /** ef parameter during search */
  efSearch?: number
  /** Minimum distance threshold. Due to different metrics, distance calculation results vary greatly. This option does not take effect in database queries and should be considered at the application layer. */
  threshold?: number
  /** Metric for the query vector's dimension */
  metric: MetricType
}
export interface QueryResult {
  id: string
  metadata: {
    from: string
    filePath: string
    content: string
  }
  distance: number
}

/**
 * Vector database operation interface, supports automatic table creation, indexing, insertion, batch insertion, vector search, deletion, and closing.
 */
export interface IVectorDatabasePresenter {
  /**
   * Initialize the vector database for the first time
   * @param dimensions Vector dimensions
   * @param opts
   */
  initialize(dimensions: number, opts?: IndexOptions): Promise<void>
  /**
   * Open the database
   */
  open(): Promise<void>
  /**
   * Close the database
   */
  close(): Promise<void>
  /**
   * Destroy the database instance and release all resources.
   */
  destroy(): Promise<void>
  /**
   * Insert a single vector record. If id is not provided, it will be generated automatically.
   * @param opts Insert parameters, including vector data and optional metadata
   */
  insertVector(opts: VectorInsertOptions): Promise<void>
  /**
   * Batch insert multiple vector records. If id is not provided for an item, it will be generated automatically.
   * @param records Array of insert parameters
   */
  insertVectors(records: Array<VectorInsertOptions>): Promise<void>
  /**
   * Query the nearest neighbors of a vector (TopK search).
   * @param vector Query vector
   * @param options Query parameters
   *   - topK: Number of nearest neighbors to return
   *   - efSearch: HNSW ef parameter during search (optional)
   *   - threshold: Minimum distance threshold (optional)
   * @returns Promise<QueryResult[]> Array of search results, including id, metadata, and distance
   */
  similarityQuery(vector: number[], options: QueryOptions): Promise<QueryResult[]>
  /**
   * Delete vector records by file_id
   * @param id File ID
   */
  deleteVectorsByFile(id: string): Promise<void>
  /**
   * Insert a file
   * @param file File metadata object
   */
  insertFile(file: KnowledgeFileMessage): Promise<void>
  /**
   * Update a file
   * @param file File metadata object
   */
  updateFile(file: KnowledgeFileMessage): Promise<void>
  /**
   * Query a file
   * @param id File ID
   * @returns File data object or null
   */
  queryFile(id: string): Promise<KnowledgeFileMessage | null>
  /**
   * Query files by condition
   * @param where Query condition
   * @returns Array of file data
   */
  queryFiles(where: Partial<KnowledgeFileMessage>): Promise<KnowledgeFileMessage[]>
  /**
   * List all files in the knowledge base
   * @returns Array of file data
   */
  listFiles(): Promise<KnowledgeFileMessage[]>
  /**
   * Delete a file
   * @param id File ID
   */
  deleteFile(id: string): Promise<void>
  /**
   * Batch insert chunks
   * @param chunks Array of chunk data
   */
  insertChunks(chunks: KnowledgeChunkMessage[]): Promise<void>
  /**
   * Update chunk status. Completed chunks will be automatically deleted.
   * @param chunkId Chunk ID
   * @param status New status
   * @param error Error message
   */
  updateChunkStatus(chunkId: string, status: KnowledgeTaskStatus, error?: string): Promise<void>
  /**
   * Query chunks by condition
   * @param where Query condition
   * @returns Array of chunk data
   */
  queryChunks(where: Partial<KnowledgeChunkMessage>): Promise<KnowledgeChunkMessage[]>
  /**
   * Delete all chunks associated with file id
   * @param fileId File ID
   */
  deleteChunksByFile(fileId: string): Promise<void>
  /**
   * Pause all running tasks
   */
  pauseAllRunningTasks(): Promise<void>
  /**
   * Resume all paused tasks
   */
  resumeAllPausedTasks(): Promise<void>
}
=======
// Compatibility stub: keep '@shared/presenter' import path stable during refactor
export * from './types/index'
>>>>>>> 4a35eb71
<|MERGE_RESOLUTION|>--- conflicted
+++ resolved
@@ -1,1820 +1,2 @@
-<<<<<<< HEAD
-/* eslint-disable @typescript-eslint/no-explicit-any */
-import { BrowserWindow } from 'electron'
-import { MessageFile } from './chat'
-import { ShowResponse } from 'ollama'
-import { ShortcutKeySetting } from '@/presenter/configPresenter/shortcutKeySettings'
-import { ModelType } from '@shared/model'
-
-export type SQLITE_MESSAGE = {
-  id: string
-  conversation_id: string
-  parent_id?: string
-  role: MESSAGE_ROLE
-  content: string
-  created_at: number
-  order_seq: number
-  token_count: number
-  status: MESSAGE_STATUS
-  metadata: string // JSON string of MESSAGE_METADATA
-  is_context_edge: number // 0 or 1
-  is_variant: number
-  variants?: SQLITE_MESSAGE[]
-}
-
-export interface DirectoryMetaData {
-  dirName: string
-  dirPath: string
-  dirCreated: Date
-  dirModified: Date
-}
-
-export interface McpClient {
-  name: string
-  icon: string
-  isRunning: boolean
-  tools: MCPToolDefinition[]
-  prompts?: PromptListEntry[]
-  resources?: ResourceListEntry[]
-}
-
-export interface Resource {
-  uri: string
-  mimeType?: string
-  text?: string
-  blob?: string
-}
-export interface FileItem {
-  id: string
-  name: string
-  type: string
-  size: number
-  path: string
-  description?: string
-  content?: string
-  createdAt: number
-}
-
-export interface Prompt {
-  id: string
-  name: string
-  description: string
-  content?: string
-  parameters?: Array<{
-    name: string
-    description: string
-    required: boolean
-  }>
-  files?: FileItem[] // 关联的文件
-  messages?: Array<{ role: string; content: { text: string } }> // 根据 getPrompt 示例添加
-  enabled?: boolean // 是否启用
-  source?: 'local' | 'imported' | 'builtin' // 来源类型
-  createdAt?: number // 创建时间
-  updatedAt?: number // 更新时间
-}
-export interface PromptListEntry {
-  name: string
-  description?: string
-  arguments?: {
-    name: string
-    description?: string
-    required: boolean
-  }[]
-  files?: FileItem[] // 关联的文件
-  client: {
-    name: string
-    icon: string
-  }
-}
-// 定义工具调用结果的接口
-export interface ToolCallResult {
-  isError?: boolean
-  content: Array<{
-    type: string
-    text: string
-  }>
-}
-
-// 定义工具列表的接口
-export interface Tool {
-  name: string
-  description: string
-  inputSchema: Record<string, unknown>
-  annotations?: {
-    title?: string // A human-readable title for the tool.
-    readOnlyHint?: boolean // default false
-    destructiveHint?: boolean // default true
-    idempotentHint?: boolean // default false
-    openWorldHint?: boolean // default true
-  }
-}
-
-export interface ResourceListEntry {
-  uri: string
-  name?: string
-  client: {
-    name: string
-    icon: string
-  }
-}
-
-export interface ModelConfig {
-  maxTokens: number
-  contextLength: number
-  temperature?: number
-  vision: boolean
-  functionCall: boolean
-  reasoning: boolean
-  type: ModelType
-  // Whether this config is user-defined (true) or default config (false)
-  isUserDefined?: boolean
-  thinkingBudget?: number
-  // GPT-5 系列新参数
-  reasoningEffort?: 'minimal' | 'low' | 'medium' | 'high'
-  verbosity?: 'low' | 'medium' | 'high'
-  maxCompletionTokens?: number // GPT-5 系列使用此参数替代 maxTokens
-}
-
-export interface IModelConfig {
-  id: string
-  providerId: string
-  config: ModelConfig
-}
-export interface ProviderModelConfigs {
-  [modelId: string]: ModelConfig
-}
-
-export interface TabData {
-  id: number
-  title: string
-  isActive: boolean
-  position: number
-  closable: boolean
-  url: string
-  icon?: string
-}
-
-export interface IWindowPresenter {
-  createShellWindow(options?: {
-    activateTabId?: number
-    initialTab?: {
-      url: string
-      type?: string
-      icon?: string
-    }
-    forMovedTab?: boolean
-    x?: number
-    y?: number
-  }): Promise<number | null>
-  mainWindow: BrowserWindow | undefined
-  previewFile(filePath: string): void
-  minimize(windowId: number): void
-  maximize(windowId: number): void
-  close(windowId: number): void
-  hide(windowId: number): void
-  show(windowId?: number): void
-  isMaximized(windowId: number): boolean
-  isMainWindowFocused(windowId: number): boolean
-  sendToAllWindows(channel: string, ...args: unknown[]): void
-  sendToWindow(windowId: number, channel: string, ...args: unknown[]): boolean
-  sendToDefaultTab(channel: string, switchToTarget?: boolean, ...args: unknown[]): Promise<boolean>
-  closeWindow(windowId: number, forceClose?: boolean): Promise<void>
-  isApplicationQuitting(): boolean
-}
-
-export interface ITabPresenter {
-  createTab(windowId: number, url: string, options?: TabCreateOptions): Promise<number | null>
-  closeTab(tabId: number): Promise<boolean>
-  switchTab(tabId: number): Promise<boolean>
-  getTab(tabId: number): Promise<BrowserView | undefined>
-  detachTab(tabId: number): Promise<boolean>
-  attachTab(tabId: number, targetWindowId: number, index?: number): Promise<boolean>
-  moveTab(tabId: number, targetWindowId: number, index?: number): Promise<boolean>
-  getWindowTabsData(windowId: number): Promise<Array<TabData>>
-  getActiveTabId(windowId: number): Promise<number | undefined>
-  getTabIdByWebContentsId(webContentsId: number): number | undefined
-  getWindowIdByWebContentsId(webContentsId: number): number | undefined
-  reorderTabs(windowId: number, tabIds: number[]): Promise<boolean>
-  moveTabToNewWindow(tabId: number, screenX?: number, screenY?: number): Promise<boolean>
-  captureTabArea(
-    tabId: number,
-    rect: { x: number; y: number; width: number; height: number }
-  ): Promise<string | null>
-  stitchImagesWithWatermark(
-    imageDataList: string[],
-    options?: {
-      isDark?: boolean
-      version?: string
-      texts?: {
-        brand?: string
-        time?: string
-        tip?: string
-      }
-    }
-  ): Promise<string | null>
-  // 新增渲染进程Tab事件处理方法
-  onRendererTabReady(tabId: number): Promise<void>
-  onRendererTabActivated(threadId: string): Promise<void>
-  isLastTabInWindow(tabId: number): Promise<boolean>
-  registerFloatingWindow(webContentsId: number, webContents: Electron.WebContents): void
-  unregisterFloatingWindow(webContentsId: number): void
-  resetTabToBlank(tabId: number): Promise<void>
-}
-
-export interface TabCreateOptions {
-  active?: boolean
-  position?: number
-}
-
-export interface ILlamaCppPresenter {
-  init(): void
-  prompt(text: string): Promise<string>
-  startNewChat(): void
-  destroy(): Promise<void>
-}
-
-export interface IShortcutPresenter {
-  registerShortcuts(): void
-  destroy(): void
-}
-
-export interface IDatabasePresenter {
-  close(): void
-  createConversation(title: string, settings?: Partial<CONVERSATION_SETTINGS>): Promise<string>
-  deleteConversation(conversationId: string): Promise<void>
-  renameConversation(conversationId: string, title: string): Promise<CONVERSATION>
-  getConversation(conversationId: string): Promise<CONVERSATION>
-  updateConversation(conversationId: string, data: Partial<CONVERSATION>): Promise<void>
-  getConversationList(
-    page: number,
-    pageSize: number
-  ): Promise<{ total: number; list: CONVERSATION[] }>
-  getConversationCount(): Promise<number>
-  insertMessage(
-    conversationId: string,
-    content: string,
-    role: string,
-    parentId: string,
-    metadata: string,
-    orderSeq: number,
-    tokenCount: number,
-    status: string,
-    isContextEdge: number,
-    isVariant: number
-  ): Promise<string>
-  queryMessages(conversationId: string): Promise<Array<SQLITE_MESSAGE>>
-  deleteAllMessages(): Promise<void>
-  runTransaction(operations: () => void): Promise<void>
-
-  // 新增的消息管理方法
-  getMessage(messageId: string): Promise<SQLITE_MESSAGE | null>
-  getMessageVariants(messageId: string): Promise<SQLITE_MESSAGE[]>
-  updateMessage(
-    messageId: string,
-    data: {
-      content?: string
-      status?: string
-      metadata?: string
-      isContextEdge?: number
-      tokenCount?: number
-    }
-  ): Promise<void>
-  deleteMessage(messageId: string): Promise<void>
-  getMaxOrderSeq(conversationId: string): Promise<number>
-  addMessageAttachment(
-    messageId: string,
-    attachmentType: string,
-    attachmentData: string
-  ): Promise<void>
-  getMessageAttachments(messageId: string, type: string): Promise<{ content: string }[]>
-  getLastUserMessage(conversationId: string): Promise<SQLITE_MESSAGE | null>
-  getMainMessageByParentId(conversationId: string, parentId: string): Promise<SQLITE_MESSAGE | null>
-  deleteAllMessagesInConversation(conversationId: string): Promise<void>
-}
-
-export interface IOAuthPresenter {
-  startOAuthLogin(providerId: string, config: OAuthConfig): Promise<boolean>
-  startGitHubCopilotLogin(providerId: string): Promise<boolean>
-  startGitHubCopilotDeviceFlowLogin(providerId: string): Promise<boolean>
-  startAnthropicOAuthFlow(): Promise<string>
-  completeAnthropicOAuthWithCode(code: string): Promise<boolean>
-  cancelAnthropicOAuthFlow(): Promise<void>
-  hasAnthropicCredentials(): Promise<boolean>
-  getAnthropicAccessToken(): Promise<string | null>
-  clearAnthropicCredentials(): Promise<void>
-}
-
-export interface OAuthConfig {
-  authUrl: string
-  redirectUri: string
-  clientId: string
-  clientSecret?: string
-  scope: string
-  responseType: string
-}
-
-export interface IPresenter {
-  windowPresenter: IWindowPresenter
-  databasePresenter: IDatabasePresenter
-  llmproviderPresenter: ILlmProviderPresenter
-  configPresenter: IConfigPresenter
-  threadPresenter: IThreadPresenter
-  devicePresenter: IDevicePresenter
-  upgradePresenter: IUpgradePresenter
-  shortcutPresenter: IShortcutPresenter
-  filePresenter: IFilePresenter
-  mcpPresenter: IMCPPresenter
-  syncPresenter: ISyncPresenter
-  deeplinkPresenter: IDeeplinkPresenter
-  notificationPresenter: INotificationPresenter
-  tabPresenter: ITabPresenter
-  oauthPresenter: IOAuthPresenter
-  dialogPresenter: IDialogPresenter
-  knowledgePresenter: IKnowledgePresenter
-  init(): void
-  destroy(): void
-}
-
-export interface INotificationPresenter {
-  showNotification(options: { id: string; title: string; body: string; silent?: boolean }): void
-  clearNotification(id: string): void
-  clearAllNotifications(): void
-}
-
-export interface IConfigPresenter {
-  getSetting<T>(key: string): T | undefined
-  setSetting<T>(key: string, value: T): void
-  getProviders(): LLM_PROVIDER[]
-  setProviders(providers: LLM_PROVIDER[]): void
-  getProviderById(id: string): LLM_PROVIDER | undefined
-  setProviderById(id: string, provider: LLM_PROVIDER): void
-  getProviderModels(providerId: string): MODEL_META[]
-  setProviderModels(providerId: string, models: MODEL_META[]): void
-  getEnabledProviders(): LLM_PROVIDER[]
-  getModelDefaultConfig(modelId: string, providerId?: string): ModelConfig
-  getAllEnabledModels(): Promise<{ providerId: string; models: RENDERER_MODEL_META[] }[]>
-  // 音效设置
-  getSoundEnabled(): boolean
-  setSoundEnabled(enabled: boolean): void
-  // COT拷贝设置
-  getCopyWithCotEnabled(): boolean
-  setCopyWithCotEnabled(enabled: boolean): void
-  // 悬浮按钮设置
-  getFloatingButtonEnabled(): boolean
-  setFloatingButtonEnabled(enabled: boolean): void
-  // 日志设置
-  getLoggingEnabled(): boolean
-  setLoggingEnabled(enabled: boolean): void
-  openLoggingFolder(): void
-  // 自定义模型管理
-  getCustomModels(providerId: string): MODEL_META[]
-  setCustomModels(providerId: string, models: MODEL_META[]): void
-  addCustomModel(providerId: string, model: MODEL_META): void
-  removeCustomModel(providerId: string, modelId: string): void
-  updateCustomModel(providerId: string, modelId: string, updates: Partial<MODEL_META>): void
-  // 关闭行为设置
-  getCloseToQuit(): boolean
-  setCloseToQuit(value: boolean): void
-  getModelStatus(providerId: string, modelId: string): boolean
-  setModelStatus(providerId: string, modelId: string, enabled: boolean): void
-  // 批量获取模型状态
-  getBatchModelStatus(providerId: string, modelIds: string[]): Record<string, boolean>
-  // 语言设置
-  getLanguage(): string
-  setLanguage(language: string): void
-  getDefaultProviders(): LLM_PROVIDER[]
-  // 代理设置
-  getProxyMode(): string
-  setProxyMode(mode: string): void
-  getCustomProxyUrl(): string
-  setCustomProxyUrl(url: string): void
-  // 自定义搜索引擎
-  getCustomSearchEngines(): Promise<SearchEngineTemplate[]>
-  setCustomSearchEngines(engines: SearchEngineTemplate[]): Promise<void>
-  // 搜索预览设置
-  getSearchPreviewEnabled(): Promise<boolean>
-  setSearchPreviewEnabled(enabled: boolean): void
-  // 投屏保护设置
-  getContentProtectionEnabled(): boolean
-  setContentProtectionEnabled(enabled: boolean): void
-  // 同步设置
-  getSyncEnabled(): boolean
-  setSyncEnabled(enabled: boolean): void
-  getSyncFolderPath(): string
-  setSyncFolderPath(folderPath: string): void
-  getLastSyncTime(): number
-  setLastSyncTime(time: number): void
-  // MCP配置相关方法
-  getMcpServers(): Promise<Record<string, MCPServerConfig>>
-  setMcpServers(servers: Record<string, MCPServerConfig>): Promise<void>
-  getMcpDefaultServers(): Promise<string[]>
-  addMcpDefaultServer(serverName: string): Promise<void>
-  removeMcpDefaultServer(serverName: string): Promise<void>
-  toggleMcpDefaultServer(serverName: string): Promise<void>
-  getMcpEnabled(): Promise<boolean>
-  setMcpEnabled(enabled: boolean): Promise<void>
-  addMcpServer(serverName: string, config: MCPServerConfig): Promise<boolean>
-  removeMcpServer(serverName: string): Promise<void>
-  updateMcpServer(serverName: string, config: Partial<MCPServerConfig>): Promise<void>
-  getMcpConfHelper(): any // 用于获取MCP配置助手
-  getModelConfig(modelId: string, providerId?: string): ModelConfig
-  setModelConfig(modelId: string, providerId: string, config: ModelConfig): void
-  resetModelConfig(modelId: string, providerId: string): void
-  getAllModelConfigs(): Record<string, IModelConfig>
-  getProviderModelConfigs(providerId: string): Array<{ modelId: string; config: ModelConfig }>
-  hasUserModelConfig(modelId: string, providerId: string): boolean
-  exportModelConfigs(): Record<string, IModelConfig>
-  importModelConfigs(configs: Record<string, IModelConfig>, overwrite: boolean): void
-  setNotificationsEnabled(enabled: boolean): void
-  getNotificationsEnabled(): boolean
-  // 主题设置
-  initTheme(): void
-  toggleTheme(theme: 'dark' | 'light' | 'system'): Promise<boolean>
-  getTheme(): Promise<string>
-  getSystemTheme(): Promise<'dark' | 'light'>
-  getCustomPrompts(): Promise<Prompt[]>
-  setCustomPrompts(prompts: Prompt[]): Promise<void>
-  addCustomPrompt(prompt: Prompt): Promise<void>
-  updateCustomPrompt(promptId: string, updates: Partial<Prompt>): Promise<void>
-  deleteCustomPrompt(promptId: string): Promise<void>
-  // 默认系统提示词设置
-  getDefaultSystemPrompt(): Promise<string>
-  setDefaultSystemPrompt(prompt: string): Promise<void>
-  // 快捷键设置
-  getDefaultShortcutKey(): ShortcutKeySetting
-  getShortcutKey(): ShortcutKeySetting
-  setShortcutKey(customShortcutKey: ShortcutKeySetting): void
-  resetShortcutKeys(): void
-  // 知识库设置
-  getKnowledgeConfigs(): BuiltinKnowledgeConfig[]
-  setKnowledgeConfigs(configs: BuiltinKnowledgeConfig[]): void
-  diffKnowledgeConfigs(configs: BuiltinKnowledgeConfig[]): {
-    added: BuiltinKnowledgeConfig[]
-    deleted: BuiltinKnowledgeConfig[]
-    updated: BuiltinKnowledgeConfig[]
-  }
-  // NPM Registry 相关方法
-  getNpmRegistryCache?(): any
-  setNpmRegistryCache?(cache: any): void
-  isNpmRegistryCacheValid?(): boolean
-  getEffectiveNpmRegistry?(): string | null
-  getCustomNpmRegistry?(): string | undefined
-  setCustomNpmRegistry?(registry: string | undefined): void
-  getAutoDetectNpmRegistry?(): boolean
-  setAutoDetectNpmRegistry?(enabled: boolean): void
-  clearNpmRegistryCache?(): void
-}
-export type RENDERER_MODEL_META = {
-  id: string
-  name: string
-  group: string
-  providerId: string
-  enabled: boolean
-  isCustom: boolean
-  contextLength: number
-  maxTokens: number
-  vision?: boolean
-  functionCall?: boolean
-  reasoning?: boolean
-  type?: ModelType
-}
-export type MODEL_META = {
-  id: string
-  name: string
-  group: string
-  providerId: string
-  isCustom: boolean
-  contextLength: number
-  maxTokens: number
-  description?: string
-  vision?: boolean
-  functionCall?: boolean
-  reasoning?: boolean
-  type?: ModelType
-}
-export type LLM_PROVIDER = {
-  id: string
-  name: string
-  apiType: string
-  apiKey: string
-  baseUrl: string
-  enable: boolean
-  custom?: boolean
-  authMode?: 'apikey' | 'oauth' // 认证模式
-  oauthToken?: string // OAuth token
-  rateLimit?: {
-    enabled: boolean
-    qpsLimit: number
-  }
-  websites?: {
-    official: string
-    apiKey: string
-    docs: string
-    models: string
-  }
-}
-
-export type LLM_PROVIDER_BASE = {
-  websites?: {
-    official: string
-    apiKey: string
-    docs: string
-    models: string
-    defaultBaseUrl: string
-  }
-} & LLM_PROVIDER
-
-export type LLM_EMBEDDING_ATTRS = {
-  dimensions: number
-  normalized: boolean
-}
-
-// Simplified ModelScope MCP sync options
-export interface ModelScopeMcpSyncOptions {
-  page_number?: number
-  page_size?: number
-}
-
-// ModelScope MCP sync result interface
-export interface ModelScopeMcpSyncResult {
-  imported: number
-  skipped: number
-  errors: string[]
-}
-
-export type AWS_BEDROCK_PROVIDER = LLM_PROVIDER & {
-  credential?: AwsBedrockCredential
-}
-
-export interface AwsBedrockCredential {
-  accessKeyId: string
-  secretAccessKey: string
-  region?: string
-}
-
-export interface ILlmProviderPresenter {
-  setProviders(provider: LLM_PROVIDER[]): void
-  getProviders(): LLM_PROVIDER[]
-  getProviderById(id: string): LLM_PROVIDER
-  getModelList(providerId: string): Promise<MODEL_META[]>
-  updateModelStatus(providerId: string, modelId: string, enabled: boolean): Promise<void>
-  addCustomModel(
-    providerId: string,
-    model: Omit<MODEL_META, 'providerId' | 'isCustom' | 'group'>
-  ): Promise<MODEL_META>
-  removeCustomModel(providerId: string, modelId: string): Promise<boolean>
-  updateCustomModel(
-    providerId: string,
-    modelId: string,
-    updates: Partial<MODEL_META>
-  ): Promise<boolean>
-  getCustomModels(providerId: string): Promise<MODEL_META[]>
-  startStreamCompletion(
-    providerId: string,
-    messages: ChatMessage[],
-    modelId: string,
-    eventId: string,
-    temperature?: number,
-    maxTokens?: number,
-    enabledMcpTools?: string[],
-    thinkingBudget?: number,
-    reasoningEffort?: 'minimal' | 'low' | 'medium' | 'high',
-    verbosity?: 'low' | 'medium' | 'high'
-  ): AsyncGenerator<LLMAgentEvent, void, unknown>
-  generateCompletion(
-    providerId: string,
-    messages: { role: 'system' | 'user' | 'assistant'; content: string }[],
-    modelId: string,
-    temperature?: number,
-    maxTokens?: number
-  ): Promise<string>
-  stopStream(eventId: string): Promise<void>
-  check(providerId: string, modelId?: string): Promise<{ isOk: boolean; errorMsg: string | null }>
-  getKeyStatus(providerId: string): Promise<KeyStatus | null>
-  refreshModels(providerId: string): Promise<void>
-  summaryTitles(
-    messages: { role: 'system' | 'user' | 'assistant'; content: string }[],
-    providerId: string,
-    modelId: string
-  ): Promise<string>
-  listOllamaModels(): Promise<OllamaModel[]>
-  showOllamaModelInfo(modelName: string): Promise<ShowResponse>
-  listOllamaRunningModels(): Promise<OllamaModel[]>
-  pullOllamaModels(modelName: string): Promise<boolean>
-  deleteOllamaModel(modelName: string): Promise<boolean>
-  getEmbeddings(providerId: string, modelId: string, texts: string[]): Promise<number[][]>
-  getDimensions(
-    providerId: string,
-    modelId: string
-  ): Promise<{ data: LLM_EMBEDDING_ATTRS; errorMsg?: string }>
-  updateProviderRateLimit(providerId: string, enabled: boolean, qpsLimit: number): void
-  getProviderRateLimitStatus(providerId: string): {
-    config: { enabled: boolean; qpsLimit: number }
-    currentQps: number
-    queueLength: number
-    lastRequestTime: number
-  }
-  getAllProviderRateLimitStatus(): Record<
-    string,
-    {
-      config: { enabled: boolean; qpsLimit: number }
-      currentQps: number
-      queueLength: number
-      lastRequestTime: number
-    }
-  >
-  syncModelScopeMcpServers(
-    providerId: string,
-    syncOptions?: ModelScopeMcpSyncOptions
-  ): Promise<ModelScopeMcpSyncResult>
-}
-export type CONVERSATION_SETTINGS = {
-  systemPrompt: string
-  temperature: number
-  contextLength: number
-  maxTokens: number
-  providerId: string
-  modelId: string
-  artifacts: 0 | 1
-  enabledMcpTools?: string[]
-  thinkingBudget?: number
-  reasoningEffort?: 'minimal' | 'low' | 'medium' | 'high'
-  verbosity?: 'low' | 'medium' | 'high'
-}
-
-export type CONVERSATION = {
-  id: string
-  title: string
-  settings: CONVERSATION_SETTINGS
-  createdAt: number
-  updatedAt: number
-  is_new?: number
-  artifacts?: number
-  is_pinned?: number
-}
-
-export interface IThreadPresenter {
-  // 基本对话操作
-  createConversation(
-    title: string,
-    settings: Partial<CONVERSATION_SETTINGS>,
-    tabId: number,
-    options?: { forceNewAndActivate?: boolean } // 新增 options 参数, 支持强制新建会话，避免空会话的单例检测
-  ): Promise<string>
-  deleteConversation(conversationId: string): Promise<void>
-  getConversation(conversationId: string): Promise<CONVERSATION>
-  renameConversation(conversationId: string, title: string): Promise<CONVERSATION>
-  updateConversationTitle(conversationId: string, title: string): Promise<void>
-  updateConversationSettings(
-    conversationId: string,
-    settings: Partial<CONVERSATION_SETTINGS>
-  ): Promise<void>
-
-  // 会话分支操作
-  forkConversation(
-    targetConversationId: string,
-    targetMessageId: string,
-    newTitle: string,
-    settings?: Partial<CONVERSATION_SETTINGS>
-  ): Promise<string>
-
-  // 对话列表和激活状态
-  getConversationList(
-    page: number,
-    pageSize: number
-  ): Promise<{ total: number; list: CONVERSATION[] }>
-  loadMoreThreads(): Promise<{ hasMore: boolean; total: number }>
-  setActiveConversation(conversationId: string, tabId: number): Promise<void>
-  getActiveConversation(tabId: number): Promise<CONVERSATION | null>
-  getActiveConversationId(tabId: number): Promise<string | null>
-  clearActiveThread(tabId: number): Promise<void>
-
-  getSearchResults(messageId: string): Promise<SearchResult[]>
-  clearAllMessages(conversationId: string): Promise<void>
-
-  // 消息操作
-  getMessages(
-    conversationId: string,
-    page: number,
-    pageSize: number
-  ): Promise<{ total: number; list: MESSAGE[] }>
-  sendMessage(conversationId: string, content: string, role: MESSAGE_ROLE): Promise<MESSAGE | null>
-  startStreamCompletion(conversationId: string, queryMsgId?: string): Promise<void>
-  editMessage(messageId: string, content: string): Promise<MESSAGE>
-  deleteMessage(messageId: string): Promise<void>
-  retryMessage(messageId: string, modelId?: string): Promise<MESSAGE>
-  getMessage(messageId: string): Promise<MESSAGE>
-  getMessageVariants(messageId: string): Promise<MESSAGE[]>
-  updateMessageStatus(messageId: string, status: MESSAGE_STATUS): Promise<void>
-  updateMessageMetadata(messageId: string, metadata: Partial<MESSAGE_METADATA>): Promise<void>
-  getMessageExtraInfo(messageId: string, type: string): Promise<Record<string, unknown>[]>
-
-  // popup 操作
-  translateText(text: string, tabId: number): Promise<string>
-  askAI(text: string, tabId: number): Promise<string>
-
-  // 上下文控制
-  getContextMessages(conversationId: string): Promise<MESSAGE[]>
-  clearContext(conversationId: string): Promise<void>
-  markMessageAsContextEdge(messageId: string, isEdge: boolean): Promise<void>
-  summaryTitles(tabId?: number): Promise<string>
-  stopMessageGeneration(messageId: string): Promise<void>
-  getSearchEngines(): Promise<SearchEngineTemplate[]>
-  getActiveSearchEngine(): Promise<SearchEngineTemplate>
-  setActiveSearchEngine(engineId: string): Promise<void>
-  setSearchEngine(engineId: string): Promise<boolean>
-  // 搜索引擎测试
-  testSearchEngine(query?: string): Promise<boolean>
-  // 搜索助手模型设置
-  setSearchAssistantModel(model: MODEL_META, providerId: string): void
-  getMainMessageByParentId(conversationId: string, parentId: string): Promise<Message | null>
-  destroy(): void
-  continueStreamCompletion(conversationId: string, queryMsgId: string): Promise<AssistantMessage>
-  toggleConversationPinned(conversationId: string, isPinned: boolean): Promise<void>
-  findTabForConversation(conversationId: string): Promise<number | null>
-
-  // Permission handling
-  handlePermissionResponse(
-    messageId: string,
-    toolCallId: string,
-    granted: boolean,
-    permissionType: 'read' | 'write' | 'all',
-    remember?: boolean
-  ): Promise<void>
-  exportConversation(
-    conversationId: string,
-    format: 'markdown' | 'html' | 'txt'
-  ): Promise<{ filename: string; content: string }>
-}
-
-export type MESSAGE_STATUS = 'sent' | 'pending' | 'error'
-export type MESSAGE_ROLE = 'user' | 'assistant' | 'system' | 'function'
-
-export type MESSAGE_METADATA = {
-  totalTokens: number
-  inputTokens: number
-  outputTokens: number
-  generationTime: number
-  firstTokenTime: number
-  tokensPerSecond: number
-  contextUsage: number
-  model?: string
-  provider?: string
-  reasoningStartTime?: number
-  reasoningEndTime?: number
-}
-
-export interface IMessageManager {
-  // 基本消息操作
-  sendMessage(
-    conversationId: string,
-    content: string,
-    role: MESSAGE_ROLE,
-    parentId: string,
-    isVariant: boolean,
-    metadata: MESSAGE_METADATA
-  ): Promise<MESSAGE>
-  editMessage(messageId: string, content: string): Promise<MESSAGE>
-  deleteMessage(messageId: string): Promise<void>
-  retryMessage(messageId: string, metadata: MESSAGE_METADATA): Promise<MESSAGE>
-
-  // 消息查询
-  getMessage(messageId: string): Promise<MESSAGE>
-  getMessageVariants(messageId: string): Promise<MESSAGE[]>
-  getMessageThread(
-    conversationId: string,
-    page: number,
-    pageSize: number
-  ): Promise<{
-    total: number
-    list: MESSAGE[]
-  }>
-  getContextMessages(conversationId: string, contextLength: number): Promise<MESSAGE[]>
-
-  // 消息状态管理
-  updateMessageStatus(messageId: string, status: MESSAGE_STATUS): Promise<void>
-  updateMessageMetadata(messageId: string, metadata: Partial<MESSAGE_METADATA>): Promise<void>
-
-  // 上下文管理
-  markMessageAsContextEdge(messageId: string, isEdge: boolean): Promise<void>
-}
-
-export interface IDevicePresenter {
-  getAppVersion(): Promise<string>
-  getDeviceInfo(): Promise<DeviceInfo>
-  getCPUUsage(): Promise<number>
-  getMemoryUsage(): Promise<MemoryInfo>
-  getDiskSpace(): Promise<DiskInfo>
-  resetData(): Promise<void>
-  resetDataByType(resetType: 'chat' | 'knowledge' | 'config' | 'all'): Promise<void>
-
-  // 目录选择和应用重启
-  selectDirectory(): Promise<{ canceled: boolean; filePaths: string[] }>
-  restartApp(): Promise<void>
-
-  // 图片缓存
-  cacheImage(imageData: string): Promise<string>
-
-  // SVG内容安全净化
-  sanitizeSvgContent(svgContent: string): Promise<string | null>
-}
-
-export type DeviceInfo = {
-  platform: string
-  arch: string
-  cpuModel: string
-  totalMemory: number
-  osVersion: string
-}
-
-export type MemoryInfo = {
-  total: number
-  free: number
-  used: number
-}
-
-export type DiskInfo = {
-  total: number
-  free: number
-  used: number
-}
-
-export type LLMResponse = {
-  content: string
-  reasoning_content?: string
-  tool_call_name?: string
-  tool_call_params?: string
-  tool_call_response?: string
-  tool_call_id?: string
-  tool_call_server_name?: string
-  tool_call_server_icons?: string
-  tool_call_server_description?: string
-  tool_call_response_raw?: MCPToolResponse
-  maximum_tool_calls_reached?: boolean
-  totalUsage?: {
-    prompt_tokens: number
-    completion_tokens: number
-    total_tokens: number
-  }
-}
-export type LLMResponseStream = {
-  content?: string
-  reasoning_content?: string
-  image_data?: {
-    data: string
-    mimeType: string
-  }
-  tool_call?: 'start' | 'end' | 'error'
-  tool_call_name?: string
-  tool_call_params?: string
-  tool_call_response?: string
-  tool_call_id?: string
-  tool_call_server_name?: string
-  tool_call_server_icons?: string
-  tool_call_server_description?: string
-  tool_call_response_raw?: MCPToolResponse
-  maximum_tool_calls_reached?: boolean
-  totalUsage?: {
-    prompt_tokens: number
-    completion_tokens: number
-    total_tokens: number
-  }
-}
-export interface IUpgradePresenter {
-  checkUpdate(): Promise<void>
-  getUpdateStatus(): {
-    status: UpdateStatus | null
-    progress: UpdateProgress | null
-    error: string | null
-    updateInfo: {
-      version: string
-      releaseDate: string
-      releaseNotes: any
-      githubUrl: string | undefined
-      downloadUrl: string | undefined
-    } | null
-  }
-  goDownloadUpgrade(type: 'github' | 'netdisk'): Promise<void>
-  startDownloadUpdate(): boolean
-  restartToUpdate(): boolean
-  restartApp(): void
-}
-// 更新状态类型
-export type UpdateStatus =
-  | 'checking'
-  | 'available'
-  | 'not-available'
-  | 'downloading'
-  | 'downloaded'
-  | 'error'
-
-export interface UpdateProgress {
-  bytesPerSecond: number
-  percent: number
-  transferred: number
-  total: number
-}
-
-export interface SearchResult {
-  title: string
-  url: string
-  rank: number
-  content?: string
-  icon?: string
-  description?: string
-}
-
-export interface ISearchPresenter {
-  init(): void
-  search(query: string, engine: 'google' | 'baidu'): Promise<SearchResult[]>
-}
-
-export type FileOperation = {
-  path: string
-  content?: string
-}
-
-export interface IFilePresenter {
-  readFile(relativePath: string): Promise<string>
-  writeFile(operation: FileOperation): Promise<void>
-  deleteFile(relativePath: string): Promise<void>
-  createFileAdapter(filePath: string, typeInfo?: string): Promise<any> // Return type might need refinement
-  prepareFile(absPath: string, typeInfo?: string): Promise<MessageFile>
-  prepareFileCompletely(
-    absPath: string,
-    typeInfo?: string,
-    contentType?: null | 'origin' | 'llm-friendly'
-  ): Promise<MessageFile>
-  prepareDirectory(absPath: string): Promise<MessageFile>
-  writeTemp(file: { name: string; content: string | Buffer | ArrayBuffer }): Promise<string>
-  isDirectory(absPath: string): Promise<boolean>
-  getMimeType(filePath: string): Promise<string>
-  writeImageBase64(file: { name: string; content: string }): Promise<string>
-  validateFileForKnowledgeBase(filePath: string): Promise<FileValidationResult>
-  getSupportedExtensions(): string[]
-}
-
-export interface FileMetaData {
-  fileName: string
-  fileSize: number
-  // fileHash: string
-  fileDescription?: string
-  fileCreated: Date
-  fileModified: Date
-}
-// 根据 Ollama SDK 定义模型接口
-export interface OllamaModel {
-  name: string
-  model: string
-  modified_at: Date | string // 修改为可以是 Date 或 string
-  size: number
-  digest: string
-  details: {
-    format: string
-    family: string
-    families: string[]
-    parameter_size: string
-    quantization_level: string
-  }
-  // 合并show接口一些信息
-  model_info: {
-    context_length: number
-    embedding_length: number
-    vision?: {
-      embedding_length: number
-    }
-  }
-  capabilities: string[]
-}
-
-// 定义进度回调的接口
-export interface ProgressResponse {
-  status: string
-  digest?: string
-  total?: number
-  completed?: number
-}
-
-// MCP相关类型定义
-export interface MCPServerConfig {
-  command: string
-  args: string[]
-  env: Record<string, unknow>
-  descriptions: string
-  icons: string
-  autoApprove: string[]
-  disable?: boolean
-  baseUrl?: string
-  customHeaders?: Record<string, string>
-  customNpmRegistry?: string
-  type: 'sse' | 'stdio' | 'inmemory' | 'http'
-  source?: string // 来源标识: "mcprouter" | "modelscope" | undefined(for manual)
-  sourceId?: string // 来源ID: mcprouter的uuid 或 modelscope的mcpServer.id
-}
-
-export interface MCPConfig {
-  mcpServers: Record<string, MCPServerConfig>
-  defaultServers: string[]
-  mcpEnabled: boolean
-  ready: boolean
-}
-
-export interface MCPToolDefinition {
-  type: string
-  function: {
-    name: string
-    description: string
-    parameters: {
-      type: string
-      properties: Record<string, any>
-      required?: string[]
-    }
-  }
-  server: {
-    name: string
-    icons: string
-    description: string
-  }
-}
-
-export interface MCPToolCall {
-  id: string
-  type: string
-  function: {
-    name: string
-    arguments: string
-  }
-  server: {
-    name: string
-    icons: string
-    description: string
-  }
-}
-
-export interface MCPToolResponse {
-  /** 工具调用的唯一标识符 */
-  toolCallId: string
-
-  /**
-   * 工具调用的响应内容
-   * 可以是简单字符串或结构化内容数组
-   */
-  content: string | MCPContentItem[]
-
-  /** 可选的元数据 */
-  _meta?: Record<string, any>
-
-  /** 是否发生错误 */
-  isError?: boolean
-
-  /** 当使用兼容模式时，可能直接返回工具结果 */
-  toolResult?: unknown
-
-  /** 是否需要权限 */
-  requiresPermission?: boolean
-
-  /** 权限请求信息 */
-  permissionRequest?: {
-    toolName: string
-    serverName: string
-    permissionType: 'read' | 'write' | 'all'
-    description: string
-  }
-}
-
-/** 内容项类型 */
-export type MCPContentItem = MCPTextContent | MCPImageContent | MCPResourceContent
-
-/** 文本内容 */
-export interface MCPTextContent {
-  type: 'text'
-  text: string
-}
-
-/** 图像内容 */
-export interface MCPImageContent {
-  type: 'image'
-  data: string // Base64编码的图像数据
-  mimeType: string // 例如 "image/png", "image/jpeg" 等
-}
-
-/** 资源内容 */
-export interface MCPResourceContent {
-  type: 'resource'
-  resource: {
-    uri: string
-    mimeType?: string
-    /** 资源文本内容，与blob互斥 */
-    text?: string
-    /** 资源二进制内容，与text互斥 */
-    blob?: string
-  }
-}
-
-export interface IMCPPresenter {
-  getMcpServers(): Promise<Record<string, MCPServerConfig>>
-  getMcpClients(): Promise<McpClient[]>
-  getMcpDefaultServers(): Promise<string[]>
-  addMcpDefaultServer(serverName: string): Promise<void>
-  removeMcpDefaultServer(serverName: string): Promise<void>
-  toggleMcpDefaultServer(serverName: string): Promise<void>
-  addMcpServer(serverName: string, config: MCPServerConfig): Promise<boolean>
-  removeMcpServer(serverName: string): Promise<void>
-  updateMcpServer(serverName: string, config: Partial<MCPServerConfig>): Promise<void>
-  isServerRunning(serverName: string): Promise<boolean>
-  startServer(serverName: string): Promise<void>
-  stopServer(serverName: string): Promise<void>
-  getAllToolDefinitions(): Promise<MCPToolDefinition[]>
-  getAllPrompts(): Promise<Array<PromptListEntry & { client: { name: string; icon: string } }>>
-  getAllResources(): Promise<Array<ResourceListEntry & { client: { name: string; icon: string } }>>
-  getPrompt(prompt: PromptListEntry, args?: Record<string, unknown>): Promise<unknown>
-  readResource(resource: ResourceListEntry): Promise<Resource>
-  callTool(request: {
-    id: string
-    type: string
-    function: {
-      name: string
-      arguments: string
-    }
-  }): Promise<{ content: string; rawData: MCPToolResponse }>
-  setMcpEnabled(enabled: boolean): Promise<void>
-  getMcpEnabled(): Promise<boolean>
-  resetToDefaultServers(): Promise<void>
-
-  // Permission management
-  grantPermission(
-    serverName: string,
-    permissionType: 'read' | 'write' | 'all',
-    remember?: boolean
-  ): Promise<void>
-  // NPM Registry 管理方法
-  getNpmRegistryStatus?(): Promise<{
-    currentRegistry: string | null
-    isFromCache: boolean
-    lastChecked?: number
-    autoDetectEnabled: boolean
-    customRegistry?: string
-  }>
-  refreshNpmRegistry?(): Promise<string>
-  setCustomNpmRegistry?(registry: string | undefined): Promise<void>
-  setAutoDetectNpmRegistry?(enabled: boolean): Promise<void>
-  clearNpmRegistryCache?(): Promise<void>
-
-  // McpRouter marketplace
-  listMcpRouterServers?(
-    page: number,
-    limit: number
-  ): Promise<{
-    servers: Array<{
-      uuid: string
-      created_at: string
-      updated_at: string
-      name: string
-      author_name: string
-      title: string
-      description: string
-      content?: string
-      server_key: string
-      config_name?: string
-      server_url?: string
-    }>
-  }>
-  installMcpRouterServer?(serverKey: string): Promise<boolean>
-  getMcpRouterApiKey?(): Promise<string | ''>
-  setMcpRouterApiKey?(key: string): Promise<void>
-  isServerInstalled?(source: string, sourceId: string): Promise<boolean>
-  updateMcpRouterServersAuth?(apiKey: string): Promise<void>
-}
-
-export interface IDeeplinkPresenter {
-  /**
-   * 初始化 DeepLink 协议
-   */
-  init(): void
-
-  /**
-   * 处理 DeepLink 协议
-   * @param url DeepLink URL
-   */
-  handleDeepLink(url: string): Promise<void>
-
-  /**
-   * 处理 start 命令
-   * @param params URL 参数
-   */
-  handleStart(params: URLSearchParams): Promise<void>
-
-  /**
-   * 处理 mcp/install 命令
-   * @param params URL 参数
-   */
-  handleMcpInstall(params: URLSearchParams): Promise<void>
-}
-
-export interface ISyncPresenter {
-  // 备份相关操作
-  startBackup(): Promise<void>
-  cancelBackup(): Promise<void>
-  getBackupStatus(): Promise<{ isBackingUp: boolean; lastBackupTime: number }>
-
-  // 导入相关操作
-  importFromSync(importMode?: ImportMode): Promise<{ success: boolean; message: string }>
-  checkSyncFolder(): Promise<{ exists: boolean; path: string }>
-  openSyncFolder(): Promise<void>
-
-  // 初始化和销毁
-  init(): void
-  destroy(): void
-}
-
-// 从 LLM Provider 的 coreStream 返回的标准化事件
-export interface LLMCoreStreamEvent {
-  type:
-    | 'text'
-    | 'reasoning'
-    | 'tool_call_start'
-    | 'tool_call_chunk'
-    | 'tool_call_end'
-    | 'error'
-    | 'usage'
-    | 'stop'
-    | 'image_data'
-    | 'rate_limit'
-  content?: string // 用于 type 'text'
-  reasoning_content?: string // 用于 type 'reasoning'
-  tool_call_id?: string // 用于 tool_call_* 类型
-  tool_call_name?: string // 用于 tool_call_start
-  tool_call_arguments_chunk?: string // 用于 tool_call_chunk (流式参数)
-  tool_call_arguments_complete?: string // 用于 tool_call_end (可选，如果一次性可用)
-  error_message?: string // 用于 type 'error'
-  usage?: {
-    // 用于 type 'usage'
-    prompt_tokens: number
-    completion_tokens: number
-    total_tokens: number
-  }
-  rate_limit?: {
-    providerId: string
-    qpsLimit: number
-    currentQps: number
-    queueLength: number
-    estimatedWaitTime?: number
-  }
-  stop_reason?: 'tool_use' | 'max_tokens' | 'stop_sequence' | 'error' | 'complete' // 用于 type 'stop'
-  image_data?: {
-    // 用于 type 'image_data'
-    data: string // Base64 编码的图像数据
-    mimeType: string
-  }
-}
-
-// 定义ChatMessage接口用于统一消息格式
-export interface ChatMessage {
-  role: 'system' | 'user' | 'assistant' | 'tool'
-  content?: string | ChatMessageContent[]
-  tool_calls?: Array<{
-    function: {
-      arguments: string
-      name: string
-    }
-    id: string
-    type: 'function'
-  }>
-  tool_call_id?: string
-}
-
-export interface ChatMessageContent {
-  type: 'text' | 'image_url'
-  text?: string
-  image_url?: {
-    url: string
-    detail?: 'auto' | 'low' | 'high'
-  }
-}
-
-export interface LLMAgentEventData {
-  eventId: string
-  content?: string
-  reasoning_content?: string
-  tool_call_id?: string
-  tool_call_name?: string
-  tool_call_params?: string
-  tool_call_response?: string | MCPToolResponse['content'] // Allow complex tool response content
-  maximum_tool_calls_reached?: boolean
-  tool_call_server_name?: string
-  tool_call_server_icons?: string
-  tool_call_server_description?: string
-
-  tool_call_response_raw?: any
-  tool_call?: 'start' | 'running' | 'end' | 'error' | 'update' | 'permission-required'
-
-  // Permission request related fields
-  permission_request?: {
-    toolName: string
-    serverName: string
-    permissionType: 'read' | 'write' | 'all'
-    description: string
-  }
-
-  totalUsage?: {
-    prompt_tokens: number
-    completion_tokens: number
-    total_tokens: number
-    context_length: number
-  }
-  image_data?: { data: string; mimeType: string }
-  rate_limit?: {
-    providerId: string
-    qpsLimit: number
-    currentQps: number
-    queueLength: number
-    estimatedWaitTime?: number
-  }
-  error?: string // For error event
-  userStop?: boolean // For end event
-}
-export type LLMAgentEvent =
-  | { type: 'response'; data: LLMAgentEventData }
-  | { type: 'error'; data: { eventId: string; error: string } }
-  | { type: 'end'; data: { eventId: string; userStop: boolean } }
-
-export { ShortcutKey, ShortcutKeySetting } from '@/presenter/configPresenter/shortcutKeySettings'
-
-export interface DefaultModelSetting {
-  id: string
-  name: string
-  temperature?: number
-  contextLength: number
-  maxTokens: number
-  match: string[]
-  vision: boolean
-  functionCall: boolean
-  reasoning?: boolean
-  type?: ModelType
-  thinkingBudget?: number
-  // GPT-5 系列新参数
-  reasoningEffort?: 'minimal' | 'low' | 'medium' | 'high'
-  verbosity?: 'low' | 'medium' | 'high'
-  maxCompletionTokens?: number // GPT-5 系列使用此参数替代 maxTokens
-}
-
-export interface KeyStatus {
-  remainNum?: number
-  /** 剩余额度 */
-  limit_remaining?: string
-  /** 已使用额度 */
-  usage?: string
-}
-
-export interface DialogButton {
-  key: string
-  label: string
-  default?: boolean
-}
-export interface DialogIcon {
-  icon: string
-  class: string
-}
-
-export interface DialogRequestParams {
-  title: string
-  description?: string
-  i18n?: boolean
-  icon?: DialogIcon
-  buttons?: DialogButton[]
-  timeout?: number
-}
-
-export interface DialogRequest {
-  id: string
-  title: string
-  description?: string
-  i18n: boolean
-  icon?: DialogIcon
-  buttons: DialogButton[]
-  timeout: number
-}
-
-export interface DialogResponse {
-  id: string
-  button: string
-}
-
-export interface IDialogPresenter {
-  /**
-   * Show dialog
-   * @param request DialogRequest object containing the dialog configuration
-   * @returns Returns a Promise that resolves to the text of the button selected by the user
-   * @throws Returns null if the dialog is cancelled
-   */
-  showDialog(request: DialogRequestParams): Promise<string>
-  /**
-   * Handle dialog response
-   * @param response DialogResponse object containing the dialog response information
-   */
-  handleDialogResponse(response: DialogResponse): Promise<void>
-  /**
-   * Handle dialog error
-   * @param response Dialog id
-   */
-  handleDialogError(response: string): Promise<void>
-}
-
-// built-in knowledgebase
-export type KnowledgeFileMetadata = {
-  size: number
-  totalChunks: number
-  errorReason?: string
-}
-
-export type KnowledgeTaskStatus = 'processing' | 'completed' | 'error' | 'paused'
-
-export type KnowledgeFileMessage = {
-  id: string
-  name: string
-  path: string
-  mimeType: string
-  status: KnowledgeTaskStatus
-  uploadedAt: number
-  metadata: KnowledgeFileMetadata
-}
-
-export type KnowledgeChunkMessage = {
-  id: string
-  fileId: string
-  chunkIndex: number
-  content: string
-  status: KnowledgeTaskStatus
-  error?: string
-}
-
-// task management
-export interface KnowledgeChunkTask {
-  id: string // chunkId
-  payload: {
-    knowledgeBaseId: string
-    fileId: string
-    [key: string]: any
-  }
-  run: (context: { signal: AbortSignal }) => Promise<void> // 任务执行体，支持终止信号
-  onSuccess?: () => void
-  onError?: (error: Error) => void
-  onTerminate?: () => void // task termination callback
-}
-
-// task status summary
-export interface TaskStatusSummary {
-  pending: number
-  processing: number
-  byKnowledgeBase: Map<string, { pending: number; processing: number }>
-}
-
-// task general status
-export interface TaskQueueStatus {
-  totalTasks: number
-  runningTasks: number
-  queuedTasks: number
-}
-
-export interface IKnowledgeTaskPresenter {
-  /**
-   * Add a task to the queue
-   * @param task Task object
-   */
-  addTask(task: KnowledgeChunkTask): void
-
-  /**
-   * Remove/terminate tasks based on a filter
-   * @param filter Filter function, operates on the entire Task object
-   */
-  removeTasks(filter: (task: KnowledgeChunkTask) => boolean): void
-
-  /**
-   * Get the current status of the task queue
-   * @returns Queue status information
-   */
-  getStatus(): TaskQueueStatus
-
-  /**
-   * Destroy the instance, clean up all tasks and resources
-   */
-  destroy(): void
-
-  // New convenience methods (implemented internally via removeTasks + filter)
-  /**
-   * Cancel tasks by knowledge base ID
-   * @param knowledgeBaseId Knowledge base ID
-   */
-  cancelTasksByKnowledgeBase(knowledgeBaseId: string): void
-
-  /**
-   * Cancel tasks by file ID
-   * @param fileId File ID
-   */
-  cancelTasksByFile(fileId: string): void
-
-  /**
-   * Get detailed task status statistics
-   * @returns Task status summary information
-   */
-  getTaskStatus(): TaskStatusSummary
-
-  /**
-   * Check if there are any active tasks
-   * @returns Whether there are active tasks
-   */
-  hasActiveTasks(): boolean
-
-  /**
-   * Check if the specified knowledge base has active tasks
-   * @param knowledgeBaseId Knowledge base ID
-   * @returns Whether there are active tasks
-   */
-  hasActiveTasksForKnowledgeBase(knowledgeBaseId: string): boolean
-
-  /**
-   * Check if the specified file has active tasks
-   * @param fileId File ID
-   * @returns Whether there are active tasks
-   */
-  hasActiveTasksForFile(fileId: string): boolean
-}
-export type KnowledgeFileResult = {
-  data?: KnowledgeFileMessage
-  error?: string
-}
-
-export interface FileValidationResult {
-  isSupported: boolean
-  mimeType?: string
-  adapterType?: string
-  error?: string
-  suggestedExtensions?: string[]
-}
-
-/**
- * Knowledge base interface, provides functions for creating, deleting, file management, and similarity search.
- */
-export interface IKnowledgePresenter {
-  /**
-   * Check if the knowledge presenter is supported in current environment
-   */
-  isSupported(): Promise<boolean>
-
-  /**
-   * Add a file to the knowledge base
-   * @param id Knowledge base ID
-   * @param path File path
-   * @returns File addition result
-   */
-  addFile(id: string, path: string): Promise<KnowledgeFileResult>
-
-  /**
-   * Delete a file from the knowledge base
-   * @param id Knowledge base ID
-   * @param fileId File ID
-   */
-  deleteFile(id: string, fileId: string): Promise<void>
-
-  /**
-   * Re-add (rebuild vector) a file in the knowledge base
-   * @param id Knowledge base ID
-   * @param fileId File ID
-   * @returns File addition result
-   */
-  reAddFile(id: string, fileId: string): Promise<KnowledgeFileResult>
-
-  /**
-   * List all files in the knowledge base
-   * @param id Knowledge base ID
-   * @returns Array of file metadata
-   */
-  listFiles(id: string): Promise<KnowledgeFileMessage[]>
-
-  /**
-   * Similarity search
-   * @param id Knowledge base ID
-   * @param key Query text
-   * @returns Array of similar fragment results
-   */
-  similarityQuery(id: string, key: string): Promise<QueryResult[]>
-
-  /**
-   * Get the status of the task queue
-   * @returns Task queue status information
-   */
-  getTaskQueueStatus(): Promise<TaskQueueStatus>
-  /**
-   * Pause all running tasks
-   */
-  pauseAllRunningTasks(id: string): Promise<void>
-  /**
-   * Resume all paused tasks
-   */
-  resumeAllPausedTasks(id: string): Promise<void>
-
-  /**
-   * Ask user before destroy
-   * @return return true to confirm destroy, false to cancel
-   */
-  beforeDestroy(): Promise<boolean>
-
-  /**
-   * Destroy the instance and release resources
-   */
-  destroy(): Promise<void>
-  /**
-   * Get the list of supported programming languages
-   */
-  getSupportedLanguages(): Promise<string[]>
-  /**
-   * Get the list of separators for a specific programming language
-   * @param language The programming language to get separators for
-   */
-  getSeparatorsForLanguage(language: string): Promise<string[]>
-
-  /**
-   * Validates if a file is supported for knowledge base processing
-   * @param filePath Path to the file to validate
-   * @returns FileValidationResult with validation details
-   */
-  validateFile(filePath: string): Promise<FileValidationResult>
-
-  /**
-   * Gets all supported file extensions for knowledge base processing
-   * @returns Array of supported file extensions (without dots)
-   */
-  getSupportedFileExtensions(): Promise<string[]>
-}
-
-type ModelProvider = {
-  modelId: string
-  providerId: string
-}
-
-export type BuiltinKnowledgeConfig = {
-  id: string
-  description: string
-  embedding: ModelProvider
-  rerank?: ModelProvider
-  dimensions: number
-  normalized: boolean
-  chunkSize?: number
-  chunkOverlap?: number
-  fragmentsNumber: number
-  separators?: string[]
-  enabled: boolean
-}
-export type MetricType = 'l2' | 'cosine' | 'ip'
-
-export interface IndexOptions {
-  /** Distance metric: 'l2' | 'cosine' | 'ip' */
-  metric?: MetricType
-  /** HNSW parameter M */
-  M?: number
-  /** HNSW ef parameter during construction */
-  efConstruction?: number
-}
-export interface VectorInsertOptions {
-  /** Numeric array, length equals dimension */
-  vector: number[]
-  /** File ID */
-  fileId: string
-  /** Chunk ID */
-  chunkId: string
-}
-export interface QueryOptions {
-  /** Number of nearest neighbors to query */
-  topK: number
-  /** ef parameter during search */
-  efSearch?: number
-  /** Minimum distance threshold. Due to different metrics, distance calculation results vary greatly. This option does not take effect in database queries and should be considered at the application layer. */
-  threshold?: number
-  /** Metric for the query vector's dimension */
-  metric: MetricType
-}
-export interface QueryResult {
-  id: string
-  metadata: {
-    from: string
-    filePath: string
-    content: string
-  }
-  distance: number
-}
-
-/**
- * Vector database operation interface, supports automatic table creation, indexing, insertion, batch insertion, vector search, deletion, and closing.
- */
-export interface IVectorDatabasePresenter {
-  /**
-   * Initialize the vector database for the first time
-   * @param dimensions Vector dimensions
-   * @param opts
-   */
-  initialize(dimensions: number, opts?: IndexOptions): Promise<void>
-  /**
-   * Open the database
-   */
-  open(): Promise<void>
-  /**
-   * Close the database
-   */
-  close(): Promise<void>
-  /**
-   * Destroy the database instance and release all resources.
-   */
-  destroy(): Promise<void>
-  /**
-   * Insert a single vector record. If id is not provided, it will be generated automatically.
-   * @param opts Insert parameters, including vector data and optional metadata
-   */
-  insertVector(opts: VectorInsertOptions): Promise<void>
-  /**
-   * Batch insert multiple vector records. If id is not provided for an item, it will be generated automatically.
-   * @param records Array of insert parameters
-   */
-  insertVectors(records: Array<VectorInsertOptions>): Promise<void>
-  /**
-   * Query the nearest neighbors of a vector (TopK search).
-   * @param vector Query vector
-   * @param options Query parameters
-   *   - topK: Number of nearest neighbors to return
-   *   - efSearch: HNSW ef parameter during search (optional)
-   *   - threshold: Minimum distance threshold (optional)
-   * @returns Promise<QueryResult[]> Array of search results, including id, metadata, and distance
-   */
-  similarityQuery(vector: number[], options: QueryOptions): Promise<QueryResult[]>
-  /**
-   * Delete vector records by file_id
-   * @param id File ID
-   */
-  deleteVectorsByFile(id: string): Promise<void>
-  /**
-   * Insert a file
-   * @param file File metadata object
-   */
-  insertFile(file: KnowledgeFileMessage): Promise<void>
-  /**
-   * Update a file
-   * @param file File metadata object
-   */
-  updateFile(file: KnowledgeFileMessage): Promise<void>
-  /**
-   * Query a file
-   * @param id File ID
-   * @returns File data object or null
-   */
-  queryFile(id: string): Promise<KnowledgeFileMessage | null>
-  /**
-   * Query files by condition
-   * @param where Query condition
-   * @returns Array of file data
-   */
-  queryFiles(where: Partial<KnowledgeFileMessage>): Promise<KnowledgeFileMessage[]>
-  /**
-   * List all files in the knowledge base
-   * @returns Array of file data
-   */
-  listFiles(): Promise<KnowledgeFileMessage[]>
-  /**
-   * Delete a file
-   * @param id File ID
-   */
-  deleteFile(id: string): Promise<void>
-  /**
-   * Batch insert chunks
-   * @param chunks Array of chunk data
-   */
-  insertChunks(chunks: KnowledgeChunkMessage[]): Promise<void>
-  /**
-   * Update chunk status. Completed chunks will be automatically deleted.
-   * @param chunkId Chunk ID
-   * @param status New status
-   * @param error Error message
-   */
-  updateChunkStatus(chunkId: string, status: KnowledgeTaskStatus, error?: string): Promise<void>
-  /**
-   * Query chunks by condition
-   * @param where Query condition
-   * @returns Array of chunk data
-   */
-  queryChunks(where: Partial<KnowledgeChunkMessage>): Promise<KnowledgeChunkMessage[]>
-  /**
-   * Delete all chunks associated with file id
-   * @param fileId File ID
-   */
-  deleteChunksByFile(fileId: string): Promise<void>
-  /**
-   * Pause all running tasks
-   */
-  pauseAllRunningTasks(): Promise<void>
-  /**
-   * Resume all paused tasks
-   */
-  resumeAllPausedTasks(): Promise<void>
-}
-=======
 // Compatibility stub: keep '@shared/presenter' import path stable during refactor
-export * from './types/index'
->>>>>>> 4a35eb71
+export * from './types/index'