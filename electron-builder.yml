--- conflicted
+++ resolved
@@ -48,12 +48,8 @@
   target:
     - target: dmg
       arch: arm64
-<<<<<<< HEAD
-dmg:
-=======
     - target: zip
       arch: arm64
->>>>>>> 451f4e2b
   artifactName: ${name}-${version}-mac-${arch}.${ext}
 linux:
   target:
@@ -64,8 +60,4 @@
 npmRebuild: true
 publish:
   provider: generic
-<<<<<<< HEAD
-  url: https://deepchat.thinkinai.xyz/auth/
-=======
-  url: https://cdn.deepchatai.cn/upgrade/
->>>>>>> 451f4e2b
+  url: https://cdn.deepchatai.cn/upgrade/